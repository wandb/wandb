"""Use the Public API to export or update data that you have saved to W&B.

Before using this API, you'll want to log data from your script — check the
[Quickstart](https://docs.wandb.ai/quickstart) for more details.

You might use the Public API to
 - update metadata or metrics for an experiment after it has been completed,
 - pull down your results as a dataframe for post-hoc analysis in a Jupyter notebook, or
 - check your saved model artifacts for those tagged as `ready-to-deploy`.

For more on using the Public API, check out [our guide](https://docs.wandb.com/guides/track/public-api-guide).
"""

import json
import logging
import os
import urllib
from typing import Any, Dict, List, Optional

import requests
from wandb_gql import Client, gql
from wandb_gql.client import RetryError

import wandb
from wandb import env, util
from wandb.apis import public
from wandb.apis.normalize import normalize_exceptions
from wandb.apis.public.const import RETRY_TIMEDELTA
from wandb.apis.public.utils import PathType, parse_org_from_registry_path
from wandb.sdk.artifacts._validators import is_artifact_registry_project
from wandb.sdk.internal.internal_api import Api as InternalApi
from wandb.sdk.internal.thread_local_settings import _thread_local_api_settings
from wandb.sdk.launch.utils import LAUNCH_DEFAULT_PROJECT
from wandb.sdk.lib import retry, runid
from wandb.sdk.lib.deprecate import Deprecated, deprecate
from wandb.sdk.lib.gql_request import GraphQLSession

logger = logging.getLogger(__name__)


class RetryingClient:
    INFO_QUERY = gql(
        """
        query ServerInfo{
            serverInfo {
                cliVersionInfo
                latestLocalVersionInfo {
                    outOfDate
                    latestVersionString
                    versionOnThisInstanceString
                }
            }
        }
        """
    )

    def __init__(self, client: Client):
        self._server_info = None
        self._client = client

    @property
    def app_url(self):
        return util.app_url(self._client.transport.url.replace("/graphql", "")) + "/"

    @retry.retriable(
        retry_timedelta=RETRY_TIMEDELTA,
        check_retry_fn=util.no_retry_auth,
        retryable_exceptions=(RetryError, requests.RequestException),
    )
    def execute(self, *args, **kwargs):  # noqa: D102  # User not encouraged to use this class directly
        try:
            return self._client.execute(*args, **kwargs)
        except requests.exceptions.ReadTimeout:
            if "timeout" not in kwargs:
                timeout = self._client.transport.default_timeout
                wandb.termwarn(
                    f"A graphql request initiated by the public wandb API timed out (timeout={timeout} sec). "
                    f"Create a new API with an integer timeout larger than {timeout}, e.g., `api = wandb.Api(timeout={timeout + 10})` "
                    f"to increase the graphql timeout."
                )
            raise

    @property
    def server_info(self):
        if self._server_info is None:
            self._server_info = self.execute(self.INFO_QUERY).get("serverInfo")
        return self._server_info

    def version_supported(self, min_version: str) -> bool:  # noqa: D102  # User not encouraged to use this class directly
        from wandb.util import parse_version

        return parse_version(min_version) <= parse_version(
            self.server_info["cliVersionInfo"]["max_cli_version"]
        )


class Api:
    """Used for querying the W&B server.

    Args:
        overrides Optional[Dict[str, Any]]: You can set `base_url` if you are
        using a W&B server other than `https://api.wandb.ai`. You can also set
        defaults for `entity`, `project`, and `run`.

    Examples:
    ```python
    import wandb

    wandb.Api()
    ```
    """

    _HTTP_TIMEOUT = env.get_http_timeout(19)
    DEFAULT_ENTITY_QUERY = gql(
        """
        query Viewer{
            viewer {
                id
                entity
            }
        }
        """
    )

    VIEWER_QUERY = gql(
        """
        query Viewer{
            viewer {
                id
                flags
                entity
                username
                email
                admin
                apiKeys {
                    edges {
                        node {
                            id
                            name
                            description
                        }
                    }
                }
                teams {
                    edges {
                        node {
                            name
                        }
                    }
                }
            }
        }
        """
    )
    USERS_QUERY = gql(
        """
        query SearchUsers($query: String) {
            users(query: $query) {
                edges {
                    node {
                        id
                        flags
                        entity
                        admin
                        email
                        deletedAt
                        username
                        apiKeys {
                            edges {
                                node {
                                    id
                                    name
                                    description
                                }
                            }
                        }
                        teams {
                            edges {
                                node {
                                    name
                                }
                            }
                        }
                    }
                }
            }
        }
        """
    )

    CREATE_PROJECT = gql(
        """
        mutation upsertModel(
            $description: String
            $entityName: String
            $id: String
            $name: String
            $framework: String
            $access: String
            $views: JSONString
        ) {
            upsertModel(
            input: {
                description: $description
                entityName: $entityName
                id: $id
                name: $name
                framework: $framework
                access: $access
                views: $views
            }
            ) {
            project {
                id
                name
                entityName
                description
                access
                views
            }
            model {
                id
                name
                entityName
                description
                access
                views
            }
            inserted
            }
        }
    """
    )

    def __init__(
        self,
        overrides: Optional[Dict[str, Any]] = None,
        timeout: Optional[int] = None,
        api_key: Optional[str] = None,
    ) -> None:
        self.settings = InternalApi().settings()
        _overrides = overrides or {}
        self._api_key = api_key
        if self.api_key is None and _thread_local_api_settings.cookies is None:
            wandb.login(host=_overrides.get("base_url"))
        self.settings.update(_overrides)
        if "username" in _overrides and "entity" not in _overrides:
            wandb.termwarn(
                'Passing "username" to Api is deprecated. please use "entity" instead.'
            )
            self.settings["entity"] = _overrides["username"]
        self.settings["base_url"] = self.settings["base_url"].rstrip("/")

        self._viewer = None
        self._projects = {}
        self._runs = {}
        self._sweeps = {}
        self._reports = {}
        self._default_entity = None
        self._timeout = timeout if timeout is not None else self._HTTP_TIMEOUT
        auth = None
        if not _thread_local_api_settings.cookies:
            auth = ("api", self.api_key)
        proxies = self.settings.get("_proxies") or json.loads(
            os.environ.get("WANDB__PROXIES", "{}")
        )
        self._base_client = Client(
            transport=GraphQLSession(
                headers={
                    "User-Agent": self.user_agent,
                    "Use-Admin-Privileges": "true",
                    **(_thread_local_api_settings.headers or {}),
                },
                use_json=True,
                # this timeout won't apply when the DNS lookup fails. in that case, it will be 60s
                # https://bugs.python.org/issue22889
                timeout=self._timeout,
                auth=auth,
                url="{}/graphql".format(self.settings["base_url"]),
                cookies=_thread_local_api_settings.cookies,
                proxies=proxies,
            )
        )
        self._client = RetryingClient(self._base_client)

    def create_project(self, name: str, entity: str) -> None:
        """Create a new project.

        Args:
            name: The name of the new project.
            entity: The entity of the new project.
        """
        self.client.execute(self.CREATE_PROJECT, {"entityName": entity, "name": name})

    def create_run(
        self,
        *,
        run_id: Optional[str] = None,
        project: Optional[str] = None,
        entity: Optional[str] = None,
    ) -> "public.Run":
        """Create a new run.

        Args:
            run_id: The ID to assign to the run. If not specified, W&B
                creates random ID.
            project: The project where to log the run to. If no project is specified,
                log the run to a project called "Uncategorized".
            entity: The entity that owns the project. If no entity is
                specified, log the run to the default entity.

        Returns:
            The newly created `Run`.
        """
        if entity is None:
            entity = self.default_entity
        return public.Run.create(self, run_id=run_id, project=project, entity=entity)

    def create_run_queue(
        self,
        name: str,
        type: "public.RunQueueResourceType",
        entity: Optional[str] = None,
        prioritization_mode: Optional["public.RunQueuePrioritizationMode"] = None,
        config: Optional[dict] = None,
        template_variables: Optional[dict] = None,
    ) -> "public.RunQueue":
        """Create a new run queue in W&B Launch.

        Args:
            name: Name of the queue to create
            type: Type of resource to be used for the queue. One of
                "local-container", "local-process", "kubernetes","sagemaker",
                or "gcp-vertex".
            entity: Name of the entity to create the queue. If `None`, use
                the configured or default entity.
            prioritization_mode: Version of prioritization to use.
                Either "V0" or `None`.
            config: Default resource configuration to be used for the queue.
                Use handlebars (eg. `{{var}}`) to specify template variables.
            template_variables: A dictionary of template variable schemas to
                use with the config.

        Returns:
            The newly created `RunQueue`.

        Raises:
            `ValueError` if any of the parameters are invalid
            `wandb.Error` on wandb API errors
        """
        # TODO(np): Need to check server capabilities for this feature
        # 0. assert params are valid/normalized
        if entity is None:
            entity = self.settings["entity"] or self.default_entity
            if entity is None:
                raise ValueError(
                    "entity must be passed as a parameter, or set in settings"
                )

        if len(name) == 0:
            raise ValueError("name must be non-empty")
        if len(name) > 64:
            raise ValueError("name must be less than 64 characters")

        if type not in [
            "local-container",
            "local-process",
            "kubernetes",
            "sagemaker",
            "gcp-vertex",
        ]:
            raise ValueError(
                "resource_type must be one of 'local-container', 'local-process', 'kubernetes', 'sagemaker', or 'gcp-vertex'"
            )

        if prioritization_mode:
            prioritization_mode = prioritization_mode.upper()
            if prioritization_mode not in ["V0"]:
                raise ValueError("prioritization_mode must be 'V0' if present")

        if config is None:
            config = {}

        # 1. create required default launch project in the entity
        self.create_project(LAUNCH_DEFAULT_PROJECT, entity)

        api = InternalApi(
            default_settings={
                "entity": entity,
                "project": self.project(LAUNCH_DEFAULT_PROJECT),
            },
            retry_timedelta=RETRY_TIMEDELTA,
        )

        # 2. create default resource config, receive config id
        config_json = json.dumps({"resource_args": {type: config}})
        create_config_result = api.create_default_resource_config(
            entity, type, config_json, template_variables
        )
        if not create_config_result["success"]:
            raise wandb.Error("failed to create default resource config")
        config_id = create_config_result["defaultResourceConfigID"]

        # 3. create run queue
        create_queue_result = api.create_run_queue(
            entity,
            LAUNCH_DEFAULT_PROJECT,
            name,
            "PROJECT",
            prioritization_mode,
            config_id,
        )
        if not create_queue_result["success"]:
            raise wandb.Error("failed to create run queue")

        return public.RunQueue(
            client=self.client,
            name=name,
            entity=entity,
            prioritization_mode=prioritization_mode,
            _access="PROJECT",
            _default_resource_config_id=config_id,
            _default_resource_config=config,
        )

    def upsert_run_queue(
        self,
        name: str,
        resource_config: dict,
        resource_type: "public.RunQueueResourceType",
        entity: Optional[str] = None,
        template_variables: Optional[dict] = None,
        external_links: Optional[dict] = None,
        prioritization_mode: Optional["public.RunQueuePrioritizationMode"] = None,
    ):
        """Upsert a run queue in W&B Launch.

        Args:
            name: Name of the queue to create
            entity: Optional name of the entity to create the queue. If `None`,
                use the configured or default entity.
            resource_config: Optional default resource configuration to be used
                for the queue. Use handlebars (eg. `{{var}}`) to specify
                template variables.
            resource_type: Type of resource to be used for the queue. One of
                "local-container", "local-process", "kubernetes", "sagemaker",
                or "gcp-vertex".
            template_variables: A dictionary of template variable schemas to
                be used with the config.
            external_links: Optional dictionary of external links to be used
                with the queue.
            prioritization_mode: Optional version of prioritization to use.
                Either "V0" or None

        Returns:
            The upserted `RunQueue`.

        Raises:
            ValueError if any of the parameters are invalid
            wandb.Error on wandb API errors
        """
        if entity is None:
            entity = self.settings["entity"] or self.default_entity
            if entity is None:
                raise ValueError(
                    "entity must be passed as a parameter, or set in settings"
                )

        if len(name) == 0:
            raise ValueError("name must be non-empty")
        if len(name) > 64:
            raise ValueError("name must be less than 64 characters")

        prioritization_mode = prioritization_mode or "DISABLED"
        prioritization_mode = prioritization_mode.upper()
        if prioritization_mode not in ["V0", "DISABLED"]:
            raise ValueError(
                "prioritization_mode must be 'V0' or 'DISABLED' if present"
            )

        if resource_type not in [
            "local-container",
            "local-process",
            "kubernetes",
            "sagemaker",
            "gcp-vertex",
        ]:
            raise ValueError(
                "resource_type must be one of 'local-container', 'local-process', 'kubernetes', 'sagemaker', or 'gcp-vertex'"
            )

        self.create_project(LAUNCH_DEFAULT_PROJECT, entity)
        api = InternalApi(
            default_settings={
                "entity": entity,
                "project": self.project(LAUNCH_DEFAULT_PROJECT),
            },
            retry_timedelta=RETRY_TIMEDELTA,
        )
        # User provides external_links as a dict with name: url format
        # but backend stores it as a list of dicts with url and label keys.
        external_links = external_links or {}
        external_links = {
            "links": [
                {
                    "label": key,
                    "url": value,
                }
                for key, value in external_links.items()
            ]
        }
        upsert_run_queue_result = api.upsert_run_queue(
            name,
            entity,
            resource_type,
            {"resource_args": {resource_type: resource_config}},
            template_variables=template_variables,
            external_links=external_links,
            prioritization_mode=prioritization_mode,
        )
        if not upsert_run_queue_result["success"]:
            raise wandb.Error("failed to create run queue")
        schema_errors = (
            upsert_run_queue_result.get("configSchemaValidationErrors") or []
        )
        for error in schema_errors:
            wandb.termwarn(f"resource config validation: {error}")

        return public.RunQueue(
            client=self.client,
            name=name,
            entity=entity,
        )

    def create_user(self, email: str, admin: Optional[bool] = False):
        """Create a new user.

        Args:
            email: The email address of the user.
            admin: Set user as a global instance administrator.

        Returns:
            A `User` object.
        """
        return public.User.create(self, email, admin)

    def sync_tensorboard(self, root_dir, run_id=None, project=None, entity=None):
        """Sync a local directory containing tfevent files to wandb."""
        from wandb.sync import SyncManager  # TODO: circular import madness

        run_id = run_id or runid.generate_id()
        project = project or self.settings.get("project") or "uncategorized"
        entity = entity or self.default_entity
        # TODO: pipe through log_path to inform the user how to debug
        sm = SyncManager(
            project=project,
            entity=entity,
            run_id=run_id,
            mark_synced=False,
            app_url=self.client.app_url,
            view=False,
            verbose=False,
            sync_tensorboard=True,
        )
        sm.add(root_dir)
        sm.start()
        while not sm.is_done():
            _ = sm.poll()
        return self.run("/".join([entity, project, run_id]))

    @property
    def client(self) -> RetryingClient:
        """Returns the client object."""
        return self._client

    @property
    def user_agent(self) -> str:
        """Returns W&B public user agent."""
        return "W&B Public Client {}".format(wandb.__version__)

    @property
    def api_key(self) -> Optional[str]:
        """Returns W&B API key."""
        # just use thread local api key if it's set
        if _thread_local_api_settings.api_key:
            return _thread_local_api_settings.api_key
        if self._api_key is not None:
            return self._api_key
        auth = requests.utils.get_netrc_auth(self.settings["base_url"])
        key = None
        if auth:
            key = auth[-1]
        # Environment should take precedence
        if os.getenv("WANDB_API_KEY"):
            key = os.environ["WANDB_API_KEY"]
        self._api_key = key  # memoize key
        return key

    @property
    def default_entity(self) -> Optional[str]:
        """Returns the default W&B entity."""
        if self._default_entity is None:
            res = self._client.execute(self.DEFAULT_ENTITY_QUERY)
            self._default_entity = (res.get("viewer") or {}).get("entity")
        return self._default_entity

    @property
    def viewer(self) -> "public.User":
        """Returns the viewer object."""
        if self._viewer is None:
            self._viewer = public.User(
                self._client, self._client.execute(self.VIEWER_QUERY).get("viewer")
            )
            self._default_entity = self._viewer.entity
        return self._viewer

    def flush(self):
        """Flush the local cache.

        The api object keeps a local cache of runs, so if the state of the run
        may change while executing your script you must clear the local cache
        with `api.flush()` to get the latest values associated with the run.
        """
        self._runs = {}

    def from_path(self, path: str):
        """Return a run, sweep, project or report from a path.

        Args:
            path: The path to the project, run, sweep or report

        Returns:
            A `Project`, `Run`, `Sweep`, or `BetaReport` instance.

        Raises:
            `wandb.Error` if path is invalid or the object doesn't exist.

        Examples:

        In the proceeding code snippets "project", "team", "run_id", "sweep_id",
        and "report_name" are placeholders for the project, team, run ID,
        sweep ID, and the name of a specific report, respectively.

        ```python
        import wandb

        api = wandb.Api()

        project = api.from_path("project")
        team_project = api.from_path("team/project")
        run = api.from_path("team/project/runs/run_id")
        sweep = api.from_path("team/project/sweeps/sweep_id")
        report = api.from_path("team/project/reports/report_name")
        ```
        """
        parts = path.strip("/ ").split("/")
        if len(parts) == 1:
            return self.project(path)
        elif len(parts) == 2:
            return self.project(parts[1], parts[0])
        elif len(parts) == 3:
            return self.run(path)
        elif len(parts) == 4:
            if parts[2].startswith("run"):
                return self.run(path)
            elif parts[2].startswith("sweep"):
                return self.sweep(path)
            elif parts[2].startswith("report"):
                if "--" not in parts[-1]:
                    if "-" in parts[-1]:
                        raise wandb.Error(
                            "Invalid report path, should be team/project/reports/Name--XXXX"
                        )
                    else:
                        parts[-1] = "--" + parts[-1]
                name, id = parts[-1].split("--")
                return public.BetaReport(
                    self.client,
                    {
                        "display_name": urllib.parse.unquote(name.replace("-", " ")),
                        "id": id,
                        "spec": "{}",
                    },
                    parts[0],
                    parts[1],
                )
        raise wandb.Error(
            "Invalid path, should be TEAM/PROJECT/TYPE/ID where TYPE is runs, sweeps, or reports"
        )

    def _parse_project_path(self, path):
        """Return project and entity for project specified by path."""
        project = self.settings["project"] or "uncategorized"
        entity = self.settings["entity"] or self.default_entity
        if path is None:
            return entity, project
        parts = path.split("/", 1)
        if len(parts) == 1:
            return entity, path
        return parts

    def _parse_path(self, path):
        """Parse url, filepath, or docker paths.

        Allows paths in the following formats:
        - url: entity/project/runs/id
        - path: entity/project/id
        - docker: entity/project:id

        Entity is optional and will fall back to the current logged-in user.
        """
        project = self.settings["project"] or "uncategorized"
        entity = self.settings["entity"] or self.default_entity
        parts = (
            path.replace("/runs/", "/").replace("/sweeps/", "/").strip("/ ").split("/")
        )
        if ":" in parts[-1]:
            id = parts[-1].split(":")[-1]
            parts[-1] = parts[-1].split(":")[0]
        elif parts[-1]:
            id = parts[-1]
        if len(parts) == 1 and project != "uncategorized":
            pass
        elif len(parts) > 1:
            project = parts[1]
            if entity and id == project:
                project = parts[0]
            else:
                entity = parts[0]
            if len(parts) == 3:
                entity = parts[0]
        else:
            project = parts[0]
        return entity, project, id

    def _parse_artifact_path(self, path):
        """Return project, entity and artifact name for project specified by path."""
        project = self.settings["project"] or "uncategorized"
        entity = self.settings["entity"] or self.default_entity
        if path is None:
            return entity, project

        path, colon, alias = path.partition(":")
        full_alias = colon + alias

        parts = path.split("/")
        if len(parts) > 3:
            raise ValueError("Invalid artifact path: {}".format(path))
        elif len(parts) == 1:
            return entity, project, path + full_alias
        elif len(parts) == 2:
            return entity, parts[0], parts[1] + full_alias
        parts[-1] += full_alias
        return parts

    def projects(
        self, entity: Optional[str] = None, per_page: Optional[int] = 200
    ) -> "public.Projects":
        """Get projects for a given entity.

        Args:
            entity: Name of the entity requested.  If None, will fall back to
                the default entity passed to `Api`.  If no default entity,
                will raise a `ValueError`.
            per_page: Sets the page size for query pagination. If set to `None`,
                use the default size. Usually there is no reason to change this.

        Returns:
            A `Projects` object which is an iterable collection of `Project`objects.
        """
        if entity is None:
            entity = self.settings["entity"] or self.default_entity
            if entity is None:
                raise ValueError(
                    "entity must be passed as a parameter, or set in settings"
                )
        if entity not in self._projects:
            self._projects[entity] = public.Projects(
                self.client, entity, per_page=per_page
            )
        return self._projects[entity]

    def project(self, name: str, entity: Optional[str] = None) -> "public.Project":
        """Return the `Project` with the given name (and entity, if given).

        Args:
            name: The project name.
            entity: Name of the entity requested.  If None, will fall back to the
                default entity passed to `Api`.  If no default entity, will
                raise a `ValueError`.

        Returns:
            A `Project` object.
        """
        # For registry artifacts, capture potential org user inputted before resolving entity
        org = entity if is_artifact_registry_project(name) else ""

        if entity is None:
            entity = self.settings["entity"] or self.default_entity

        # For registry artifacts, resolve org-based entity
        if is_artifact_registry_project(name):
            settings_entity = self.settings["entity"] or self.default_entity
            entity = InternalApi()._resolve_org_entity_name(
                entity=settings_entity, organization=org
            )
        return public.Project(self.client, entity, name, {})

    def reports(
        self, path: str = "", name: Optional[str] = None, per_page: Optional[int] = 50
    ) -> "public.Reports":
        """Get reports for a given project path.

        Note: `wandb.Api.reports()` API is in beta and will likely change in
        future releases.

        Args:
            path: The path to project the report resides in. Specify the
                entity that created the project as a prefix followed by a
                forward slash.
            name: Name of the report requested.
            per_page: Sets the page size for query pagination. If set to
                `None`, use the default size. Usually there is no reason to
                change this.

        Returns:
            A `Reports` object which is an iterable collection of
                `BetaReport` objects.

        Examples:

        ```python
        import wandb

        wandb.Api.reports("entity/project")
        ```

        """
        entity, project, _ = self._parse_path(path + "/fake_run")

        if name:
            name = urllib.parse.unquote(name)
            key = "/".join([entity, project, str(name)])
        else:
            key = "/".join([entity, project])

        if key not in self._reports:
            self._reports[key] = public.Reports(
                self.client,
                public.Project(self.client, entity, project, {}),
                name=name,
                per_page=per_page,
            )
        return self._reports[key]

    def create_team(
        self, team: str, admin_username: Optional[str] = None
    ) -> "public.Team":
        """Create a new team.

        Args:
            team: The name of the team
            admin_username: Username of the admin user of the team.
                Defaults to the current user.

        Returns:
            A `Team` object.
        """
        return public.Team.create(self, team, admin_username)

    def team(self, team: str) -> "public.Team":
        """Return the matching `Team` with the given name.

        Args:
            team: The name of the team.

        Returns:
            A `Team` object.
        """
        return public.Team(self.client, team)

    def user(self, username_or_email: str) -> Optional["public.User"]:
        """Return a user from a username or email address.

        This function only works for local administrators. Use `api.viewer`
            to get your own user object.

        Args:
            username_or_email: The username or email address of the user.

        Returns:
            A `User` object or None if a user is not found.
        """
        res = self._client.execute(self.USERS_QUERY, {"query": username_or_email})
        if len(res["users"]["edges"]) == 0:
            return None
        elif len(res["users"]["edges"]) > 1:
            wandb.termwarn(
                "Found multiple users, returning the first user matching {}".format(
                    username_or_email
                )
            )
        return public.User(self._client, res["users"]["edges"][0]["node"])

    def users(self, username_or_email: str) -> List["public.User"]:
        """Return all users from a partial username or email address query.

        This function only works for local administrators. Use `api.viewer`
            to get your own user object.

        Args:
            username_or_email: The prefix or suffix of the user you want to find.

        Returns:
            An array of `User` objects.
        """
        res = self._client.execute(self.USERS_QUERY, {"query": username_or_email})
        return [
            public.User(self._client, edge["node"]) for edge in res["users"]["edges"]
        ]

    def runs(
        self,
        path: Optional[str] = None,
        filters: Optional[Dict[str, Any]] = None,
        order: str = "+created_at",
        per_page: int = 50,
        include_sweeps: bool = True,
    ):
        """Return a set of runs from a project that match the filters provided.

<<<<<<< HEAD
        You can filter by `config.*`, `summary_metrics.*`, `tags`, `state`,
        `entity`, `createdAt`, and so forth. You can also compose operations
        to make more complicated queries. For  more information,
        see Query and Project Operators MongoDb Reference
        at https://docs.mongodb.com/manual/reference/operator/query.

        Args:
            path: Path to project, should be in the form: "entity/project"
            filters: Queries for specific runs using the MongoDB query language.
            order: Order can be `created_at`, `heartbeat_at`, `config.*.value`,
                or `summary_metrics.*`. If you prepend order with a `+` order
                is ascending. If you prepend order with a `-` order is
                descending (default). The default order is `run.created_at`
                from oldest to newest.
            per_page: Sets the page size for query pagination.
            include_sweeps: Whether to include the sweep runs in the results.
=======
        Fields you can filter by include:
        - `createdAt`: The timestamp when the run was created. (in ISO 8601 format, e.g. "2023-01-01T12:00:00Z")
        - `displayName`: The human-readable display name of the run. (e.g. "eager-fox-1")
        - `duration`: The total runtime of the run in seconds.
        - `group`: The group name used to organize related runs together.
        - `host`: The hostname where the run was executed.
        - `jobType`: The type of job or purpose of the run.
        - `name`: The unique identifier of the run. (e.g. "a1b2cdef")
        - `state`: The current state of the run.
        - `tags`: The tags associated with the run.
        - `username`: The username of the user who initiated the run

        Additionally, you can filter by items in the run config or summary metrics.
        Such as `config.experiment_name`, `summary_metrics.loss`, etc.

        For more complex filtering, you can use MongoDB query operators.
        For details, see: https://docs.mongodb.com/manual/reference/operator/query
        The following operations are supported:
        - `$and`
        - `$or`
        - `$nor`
        - `$eq`
        - `$ne`
        - `$gt`
        - `$gte`
        - `$lt`
        - `$lte`
        - `$in`
        - `$nin`
        - `$exists`
        - `$regex`


        Examples:
            Find runs in my_project where config.experiment_name has been set to "foo"
            ```
            api.runs(
                path="my_entity/my_project",
                filters={"config.experiment_name": "foo"},
            )
            ```

            Find runs in my_project where config.experiment_name has been set to "foo" or "bar"
            ```
            api.runs(
                path="my_entity/my_project",
                filters={
                    "$or": [
                        {"config.experiment_name": "foo"},
                        {"config.experiment_name": "bar"},
                    ]
                },
            )
            ```
>>>>>>> b8accd4f

        Returns:
            A `Runs` object, which is an iterable collection of `Run` objects.

<<<<<<< HEAD
        Examples:
=======
            Find runs in my_project where the run name matches a regex (anchors are not supported)
            ```
            api.runs(
                path="my_entity/my_project",
                filters={"display_name": {"$regex": "^foo.*"}},
            )
            ```

            Find runs in my_project where config.experiment contains a nested field "category" with value "testing"
            ```
            api.runs(
                path="my_entity/my_project",
                filters={"config.experiment.category": "testing"},
            )
            ```

            Find runs in my_project with a loss value of 0.5 nested in a dictionary under model1 in the summary metrics
            ```
            api.runs(
                path="my_entity/my_project",
                filters={"summary_metrics.model1.loss": 0.5},
            )
            ```
>>>>>>> b8accd4f

        ```python
        # Find runs in project where config.experiment_name has been set to "foo"
        api.runs(path="my_entity/project", filters={"config.experiment_name": "foo"})
        ```

        ```python
        # Find runs in project where config.experiment_name has been set to "foo" or "bar"
        api.runs(
            path="my_entity/project",
            filters={
                "$or": [
                    {"config.experiment_name": "foo"},
                    {"config.experiment_name": "bar"},
                ]
            },
        )
        ```

        ```python
        # Find runs in project where config.experiment_name matches a regex
        # (anchors are not supported)
        api.runs(
            path="my_entity/project",
            filters={"config.experiment_name": {"$regex": "b.*"}},
        )
        ```

<<<<<<< HEAD
        ```python
        # Find runs in project where the run name matches a regex
        # (anchors are not supported)
        api.runs(
            path="my_entity/project", filters={"display_name": {"$regex": "^foo.*"}}
        )
        ```
=======
        Args:
            path: (str) path to project, should be in the form: "entity/project"
            filters: (dict) queries for specific runs using the MongoDB query language.
                You can filter by run properties such as config.key, summary_metrics.key, state, entity, createdAt, etc.
                For example: `{"config.experiment_name": "foo"}` would find runs with a config entry
                    of experiment name set to "foo"
            order: (str) Order can be `created_at`, `heartbeat_at`, `config.*.value`, or `summary_metrics.*`.
                If you prepend order with a + order is ascending.
                If you prepend order with a - order is descending (default).
                The default order is run.created_at from oldest to newest.
            per_page: (int) Sets the page size for query pagination.
            include_sweeps: (bool) Whether to include the sweep runs in the results.
>>>>>>> b8accd4f

        ```python
        # Find runs in project sorted by ascending loss
        api.runs(path="my_entity/project", order="+summary_metrics.loss")
        ```
        """
        entity, project = self._parse_project_path(path)
        filters = filters or {}
        key = (path or "") + str(filters) + str(order)
        if not self._runs.get(key):
            self._runs[key] = public.Runs(
                self.client,
                entity,
                project,
                filters=filters,
                order=order,
                per_page=per_page,
                include_sweeps=include_sweeps,
            )
        return self._runs[key]

    @normalize_exceptions
    def run(self, path=""):
        """Return a single run by parsing path in the form `entity/project/run_id`.

        Args:
            path: Path to run in the form `entity/project/run_id`.
                If `api.entity` is set, this can be in the form `project/run_id`
                and if `api.project` is set this can just be the run_id.

        Returns:
            A `Run` object.
        """
        entity, project, run_id = self._parse_path(path)
        if not self._runs.get(path):
            self._runs[path] = public.Run(self.client, entity, project, run_id)
        return self._runs[path]

    def queued_run(
        self,
        entity: str,
        project: str,
        queue_name: str,
        run_queue_item_id: str,
        project_queue=None,
        priority=None,
    ):
        """Return a single queued run based on the path.

        Parses paths of the form `entity/project/queue_id/run_queue_item_id`.
        """
        return public.QueuedRun(
            self.client,
            entity,
            project,
            queue_name,
            run_queue_item_id,
            project_queue=project_queue,
            priority=priority,
        )

    def run_queue(
        self,
        entity: str,
        name: str,
    ):
        """Return the named `RunQueue` for entity.

        See `Api.create_run_queue` for more information on how to create a run queue.
        """
        return public.RunQueue(
            self.client,
            name,
            entity,
        )

    @normalize_exceptions
    def sweep(self, path=""):
        """Return a sweep by parsing path in the form `entity/project/sweep_id`.

        Args:
            path: Path to sweep in the form entity/project/sweep_id.
                If `api.entity` is set, this can be in the form
                project/sweep_id and if `api.project` is set
                this can just be the sweep_id.

        Returns:
            A `Sweep` object.
        """
        entity, project, sweep_id = self._parse_path(path)
        if not self._sweeps.get(path):
            self._sweeps[path] = public.Sweep(self.client, entity, project, sweep_id)
        return self._sweeps[path]

    @normalize_exceptions
    def artifact_types(self, project: Optional[str] = None) -> "public.ArtifactTypes":
        """Returns a collection of matching artifact types.

        Args:
            project: The project name or path to filter on.

        Returns:
            An iterable `ArtifactTypes` object.
        """
        project_path = project
        entity, project = self._parse_project_path(project_path)
        # If its a Registry project, the entity is considered to be an org instead
        if is_artifact_registry_project(project):
            settings_entity = self.settings["entity"] or self.default_entity
            org = parse_org_from_registry_path(project_path, PathType.PROJECT)
            entity = InternalApi()._resolve_org_entity_name(
                entity=settings_entity, organization=org
            )
        return public.ArtifactTypes(self.client, entity, project)

    @normalize_exceptions
    def artifact_type(
        self, type_name: str, project: Optional[str] = None
    ) -> "public.ArtifactType":
        """Returns the matching `ArtifactType`.

        Args:
            type_name: The name of the artifact type to retrieve.
            project: If given, a project name or path to filter on.

        Returns:
            An `ArtifactType` object.
        """
        project_path = project
        entity, project = self._parse_project_path(project_path)
        # If its an Registry artifact, the entity is an org instead
        if is_artifact_registry_project(project):
            org = parse_org_from_registry_path(project_path, PathType.PROJECT)
            settings_entity = self.settings["entity"] or self.default_entity
            entity = InternalApi()._resolve_org_entity_name(
                entity=settings_entity, organization=org
            )
        return public.ArtifactType(self.client, entity, project, type_name)

    @normalize_exceptions
    def artifact_collections(
        self, project_name: str, type_name: str, per_page: Optional[int] = 50
    ) -> "public.ArtifactCollections":
        """Returns a collection of matching artifact collections.

        Args:
            project_name: The name of the project to filter on.
            type_name: The name of the artifact type to filter on.
            per_page: Sets the page size for query pagination.  None will use the default size.
                Usually there is no reason to change this.

        Returns:
            An iterable `ArtifactCollections` object.
        """
        entity, project = self._parse_project_path(project_name)
        # If iterating through Registry project, the entity is considered to be an org instead
        if is_artifact_registry_project(project):
            org = parse_org_from_registry_path(project_name, PathType.PROJECT)
            settings_entity = self.settings["entity"] or self.default_entity
            entity = InternalApi()._resolve_org_entity_name(
                entity=settings_entity, organization=org
            )
        return public.ArtifactCollections(
            self.client, entity, project, type_name, per_page=per_page
        )

    @normalize_exceptions
    def artifact_collection(
        self, type_name: str, name: str
    ) -> "public.ArtifactCollection":
        """Returns a single artifact collection by type.

        You can use the returned `ArtifactCollection` object to retrieve
        information about specific artifacts in that collection, and more.

        Args:
            type_name: The type of artifact collection to fetch.
            name: An artifact collection name. Optionally append the entity
                that logged the artifact as a prefix followed by a forward
                slash.

        Returns:
            An `ArtifactCollection` object.

        Examples:

        In the proceeding code snippet "type", "entity", "project", and
        "artifact_name" are placeholders for the collection type, your W&B
        entity, name of the project the artifact is in, and the name of
        the artifact, respectively.

        ```python
        import wandb

        collections = wandb.Api().artifact_collection(
            type_name="type", name="entity/project/artifact_name"
        )

        # Get the first artifact in the collection
        artifact_example = collections.artifacts()[0]

        # Download the contents of the artifact to the specified root directory.
        artifact_example.download()
        ```
        """
        entity, project, collection_name = self._parse_artifact_path(name)
        # If its an Registry artifact, the entity is considered to be an org instead
        if is_artifact_registry_project(project):
            org = parse_org_from_registry_path(name, PathType.ARTIFACT)
            settings_entity = self.settings["entity"] or self.default_entity
            entity = InternalApi()._resolve_org_entity_name(
                entity=settings_entity, organization=org
            )

        if entity is None:
            raise ValueError(
                "Could not determine entity. Please include the entity as part of the collection name path."
            )

        return public.ArtifactCollection(
            self.client, entity, project, collection_name, type_name
        )

    @normalize_exceptions
    def artifact_versions(self, type_name, name, per_page=50):
        """Deprecated. Use `Api.artifacts(type_name, name)` method instead."""
        deprecate(
            field_name=Deprecated.api__artifact_versions,
            warning_message=(
                "Api.artifact_versions(type_name, name) is deprecated, "
                "use Api.artifacts(type_name, name) instead."
            ),
        )
        return self.artifacts(type_name, name, per_page=per_page)

    @normalize_exceptions
    def artifacts(
        self,
        type_name: str,
        name: str,
        per_page: Optional[int] = 50,
        tags: Optional[List[str]] = None,
    ) -> "public.Artifacts":
        """Return an `Artifacts` collection.

        Args:
            type_name: The type of artifacts to fetch.
            name: The artifact's collection name. Optionally append the
                entity that logged the artifact as a prefix followed by
                a forward slash.
            per_page: Sets the page size for query pagination. If set to
                `None`, use the default size. Usually there is no reason
                to change this.
            tags: Only return artifacts with all of these tags.

        Returns:
            An iterable `Artifacts` object.

        Examples:

        In the proceeding code snippet, "type", "entity", "project", and
        "artifact_name" are placeholders for the artifact type, W&B entity,
        name of the project the artifact was logged to,
        and the name of the artifact, respectively.

        ```python
        import wandb

        wandb.Api().artifacts(type_name="type", name="entity/project/artifact_name")
        ```
        """
        entity, project, collection_name = self._parse_artifact_path(name)
        # If its an Registry project, the entity is considered to be an org instead
        if is_artifact_registry_project(project):
            org = parse_org_from_registry_path(name, PathType.ARTIFACT)
            settings_entity = self.settings["entity"] or self.default_entity
            entity = InternalApi()._resolve_org_entity_name(
                entity=settings_entity, organization=org
            )
        return public.Artifacts(
            self.client,
            entity,
            project,
            collection_name,
            type_name,
            per_page=per_page,
            tags=tags,
        )

    @normalize_exceptions
    def _artifact(
        self, name: str, type: Optional[str] = None, enable_tracking: bool = False
    ):
        if name is None:
            raise ValueError("You must specify name= to fetch an artifact.")
        entity, project, artifact_name = self._parse_artifact_path(name)

        # If its an Registry artifact, the entity is an org instead
        if is_artifact_registry_project(project):
            organization = name.split("/")[0] if name.count("/") == 2 else ""
            # set entity to match the settings since in above code it was potentially set to an org
            settings_entity = self.settings["entity"] or self.default_entity
            # Registry artifacts are under the org entity. Because we offer a shorthand and alias for this path,
            # we need to fetch the org entity to for the user behind the scenes.
            entity = InternalApi()._resolve_org_entity_name(
                entity=settings_entity, organization=organization
            )

        if entity is None:
            raise ValueError(
                "Could not determine entity. Please include the entity as part of the artifact name path."
            )

        artifact = wandb.Artifact._from_name(
            entity=entity,
            project=project,
            name=artifact_name,
            client=self.client,
            enable_tracking=enable_tracking,
        )
        if type is not None and artifact.type != type:
            raise ValueError(
                f"type {type} specified but this artifact is of type {artifact.type}"
            )
        return artifact

    @normalize_exceptions
    def artifact(self, name: str, type: Optional[str] = None):
        """Returns a single artifact.

        Args:
            name: The artifact's name. The name of an artifact resembles a
                filepath that consists, at a minimum, the name of the project
                the artifact was logged to, the name of the artifact, and the
                artifact's version or alias. Optionally append the entity that
                logged the artifact as a prefix followed by a forward slash.
                If no entity is specified in the name, the Run or API
                setting's entity is used.
            type: The type of artifact to fetch.

        Returns:
            An `Artifact` object.

        Raises:
            ValueError: If the artifact name is not specified.
            ValueError: If the artifact type is specified but does not
                match the type of the fetched artifact.

        Examples:

        In the proceeding code snippets "entity", "project", "artifact",
        "version", and "alias" are placeholders for your W&B entity, name
        of the project the artifact is in, the name of the artifact,
        and artifact's version, respectively.

        ```python
        import wandb

        # Specify the project, artifact's name, and the artifact's alias
        wandb.Api().artifact(name="project/artifact:alias")

        # Specify the project, artifact's name, and a specific artifact version
        wandb.Api().artifact(name="project/artifact:version")

        # Specify the entity, project, artifact's name, and the artifact's alias
        wandb.Api().artifact(name="entity/project/artifact:alias")

        # Specify the entity, project, artifact's name, and a specific artifact version
        wandb.Api().artifact(name="entity/project/artifact:version")
        ```

        Note:
        This method is intended for external use only. Do not call `api.artifact()` within the wandb repository code.
        """
        return self._artifact(name=name, type=type, enable_tracking=True)

    @normalize_exceptions
    def job(self, name: Optional[str], path: Optional[str] = None) -> "public.Job":
        """Return a `Job` object.

        Args:
            name: The name of the job.
            path: The root path to download the job artifact.

        Returns:
            A `Job` object.
        """
        if name is None:
            raise ValueError("You must specify name= to fetch a job.")
        elif name.count("/") != 2 or ":" not in name:
            raise ValueError(
                "Invalid job specification. A job must be of the form: <entity>/<project>/<job-name>:<alias-or-version>"
            )
        return public.Job(self, name, path)

    @normalize_exceptions
    def list_jobs(self, entity: str, project: str) -> List[Dict[str, Any]]:
        """Return a list of jobs, if any, for the given entity and project.

        Args:
            entity: The entity for the listed jobs.
            project: The project for the listed jobs.

        Returns:
            A list of matching jobs.
        """
        if entity is None:
            raise ValueError("Specify an entity when listing jobs")
        if project is None:
            raise ValueError("Specify a project when listing jobs")

        query = gql(
            """
        query ArtifactOfType(
            $entityName: String!,
            $projectName: String!,
            $artifactTypeName: String!,
        ) {
            project(name: $projectName, entityName: $entityName) {
                artifactType(name: $artifactTypeName) {
                    artifactCollections {
                        edges {
                            node {
                                artifacts {
                                    edges {
                                        node {
                                            id
                                            state
                                            aliases {
                                                alias
                                            }
                                            artifactSequence {
                                                name
                                            }
                                        }
                                    }
                                }
                            }
                        }
                    }
                }
            }
        }
        """
        )

        try:
            artifact_query = self._client.execute(
                query,
                {
                    "projectName": project,
                    "entityName": entity,
                    "artifactTypeName": "job",
                },
            )

            if not artifact_query or not artifact_query["project"]:
                wandb.termerror(
                    f"Project: '{project}' not found in entity: '{entity}' or access denied."
                )
                return []

            if artifact_query["project"]["artifactType"] is None:
                return []

            artifacts = artifact_query["project"]["artifactType"][
                "artifactCollections"
            ]["edges"]

            return [x["node"]["artifacts"] for x in artifacts]
        except requests.exceptions.HTTPError:
            return False

    @normalize_exceptions
    def artifact_exists(self, name: str, type: Optional[str] = None) -> bool:
        """Whether an artifact version exists within the specified project and entity.

        Args:
            name: The name of artifact. Add the artifact's entity and project
                as a prefix. Append the version or the alias of the artifact
                with a colon. If the entity or project is not specified,
                W&B uses override parameters if populated. Otherwise, the
                entity is pulled from the user settings and the project is
                set to "Uncategorized".
            type: The type of artifact.

        Returns:
            True if the artifact version exists, False otherwise.

        Examples:

        In the proceeding code snippets "entity", "project", "artifact",
        "version", and "alias" are placeholders for your W&B entity, name of
        the project the artifact is in, the name of the artifact, and
        artifact's version, respectively.

        ```python
        import wandb

        wandb.Api().artifact_exists("entity/project/artifact:version")
        wandb.Api().artifact_exists("entity/project/artifact:alias")
        ```

        """
        try:
            self._artifact(name, type)
            return True
        except wandb.errors.CommError:
            return False

    @normalize_exceptions
    def artifact_collection_exists(self, name: str, type: str) -> bool:
        """Whether an artifact collection exists within a specified project and entity.

        Args:
            name: An artifact collection name. Optionally append the
                entity that logged the artifact as a prefix followed by
                a forward slash. If entity or project is not specified,
                infer the collection from the override params if they exist.
                Otherwise, entity is pulled from the user settings and project
                will default to "uncategorized".
            type: The type of artifact collection.

        Returns:
            True if the artifact collection exists, False otherwise.

        Examples:

        In the proceeding code snippet "type", and "collection_name" refer to the type
        of the artifact collection and the name of the collection, respectively.

        ```python
        import wandb

        wandb.Api.artifact_collection_exists(type="type", name="collection_name")
        ```
        """
        try:
            self.artifact_collection(type, name)
            return True
        except wandb.errors.CommError:
            return False<|MERGE_RESOLUTION|>--- conflicted
+++ resolved
@@ -929,24 +929,6 @@
     ):
         """Return a set of runs from a project that match the filters provided.
 
-<<<<<<< HEAD
-        You can filter by `config.*`, `summary_metrics.*`, `tags`, `state`,
-        `entity`, `createdAt`, and so forth. You can also compose operations
-        to make more complicated queries. For  more information,
-        see Query and Project Operators MongoDb Reference
-        at https://docs.mongodb.com/manual/reference/operator/query.
-
-        Args:
-            path: Path to project, should be in the form: "entity/project"
-            filters: Queries for specific runs using the MongoDB query language.
-            order: Order can be `created_at`, `heartbeat_at`, `config.*.value`,
-                or `summary_metrics.*`. If you prepend order with a `+` order
-                is ascending. If you prepend order with a `-` order is
-                descending (default). The default order is `run.created_at`
-                from oldest to newest.
-            per_page: Sets the page size for query pagination.
-            include_sweeps: Whether to include the sweep runs in the results.
-=======
         Fields you can filter by include:
         - `createdAt`: The timestamp when the run was created. (in ISO 8601 format, e.g. "2023-01-01T12:00:00Z")
         - `displayName`: The human-readable display name of the run. (e.g. "eager-fox-1")
@@ -979,97 +961,6 @@
         - `$exists`
         - `$regex`
 
-
-        Examples:
-            Find runs in my_project where config.experiment_name has been set to "foo"
-            ```
-            api.runs(
-                path="my_entity/my_project",
-                filters={"config.experiment_name": "foo"},
-            )
-            ```
-
-            Find runs in my_project where config.experiment_name has been set to "foo" or "bar"
-            ```
-            api.runs(
-                path="my_entity/my_project",
-                filters={
-                    "$or": [
-                        {"config.experiment_name": "foo"},
-                        {"config.experiment_name": "bar"},
-                    ]
-                },
-            )
-            ```
->>>>>>> b8accd4f
-
-        Returns:
-            A `Runs` object, which is an iterable collection of `Run` objects.
-
-<<<<<<< HEAD
-        Examples:
-=======
-            Find runs in my_project where the run name matches a regex (anchors are not supported)
-            ```
-            api.runs(
-                path="my_entity/my_project",
-                filters={"display_name": {"$regex": "^foo.*"}},
-            )
-            ```
-
-            Find runs in my_project where config.experiment contains a nested field "category" with value "testing"
-            ```
-            api.runs(
-                path="my_entity/my_project",
-                filters={"config.experiment.category": "testing"},
-            )
-            ```
-
-            Find runs in my_project with a loss value of 0.5 nested in a dictionary under model1 in the summary metrics
-            ```
-            api.runs(
-                path="my_entity/my_project",
-                filters={"summary_metrics.model1.loss": 0.5},
-            )
-            ```
->>>>>>> b8accd4f
-
-        ```python
-        # Find runs in project where config.experiment_name has been set to "foo"
-        api.runs(path="my_entity/project", filters={"config.experiment_name": "foo"})
-        ```
-
-        ```python
-        # Find runs in project where config.experiment_name has been set to "foo" or "bar"
-        api.runs(
-            path="my_entity/project",
-            filters={
-                "$or": [
-                    {"config.experiment_name": "foo"},
-                    {"config.experiment_name": "bar"},
-                ]
-            },
-        )
-        ```
-
-        ```python
-        # Find runs in project where config.experiment_name matches a regex
-        # (anchors are not supported)
-        api.runs(
-            path="my_entity/project",
-            filters={"config.experiment_name": {"$regex": "b.*"}},
-        )
-        ```
-
-<<<<<<< HEAD
-        ```python
-        # Find runs in project where the run name matches a regex
-        # (anchors are not supported)
-        api.runs(
-            path="my_entity/project", filters={"display_name": {"$regex": "^foo.*"}}
-        )
-        ```
-=======
         Args:
             path: (str) path to project, should be in the form: "entity/project"
             filters: (dict) queries for specific runs using the MongoDB query language.
@@ -1082,12 +973,74 @@
                 The default order is run.created_at from oldest to newest.
             per_page: (int) Sets the page size for query pagination.
             include_sweeps: (bool) Whether to include the sweep runs in the results.
->>>>>>> b8accd4f
-
-        ```python
-        # Find runs in project sorted by ascending loss
-        api.runs(path="my_entity/project", order="+summary_metrics.loss")
-        ```
+
+        Examples:
+
+        Find runs in my_project where config.experiment_name has been set to "foo"
+
+        ```
+        api.runs(
+            path="my_entity/my_project",
+            filters={"config.experiment_name": "foo"},
+        )
+        ```
+
+        Find runs in my_project where config.experiment_name has been set to "foo" or "bar"
+
+        ```
+        api.runs(
+            path="my_entity/my_project",
+            filters={
+                "$or": [
+                    {"config.experiment_name": "foo"},
+                    {"config.experiment_name": "bar"},
+                ]
+            },
+        )
+        ```
+
+        Find runs in my_project where config.experiment_name matches a regex (anchors are not supported)
+
+        ```
+        api.runs(
+            path="my_entity/my_project",
+            filters={"config.experiment_name": {"$regex": "b.*"}},
+        )
+        ```
+
+        Find runs in my_project where the run name matches a regex (anchors are not supported)
+
+        ```
+        api.runs(
+            path="my_entity/my_project",
+            filters={"display_name": {"$regex": "^foo.*"}},
+        )
+        ```
+
+        Find runs in my_project where config.experiment contains a nested field "category" with value "testing"
+
+        ```
+        api.runs(
+            path="my_entity/my_project",
+            filters={"config.experiment.category": "testing"},
+        )
+        ```
+
+        Find runs in my_project with a loss value of 0.5 nested in a dictionary under model1 in the summary metrics
+
+        ```
+        api.runs(
+            path="my_entity/my_project",
+            filters={"summary_metrics.model1.loss": 0.5},
+        )
+        ```
+
+        Find runs in my_project sorted by ascending loss
+
+        ```
+        api.runs(path="my_entity/my_project", order="+summary_metrics.loss")
+        ```
+
         """
         entity, project = self._parse_project_path(path)
         filters = filters or {}
