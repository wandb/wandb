--- conflicted
+++ resolved
@@ -1519,57 +1519,4 @@
         organization = organization or fetch_org_from_settings_or_entity(
             self.settings, self.default_entity
         )
-<<<<<<< HEAD
-        return Registries(self.client, organization, filter)
-
-    def _check_server_feature(self, feature_value: int) -> bool:
-        """Check if a server feature is enabled.
-
-        Args:
-            feature_value (int): The enum value of the feature to check.
-
-        Returns:
-            bool: True if the feature is enabled, False otherwise.
-
-        Raises:
-            Exception: If server doesn't support feature queries or other errors occur
-        """
-        if self._server_features_cache is None:
-            response = self.client.execute(gql(SERVER_FEATURES_QUERY_GQL))
-            self._server_features_cache = ServerFeaturesQuery.model_validate(response)
-
-        feature_name = ServerFeature.Name(feature_value)
-        if (
-            self._server_features_cache
-            and self._server_features_cache.server_info
-            and self._server_features_cache.server_info.features
-        ):
-            for feature_info in self._server_features_cache.server_info.features:
-                if feature_info and feature_info.name == feature_name:
-                    return feature_info.is_enabled
-
-        return False
-
-    def _check_server_feature_with_fallback(self, feature_value: int) -> bool:
-        """Wrapper around check_server_feature that warns and returns False for older unsupported servers.
-
-        Good to use for features that have a fallback mechanism for older servers.
-
-        Args:
-            feature_value (int): The enum value of the feature to check.
-
-        Returns:
-            bool: True if the feature is enabled, False otherwise.
-
-        Exceptions:
-            Exception: If an error other than the server not supporting feature queries occurs.
-        """
-        try:
-            return self._check_server_feature(feature_value)
-        except Exception as e:
-            if 'Cannot query field "features" on type "ServerInfo".' in str(e):
-                return False
-            raise e
-=======
-        return Registries(self.client, organization, filter)
->>>>>>> 389af95f
+        return Registries(self.client, organization, filter)