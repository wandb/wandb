"""Use the Public API to export or update data that you have saved to W&B.

Before using this API, you'll want to log data from your script — check the
[Quickstart](https://docs.wandb.ai/quickstart) for more details.

You might use the Public API to
 - update metadata or metrics for an experiment after it has been completed,
 - pull down your results as a dataframe for post-hoc analysis in a Jupyter notebook, or
 - check your saved model artifacts for those tagged as `ready-to-deploy`.

For more on using the Public API, check out [our guide](https://docs.wandb.com/guides/track/public-api-guide).
"""

import json
import logging
import os
import urllib
from typing import Any, Dict, List, Optional

import requests
from wandb_gql import Client, gql
from wandb_gql.client import RetryError

import wandb
from wandb import env, util
from wandb.apis import public
from wandb.apis.normalize import normalize_exceptions
from wandb.apis.public.const import RETRY_TIMEDELTA
from wandb.apis.public.registries import Registries
from wandb.apis.public.utils import (
    PathType,
    fetch_org_from_settings_or_entity,
    parse_org_from_registry_path,
)
from wandb.proto.wandb_internal_pb2 import ServerFeature
from wandb.sdk.artifacts._validators import is_artifact_registry_project
from wandb.sdk.internal.internal_api import Api as InternalApi
from wandb.sdk.internal.thread_local_settings import _thread_local_api_settings
from wandb.sdk.launch.utils import LAUNCH_DEFAULT_PROJECT
from wandb.sdk.lib import retry, runid
from wandb.sdk.lib.deprecate import Deprecated, deprecate
from wandb.sdk.lib.gql_request import GraphQLSession

logger = logging.getLogger(__name__)


class RetryingClient:
    INFO_QUERY = gql(
        """
        query ServerInfo{
            serverInfo {
                cliVersionInfo
                latestLocalVersionInfo {
                    outOfDate
                    latestVersionString
                    versionOnThisInstanceString
                }
            }
        }
        """
    )

    def __init__(self, client: Client):
        self._server_info = None
        self._client = client

    @property
    def app_url(self):
        return util.app_url(self._client.transport.url.replace("/graphql", "")) + "/"

    @retry.retriable(
        retry_timedelta=RETRY_TIMEDELTA,
        check_retry_fn=util.no_retry_auth,
        retryable_exceptions=(RetryError, requests.RequestException),
    )
    def execute(self, *args, **kwargs):  # noqa: D102  # User not encouraged to use this class directly
        try:
            return self._client.execute(*args, **kwargs)
        except requests.exceptions.ReadTimeout:
            if "timeout" not in kwargs:
                timeout = self._client.transport.default_timeout
                wandb.termwarn(
                    f"A graphql request initiated by the public wandb API timed out (timeout={timeout} sec). "
                    f"Create a new API with an integer timeout larger than {timeout}, e.g., `api = wandb.Api(timeout={timeout + 10})` "
                    f"to increase the graphql timeout."
                )
            raise

    @property
    def server_info(self):
        if self._server_info is None:
            self._server_info = self.execute(self.INFO_QUERY).get("serverInfo")
        return self._server_info

    def version_supported(self, min_version: str) -> bool:  # noqa: D102  # User not encouraged to use this class directly
        from wandb.util import parse_version

        return parse_version(min_version) <= parse_version(
            self.server_info["cliVersionInfo"]["max_cli_version"]
        )


class Api:
    """Used for querying the W&B server.

    Args:
        overrides Optional[Dict[str, Any]]: You can set `base_url` if you are
        using a W&B server other than `https://api.wandb.ai`. You can also set
        defaults for `entity`, `project`, and `run`.

    Examples:
    ```python
    import wandb

    wandb.Api()
    ```
    """

    _HTTP_TIMEOUT = env.get_http_timeout(19)
    DEFAULT_ENTITY_QUERY = gql(
        """
        query Viewer{
            viewer {
                id
                entity
            }
        }
        """
    )

    VIEWER_QUERY = gql(
        """
        query Viewer{
            viewer {
                id
                flags
                entity
                username
                email
                admin
                apiKeys {
                    edges {
                        node {
                            id
                            name
                            description
                        }
                    }
                }
                teams {
                    edges {
                        node {
                            name
                        }
                    }
                }
            }
        }
        """
    )
    USERS_QUERY = gql(
        """
        query SearchUsers($query: String) {
            users(query: $query) {
                edges {
                    node {
                        id
                        flags
                        entity
                        admin
                        email
                        deletedAt
                        username
                        apiKeys {
                            edges {
                                node {
                                    id
                                    name
                                    description
                                }
                            }
                        }
                        teams {
                            edges {
                                node {
                                    name
                                }
                            }
                        }
                    }
                }
            }
        }
        """
    )

    CREATE_PROJECT = gql(
        """
        mutation upsertModel(
            $description: String
            $entityName: String
            $id: String
            $name: String
            $framework: String
            $access: String
            $views: JSONString
        ) {
            upsertModel(
            input: {
                description: $description
                entityName: $entityName
                id: $id
                name: $name
                framework: $framework
                access: $access
                views: $views
            }
            ) {
            project {
                id
                name
                entityName
                description
                access
                views
            }
            model {
                id
                name
                entityName
                description
                access
                views
            }
            inserted
            }
        }
    """
    )

    def __init__(
        self,
        overrides: Optional[Dict[str, Any]] = None,
        timeout: Optional[int] = None,
        api_key: Optional[str] = None,
    ) -> None:
        self.settings = InternalApi().settings()
        _overrides = overrides or {}
        self._api_key = api_key
        if self.api_key is None and _thread_local_api_settings.cookies is None:
            wandb.login(host=_overrides.get("base_url"))
        self.settings.update(_overrides)
        if "username" in _overrides and "entity" not in _overrides:
            wandb.termwarn(
                'Passing "username" to Api is deprecated. please use "entity" instead.'
            )
            self.settings["entity"] = _overrides["username"]
        self.settings["base_url"] = self.settings["base_url"].rstrip("/")

        if "organization" in _overrides:
            self.settings["organization"] = _overrides["organization"]

        self._viewer = None
        self._projects = {}
        self._runs = {}
        self._sweeps = {}
        self._reports = {}
        self._default_entity = None
        self._timeout = timeout if timeout is not None else self._HTTP_TIMEOUT
        auth = None
        if not _thread_local_api_settings.cookies:
            auth = ("api", self.api_key)
        proxies = self.settings.get("_proxies") or json.loads(
            os.environ.get("WANDB__PROXIES", "{}")
        )
        self._base_client = Client(
            transport=GraphQLSession(
                headers={
                    "User-Agent": self.user_agent,
                    "Use-Admin-Privileges": "true",
                    **(_thread_local_api_settings.headers or {}),
                },
                use_json=True,
                # this timeout won't apply when the DNS lookup fails. in that case, it will be 60s
                # https://bugs.python.org/issue22889
                timeout=self._timeout,
                auth=auth,
                url="{}/graphql".format(self.settings["base_url"]),
                cookies=_thread_local_api_settings.cookies,
                proxies=proxies,
            )
        )
        self._client = RetryingClient(self._base_client)

    def create_project(self, name: str, entity: str) -> None:
        """Create a new project.

        Args:
            name: The name of the new project.
            entity: The entity of the new project.
        """
        self.client.execute(self.CREATE_PROJECT, {"entityName": entity, "name": name})

    def create_run(
        self,
        *,
        run_id: Optional[str] = None,
        project: Optional[str] = None,
        entity: Optional[str] = None,
    ) -> "public.Run":
        """Create a new run.

        Args:
            run_id: The ID to assign to the run. If not specified, W&B
                creates random ID.
            project: The project where to log the run to. If no project is specified,
                log the run to a project called "Uncategorized".
            entity: The entity that owns the project. If no entity is
                specified, log the run to the default entity.

        Returns:
            The newly created `Run`.
        """
        if entity is None:
            entity = self.default_entity
        return public.Run.create(self, run_id=run_id, project=project, entity=entity)

    def create_run_queue(
        self,
        name: str,
        type: "public.RunQueueResourceType",
        entity: Optional[str] = None,
        prioritization_mode: Optional["public.RunQueuePrioritizationMode"] = None,
        config: Optional[dict] = None,
        template_variables: Optional[dict] = None,
    ) -> "public.RunQueue":
        """Create a new run queue in W&B Launch.

        Args:
            name: Name of the queue to create
            type: Type of resource to be used for the queue. One of
                "local-container", "local-process", "kubernetes","sagemaker",
                or "gcp-vertex".
            entity: Name of the entity to create the queue. If `None`, use
                the configured or default entity.
            prioritization_mode: Version of prioritization to use.
                Either "V0" or `None`.
            config: Default resource configuration to be used for the queue.
                Use handlebars (eg. `{{var}}`) to specify template variables.
            template_variables: A dictionary of template variable schemas to
                use with the config.

        Returns:
            The newly created `RunQueue`.

        Raises:
            `ValueError` if any of the parameters are invalid
            `wandb.Error` on wandb API errors
        """
        # TODO(np): Need to check server capabilities for this feature
        # 0. assert params are valid/normalized
        if entity is None:
            entity = self.settings["entity"] or self.default_entity
            if entity is None:
                raise ValueError(
                    "entity must be passed as a parameter, or set in settings"
                )

        if len(name) == 0:
            raise ValueError("name must be non-empty")
        if len(name) > 64:
            raise ValueError("name must be less than 64 characters")

        if type not in [
            "local-container",
            "local-process",
            "kubernetes",
            "sagemaker",
            "gcp-vertex",
        ]:
            raise ValueError(
                "resource_type must be one of 'local-container', 'local-process', 'kubernetes', 'sagemaker', or 'gcp-vertex'"
            )

        if prioritization_mode:
            prioritization_mode = prioritization_mode.upper()
            if prioritization_mode not in ["V0"]:
                raise ValueError("prioritization_mode must be 'V0' if present")

        if config is None:
            config = {}

        # 1. create required default launch project in the entity
        self.create_project(LAUNCH_DEFAULT_PROJECT, entity)

        api = InternalApi(
            default_settings={
                "entity": entity,
                "project": self.project(LAUNCH_DEFAULT_PROJECT),
            },
            retry_timedelta=RETRY_TIMEDELTA,
        )

        # 2. create default resource config, receive config id
        config_json = json.dumps({"resource_args": {type: config}})
        create_config_result = api.create_default_resource_config(
            entity, type, config_json, template_variables
        )
        if not create_config_result["success"]:
            raise wandb.Error("failed to create default resource config")
        config_id = create_config_result["defaultResourceConfigID"]

        # 3. create run queue
        create_queue_result = api.create_run_queue(
            entity,
            LAUNCH_DEFAULT_PROJECT,
            name,
            "PROJECT",
            prioritization_mode,
            config_id,
        )
        if not create_queue_result["success"]:
            raise wandb.Error("failed to create run queue")

        return public.RunQueue(
            client=self.client,
            name=name,
            entity=entity,
            prioritization_mode=prioritization_mode,
            _access="PROJECT",
            _default_resource_config_id=config_id,
            _default_resource_config=config,
        )

    def upsert_run_queue(
        self,
        name: str,
        resource_config: dict,
        resource_type: "public.RunQueueResourceType",
        entity: Optional[str] = None,
        template_variables: Optional[dict] = None,
        external_links: Optional[dict] = None,
        prioritization_mode: Optional["public.RunQueuePrioritizationMode"] = None,
    ):
        """Upsert a run queue in W&B Launch.

        Args:
            name: Name of the queue to create
            entity: Optional name of the entity to create the queue. If `None`,
                use the configured or default entity.
            resource_config: Optional default resource configuration to be used
                for the queue. Use handlebars (eg. `{{var}}`) to specify
                template variables.
            resource_type: Type of resource to be used for the queue. One of
                "local-container", "local-process", "kubernetes", "sagemaker",
                or "gcp-vertex".
            template_variables: A dictionary of template variable schemas to
                be used with the config.
            external_links: Optional dictionary of external links to be used
                with the queue.
            prioritization_mode: Optional version of prioritization to use.
                Either "V0" or None

        Returns:
            The upserted `RunQueue`.

        Raises:
            ValueError if any of the parameters are invalid
            wandb.Error on wandb API errors
        """
        if entity is None:
            entity = self.settings["entity"] or self.default_entity
            if entity is None:
                raise ValueError(
                    "entity must be passed as a parameter, or set in settings"
                )

        if len(name) == 0:
            raise ValueError("name must be non-empty")
        if len(name) > 64:
            raise ValueError("name must be less than 64 characters")

        prioritization_mode = prioritization_mode or "DISABLED"
        prioritization_mode = prioritization_mode.upper()
        if prioritization_mode not in ["V0", "DISABLED"]:
            raise ValueError(
                "prioritization_mode must be 'V0' or 'DISABLED' if present"
            )

        if resource_type not in [
            "local-container",
            "local-process",
            "kubernetes",
            "sagemaker",
            "gcp-vertex",
        ]:
            raise ValueError(
                "resource_type must be one of 'local-container', 'local-process', 'kubernetes', 'sagemaker', or 'gcp-vertex'"
            )

        self.create_project(LAUNCH_DEFAULT_PROJECT, entity)
        api = InternalApi(
            default_settings={
                "entity": entity,
                "project": self.project(LAUNCH_DEFAULT_PROJECT),
            },
            retry_timedelta=RETRY_TIMEDELTA,
        )
        # User provides external_links as a dict with name: url format
        # but backend stores it as a list of dicts with url and label keys.
        external_links = external_links or {}
        external_links = {
            "links": [
                {
                    "label": key,
                    "url": value,
                }
                for key, value in external_links.items()
            ]
        }
        upsert_run_queue_result = api.upsert_run_queue(
            name,
            entity,
            resource_type,
            {"resource_args": {resource_type: resource_config}},
            template_variables=template_variables,
            external_links=external_links,
            prioritization_mode=prioritization_mode,
        )
        if not upsert_run_queue_result["success"]:
            raise wandb.Error("failed to create run queue")
        schema_errors = (
            upsert_run_queue_result.get("configSchemaValidationErrors") or []
        )
        for error in schema_errors:
            wandb.termwarn(f"resource config validation: {error}")

        return public.RunQueue(
            client=self.client,
            name=name,
            entity=entity,
        )

    def create_user(self, email: str, admin: Optional[bool] = False):
        """Create a new user.

        Args:
            email: The email address of the user.
            admin: Set user as a global instance administrator.

        Returns:
            A `User` object.
        """
        return public.User.create(self, email, admin)

    def sync_tensorboard(self, root_dir, run_id=None, project=None, entity=None):
        """Sync a local directory containing tfevent files to wandb."""
        from wandb.sync import SyncManager  # TODO: circular import madness

        run_id = run_id or runid.generate_id()
        project = project or self.settings.get("project") or "uncategorized"
        entity = entity or self.default_entity
        # TODO: pipe through log_path to inform the user how to debug
        sm = SyncManager(
            project=project,
            entity=entity,
            run_id=run_id,
            mark_synced=False,
            app_url=self.client.app_url,
            view=False,
            verbose=False,
            sync_tensorboard=True,
        )
        sm.add(root_dir)
        sm.start()
        while not sm.is_done():
            _ = sm.poll()
        return self.run("/".join([entity, project, run_id]))

    @property
    def client(self) -> RetryingClient:
        """Returns the client object."""
        return self._client

    @property
    def user_agent(self) -> str:
        """Returns W&B public user agent."""
        return "W&B Public Client {}".format(wandb.__version__)

    @property
    def api_key(self) -> Optional[str]:
        """Returns W&B API key."""
        # just use thread local api key if it's set
        if _thread_local_api_settings.api_key:
            return _thread_local_api_settings.api_key
        if self._api_key is not None:
            return self._api_key
        auth = requests.utils.get_netrc_auth(self.settings["base_url"])
        key = None
        if auth:
            key = auth[-1]
        # Environment should take precedence
        if os.getenv("WANDB_API_KEY"):
            key = os.environ["WANDB_API_KEY"]
        self._api_key = key  # memoize key
        return key

    @property
    def default_entity(self) -> Optional[str]:
        """Returns the default W&B entity."""
        if self._default_entity is None:
            res = self._client.execute(self.DEFAULT_ENTITY_QUERY)
            self._default_entity = (res.get("viewer") or {}).get("entity")
        return self._default_entity

    @property
    def viewer(self) -> "public.User":
        """Returns the viewer object."""
        if self._viewer is None:
            self._viewer = public.User(
                self._client, self._client.execute(self.VIEWER_QUERY).get("viewer")
            )
            self._default_entity = self._viewer.entity
        return self._viewer

    def flush(self):
        """Flush the local cache.

        The api object keeps a local cache of runs, so if the state of the run
        may change while executing your script you must clear the local cache
        with `api.flush()` to get the latest values associated with the run.
        """
        self._runs = {}

    def from_path(self, path: str):
        """Return a run, sweep, project or report from a path.

        Args:
            path: The path to the project, run, sweep or report

        Returns:
            A `Project`, `Run`, `Sweep`, or `BetaReport` instance.

        Raises:
            `wandb.Error` if path is invalid or the object doesn't exist.

        Examples:

        In the proceeding code snippets "project", "team", "run_id", "sweep_id",
        and "report_name" are placeholders for the project, team, run ID,
        sweep ID, and the name of a specific report, respectively.

        ```python
        import wandb

        api = wandb.Api()

        project = api.from_path("project")
        team_project = api.from_path("team/project")
        run = api.from_path("team/project/runs/run_id")
        sweep = api.from_path("team/project/sweeps/sweep_id")
        report = api.from_path("team/project/reports/report_name")
        ```
        """
        parts = path.strip("/ ").split("/")
        if len(parts) == 1:
            return self.project(path)
        elif len(parts) == 2:
            return self.project(parts[1], parts[0])
        elif len(parts) == 3:
            return self.run(path)
        elif len(parts) == 4:
            if parts[2].startswith("run"):
                return self.run(path)
            elif parts[2].startswith("sweep"):
                return self.sweep(path)
            elif parts[2].startswith("report"):
                if "--" not in parts[-1]:
                    if "-" in parts[-1]:
                        raise wandb.Error(
                            "Invalid report path, should be team/project/reports/Name--XXXX"
                        )
                    else:
                        parts[-1] = "--" + parts[-1]
                name, id = parts[-1].split("--")
                return public.BetaReport(
                    self.client,
                    {
                        "display_name": urllib.parse.unquote(name.replace("-", " ")),
                        "id": id,
                        "spec": "{}",
                    },
                    parts[0],
                    parts[1],
                )
        raise wandb.Error(
            "Invalid path, should be TEAM/PROJECT/TYPE/ID where TYPE is runs, sweeps, or reports"
        )

    def _parse_project_path(self, path):
        """Return project and entity for project specified by path."""
        project = self.settings["project"] or "uncategorized"
        entity = self.settings["entity"] or self.default_entity
        if path is None:
            return entity, project
        parts = path.split("/", 1)
        if len(parts) == 1:
            return entity, path
        return parts

    def _parse_path(self, path):
        """Parse url, filepath, or docker paths.

        Allows paths in the following formats:
        - url: entity/project/runs/id
        - path: entity/project/id
        - docker: entity/project:id

        Entity is optional and will fall back to the current logged-in user.
        """
        project = self.settings["project"] or "uncategorized"
        entity = self.settings["entity"] or self.default_entity
        parts = (
            path.replace("/runs/", "/").replace("/sweeps/", "/").strip("/ ").split("/")
        )
        if ":" in parts[-1]:
            id = parts[-1].split(":")[-1]
            parts[-1] = parts[-1].split(":")[0]
        elif parts[-1]:
            id = parts[-1]
        if len(parts) == 1 and project != "uncategorized":
            pass
        elif len(parts) > 1:
            project = parts[1]
            if entity and id == project:
                project = parts[0]
            else:
                entity = parts[0]
            if len(parts) == 3:
                entity = parts[0]
        else:
            project = parts[0]
        return entity, project, id

    def _parse_artifact_path(self, path):
        """Return project, entity and artifact name for project specified by path."""
        project = self.settings["project"] or "uncategorized"
        entity = self.settings["entity"] or self.default_entity
        if path is None:
            return entity, project

        path, colon, alias = path.partition(":")
        full_alias = colon + alias

        parts = path.split("/")
        if len(parts) > 3:
            raise ValueError("Invalid artifact path: {}".format(path))
        elif len(parts) == 1:
            return entity, project, path + full_alias
        elif len(parts) == 2:
            return entity, parts[0], parts[1] + full_alias
        parts[-1] += full_alias
        return parts

    def projects(
        self, entity: Optional[str] = None, per_page: int = 200
    ) -> "public.Projects":
        """Get projects for a given entity.

        Args:
<<<<<<< HEAD
            entity: Name of the entity requested.  If None, will fall back to
                the default entity passed to `Api`.  If no default entity,
                will raise a `ValueError`.
            per_page: Sets the page size for query pagination. If set to `None`,
                use the default size. Usually there is no reason to change this.
=======
            entity: (str) Name of the entity requested.  If None, will fall back to the
                default entity passed to `Api`.  If no default entity, will raise a `ValueError`.
            per_page: (int) Sets the page size for query pagination.  Usually there is no reason to change this.
>>>>>>> 7b2a13cb

        Returns:
            A `Projects` object which is an iterable collection of `Project`objects.
        """
        if entity is None:
            entity = self.settings["entity"] or self.default_entity
            if entity is None:
                raise ValueError(
                    "entity must be passed as a parameter, or set in settings"
                )
        if entity not in self._projects:
            self._projects[entity] = public.Projects(
                self.client, entity, per_page=per_page
            )
        return self._projects[entity]

    def project(self, name: str, entity: Optional[str] = None) -> "public.Project":
        """Return the `Project` with the given name (and entity, if given).

        Args:
            name: The project name.
            entity: Name of the entity requested.  If None, will fall back to the
                default entity passed to `Api`.  If no default entity, will
                raise a `ValueError`.

        Returns:
            A `Project` object.
        """
        # For registry artifacts, capture potential org user inputted before resolving entity
        org = entity if is_artifact_registry_project(name) else ""

        if entity is None:
            entity = self.settings["entity"] or self.default_entity

        # For registry artifacts, resolve org-based entity
        if is_artifact_registry_project(name):
            settings_entity = self.settings["entity"] or self.default_entity
            entity = InternalApi()._resolve_org_entity_name(
                entity=settings_entity, organization=org
            )
        return public.Project(self.client, entity, name, {})

    def reports(
        self, path: str = "", name: Optional[str] = None, per_page: int = 50
    ) -> "public.Reports":
        """Get reports for a given project path.

        Note: `wandb.Api.reports()` API is in beta and will likely change in
        future releases.

        Args:
<<<<<<< HEAD
            path: The path to project the report resides in. Specify the
                entity that created the project as a prefix followed by a
                forward slash.
            name: Name of the report requested.
            per_page: Sets the page size for query pagination. If set to
                `None`, use the default size. Usually there is no reason to
                change this.
=======
            path: (str) path to project the report resides in, should be in the form: "entity/project"
            name: (str, optional) optional name of the report requested.
            per_page: (int) Sets the page size for query pagination.  Usually there is no reason to change this.
>>>>>>> 7b2a13cb

        Returns:
            A `Reports` object which is an iterable collection of
                `BetaReport` objects.

        Examples:

        ```python
        import wandb

        wandb.Api.reports("entity/project")
        ```

        """
        entity, project, _ = self._parse_path(path + "/fake_run")

        if name:
            name = urllib.parse.unquote(name)
            key = "/".join([entity, project, str(name)])
        else:
            key = "/".join([entity, project])

        if key not in self._reports:
            self._reports[key] = public.Reports(
                self.client,
                public.Project(self.client, entity, project, {}),
                name=name,
                per_page=per_page,
            )
        return self._reports[key]

    def create_team(
        self, team: str, admin_username: Optional[str] = None
    ) -> "public.Team":
        """Create a new team.

        Args:
            team: The name of the team
            admin_username: Username of the admin user of the team.
                Defaults to the current user.

        Returns:
            A `Team` object.
        """
        return public.Team.create(self, team, admin_username)

    def team(self, team: str) -> "public.Team":
        """Return the matching `Team` with the given name.

        Args:
            team: The name of the team.

        Returns:
            A `Team` object.
        """
        return public.Team(self.client, team)

    def user(self, username_or_email: str) -> Optional["public.User"]:
        """Return a user from a username or email address.

        This function only works for local administrators. Use `api.viewer`
            to get your own user object.

        Args:
            username_or_email: The username or email address of the user.

        Returns:
            A `User` object or None if a user is not found.
        """
        res = self._client.execute(self.USERS_QUERY, {"query": username_or_email})
        if len(res["users"]["edges"]) == 0:
            return None
        elif len(res["users"]["edges"]) > 1:
            wandb.termwarn(
                "Found multiple users, returning the first user matching {}".format(
                    username_or_email
                )
            )
        return public.User(self._client, res["users"]["edges"][0]["node"])

    def users(self, username_or_email: str) -> List["public.User"]:
        """Return all users from a partial username or email address query.

        This function only works for local administrators. Use `api.viewer`
            to get your own user object.

        Args:
            username_or_email: The prefix or suffix of the user you want to find.

        Returns:
            An array of `User` objects.
        """
        res = self._client.execute(self.USERS_QUERY, {"query": username_or_email})
        return [
            public.User(self._client, edge["node"]) for edge in res["users"]["edges"]
        ]

    def runs(
        self,
        path: Optional[str] = None,
        filters: Optional[Dict[str, Any]] = None,
        order: str = "+created_at",
        per_page: int = 50,
        include_sweeps: bool = True,
    ):
        """Return a set of runs from a project that match the filters provided.

<<<<<<< HEAD
        You can filter by `config.*`, `summary_metrics.*`, `tags`, `state`,
        `entity`, `createdAt`, and so forth. You can also compose operations
        to make more complicated queries. For  more information,
        see Query and Project Operators MongoDb Reference
        at https://docs.mongodb.com/manual/reference/operator/query.

        Args:
            path: Path to project, should be in the form: "entity/project"
            filters: Queries for specific runs using the MongoDB query language.
            order: Order can be `created_at`, `heartbeat_at`, `config.*.value`,
                or `summary_metrics.*`. If you prepend order with a `+` order
                is ascending. If you prepend order with a `-` order is
                descending (default). The default order is `run.created_at`
                from oldest to newest.
            per_page: Sets the page size for query pagination.
            include_sweeps: Whether to include the sweep runs in the results.
=======
        Fields you can filter by include:
        - `createdAt`: The timestamp when the run was created. (in ISO 8601 format, e.g. "2023-01-01T12:00:00Z")
        - `displayName`: The human-readable display name of the run. (e.g. "eager-fox-1")
        - `duration`: The total runtime of the run in seconds.
        - `group`: The group name used to organize related runs together.
        - `host`: The hostname where the run was executed.
        - `jobType`: The type of job or purpose of the run.
        - `name`: The unique identifier of the run. (e.g. "a1b2cdef")
        - `state`: The current state of the run.
        - `tags`: The tags associated with the run.
        - `username`: The username of the user who initiated the run

        Additionally, you can filter by items in the run config or summary metrics.
        Such as `config.experiment_name`, `summary_metrics.loss`, etc.

        For more complex filtering, you can use MongoDB query operators.
        For details, see: https://docs.mongodb.com/manual/reference/operator/query
        The following operations are supported:
        - `$and`
        - `$or`
        - `$nor`
        - `$eq`
        - `$ne`
        - `$gt`
        - `$gte`
        - `$lt`
        - `$lte`
        - `$in`
        - `$nin`
        - `$exists`
        - `$regex`


        Examples:
            Find runs in my_project where config.experiment_name has been set to "foo"
            ```
            api.runs(
                path="my_entity/my_project",
                filters={"config.experiment_name": "foo"},
            )
            ```

            Find runs in my_project where config.experiment_name has been set to "foo" or "bar"
            ```
            api.runs(
                path="my_entity/my_project",
                filters={
                    "$or": [
                        {"config.experiment_name": "foo"},
                        {"config.experiment_name": "bar"},
                    ]
                },
            )
            ```
>>>>>>> 7b2a13cb

        Returns:
            A `Runs` object, which is an iterable collection of `Run` objects.

<<<<<<< HEAD
        Examples:
=======
            Find runs in my_project where the run name matches a regex (anchors are not supported)
            ```
            api.runs(
                path="my_entity/my_project",
                filters={"display_name": {"$regex": "^foo.*"}},
            )
            ```

            Find runs in my_project where config.experiment contains a nested field "category" with value "testing"
            ```
            api.runs(
                path="my_entity/my_project",
                filters={"config.experiment.category": "testing"},
            )
            ```

            Find runs in my_project with a loss value of 0.5 nested in a dictionary under model1 in the summary metrics
            ```
            api.runs(
                path="my_entity/my_project",
                filters={"summary_metrics.model1.loss": 0.5},
            )
            ```
>>>>>>> 7b2a13cb

        ```python
        # Find runs in project where config.experiment_name has been set to "foo"
        api.runs(path="my_entity/project", filters={"config.experiment_name": "foo"})
        ```

        ```python
        # Find runs in project where config.experiment_name has been set to "foo" or "bar"
        api.runs(
            path="my_entity/project",
            filters={
                "$or": [
                    {"config.experiment_name": "foo"},
                    {"config.experiment_name": "bar"},
                ]
            },
        )
        ```

        ```python
        # Find runs in project where config.experiment_name matches a regex
        # (anchors are not supported)
        api.runs(
            path="my_entity/project",
            filters={"config.experiment_name": {"$regex": "b.*"}},
        )
        ```

<<<<<<< HEAD
        ```python
        # Find runs in project where the run name matches a regex
        # (anchors are not supported)
        api.runs(
            path="my_entity/project", filters={"display_name": {"$regex": "^foo.*"}}
        )
        ```
=======
        Args:
            path: (str) path to project, should be in the form: "entity/project"
            filters: (dict) queries for specific runs using the MongoDB query language.
                You can filter by run properties such as config.key, summary_metrics.key, state, entity, createdAt, etc.
                For example: `{"config.experiment_name": "foo"}` would find runs with a config entry
                    of experiment name set to "foo"
            order: (str) Order can be `created_at`, `heartbeat_at`, `config.*.value`, or `summary_metrics.*`.
                If you prepend order with a + order is ascending.
                If you prepend order with a - order is descending (default).
                The default order is run.created_at from oldest to newest.
            per_page: (int) Sets the page size for query pagination.
            include_sweeps: (bool) Whether to include the sweep runs in the results.
>>>>>>> 7b2a13cb

        ```python
        # Find runs in project sorted by ascending loss
        api.runs(path="my_entity/project", order="+summary_metrics.loss")
        ```
        """
        entity, project = self._parse_project_path(path)
        filters = filters or {}
        key = (path or "") + str(filters) + str(order)
        if not self._runs.get(key):
            self._runs[key] = public.Runs(
                self.client,
                entity,
                project,
                filters=filters,
                order=order,
                per_page=per_page,
                include_sweeps=include_sweeps,
            )
        return self._runs[key]

    @normalize_exceptions
    def run(self, path=""):
        """Return a single run by parsing path in the form `entity/project/run_id`.

        Args:
            path: Path to run in the form `entity/project/run_id`.
                If `api.entity` is set, this can be in the form `project/run_id`
                and if `api.project` is set this can just be the run_id.

        Returns:
            A `Run` object.
        """
        entity, project, run_id = self._parse_path(path)
        if not self._runs.get(path):
            self._runs[path] = public.Run(self.client, entity, project, run_id)
        return self._runs[path]

    def queued_run(
        self,
        entity: str,
        project: str,
        queue_name: str,
        run_queue_item_id: str,
        project_queue=None,
        priority=None,
    ):
        """Return a single queued run based on the path.

        Parses paths of the form `entity/project/queue_id/run_queue_item_id`.
        """
        return public.QueuedRun(
            self.client,
            entity,
            project,
            queue_name,
            run_queue_item_id,
            project_queue=project_queue,
            priority=priority,
        )

    def run_queue(
        self,
        entity: str,
        name: str,
    ):
        """Return the named `RunQueue` for entity.

        See `Api.create_run_queue` for more information on how to create a run queue.
        """
        return public.RunQueue(
            self.client,
            name,
            entity,
        )

    @normalize_exceptions
    def sweep(self, path=""):
        """Return a sweep by parsing path in the form `entity/project/sweep_id`.

        Args:
            path: Path to sweep in the form entity/project/sweep_id.
                If `api.entity` is set, this can be in the form
                project/sweep_id and if `api.project` is set
                this can just be the sweep_id.

        Returns:
            A `Sweep` object.
        """
        entity, project, sweep_id = self._parse_path(path)
        if not self._sweeps.get(path):
            self._sweeps[path] = public.Sweep(self.client, entity, project, sweep_id)
        return self._sweeps[path]

    @normalize_exceptions
    def artifact_types(self, project: Optional[str] = None) -> "public.ArtifactTypes":
        """Returns a collection of matching artifact types.

        Args:
            project: The project name or path to filter on.

        Returns:
            An iterable `ArtifactTypes` object.
        """
        project_path = project
        entity, project = self._parse_project_path(project_path)
        # If its a Registry project, the entity is considered to be an org instead
        if is_artifact_registry_project(project):
            settings_entity = self.settings["entity"] or self.default_entity
            org = parse_org_from_registry_path(project_path, PathType.PROJECT)
            entity = InternalApi()._resolve_org_entity_name(
                entity=settings_entity, organization=org
            )
        return public.ArtifactTypes(self.client, entity, project)

    @normalize_exceptions
    def artifact_type(
        self, type_name: str, project: Optional[str] = None
    ) -> "public.ArtifactType":
        """Returns the matching `ArtifactType`.

        Args:
            type_name: The name of the artifact type to retrieve.
            project: If given, a project name or path to filter on.

        Returns:
            An `ArtifactType` object.
        """
        project_path = project
        entity, project = self._parse_project_path(project_path)
        # If its an Registry artifact, the entity is an org instead
        if is_artifact_registry_project(project):
            org = parse_org_from_registry_path(project_path, PathType.PROJECT)
            settings_entity = self.settings["entity"] or self.default_entity
            entity = InternalApi()._resolve_org_entity_name(
                entity=settings_entity, organization=org
            )
        return public.ArtifactType(self.client, entity, project, type_name)

    @normalize_exceptions
    def artifact_collections(
        self, project_name: str, type_name: str, per_page: int = 50
    ) -> "public.ArtifactCollections":
        """Returns a collection of matching artifact collections.

        Args:
<<<<<<< HEAD
            project_name: The name of the project to filter on.
            type_name: The name of the artifact type to filter on.
            per_page: Sets the page size for query pagination.  None will use the default size.
                Usually there is no reason to change this.
=======
            project_name: (str) The name of the project to filter on.
            type_name: (str) The name of the artifact type to filter on.
            per_page: (int) Sets the page size for query pagination.  Usually there is no reason to change this.
>>>>>>> 7b2a13cb

        Returns:
            An iterable `ArtifactCollections` object.
        """
        entity, project = self._parse_project_path(project_name)
        # If iterating through Registry project, the entity is considered to be an org instead
        if is_artifact_registry_project(project):
            org = parse_org_from_registry_path(project_name, PathType.PROJECT)
            settings_entity = self.settings["entity"] or self.default_entity
            entity = InternalApi()._resolve_org_entity_name(
                entity=settings_entity, organization=org
            )
        return public.ArtifactCollections(
            self.client, entity, project, type_name, per_page=per_page
        )

    @normalize_exceptions
    def artifact_collection(
        self, type_name: str, name: str
    ) -> "public.ArtifactCollection":
        """Returns a single artifact collection by type.

        You can use the returned `ArtifactCollection` object to retrieve
        information about specific artifacts in that collection, and more.

        Args:
            type_name: The type of artifact collection to fetch.
            name: An artifact collection name. Optionally append the entity
                that logged the artifact as a prefix followed by a forward
                slash.

        Returns:
            An `ArtifactCollection` object.

        Examples:

        In the proceeding code snippet "type", "entity", "project", and
        "artifact_name" are placeholders for the collection type, your W&B
        entity, name of the project the artifact is in, and the name of
        the artifact, respectively.

        ```python
        import wandb

        collections = wandb.Api().artifact_collection(
            type_name="type", name="entity/project/artifact_name"
        )

        # Get the first artifact in the collection
        artifact_example = collections.artifacts()[0]

        # Download the contents of the artifact to the specified root directory.
        artifact_example.download()
        ```
        """
        entity, project, collection_name = self._parse_artifact_path(name)
        # If its an Registry artifact, the entity is considered to be an org instead
        if is_artifact_registry_project(project):
            org = parse_org_from_registry_path(name, PathType.ARTIFACT)
            settings_entity = self.settings["entity"] or self.default_entity
            entity = InternalApi()._resolve_org_entity_name(
                entity=settings_entity, organization=org
            )

        if entity is None:
            raise ValueError(
                "Could not determine entity. Please include the entity as part of the collection name path."
            )

        return public.ArtifactCollection(
            self.client, entity, project, collection_name, type_name
        )

    @normalize_exceptions
    def artifact_versions(self, type_name, name, per_page=50):
        """Deprecated. Use `Api.artifacts(type_name, name)` method instead."""
        deprecate(
            field_name=Deprecated.api__artifact_versions,
            warning_message=(
                "Api.artifact_versions(type_name, name) is deprecated, "
                "use Api.artifacts(type_name, name) instead."
            ),
        )
        return self.artifacts(type_name, name, per_page=per_page)

    @normalize_exceptions
    def artifacts(
        self,
        type_name: str,
        name: str,
        per_page: int = 50,
        tags: Optional[List[str]] = None,
    ) -> "public.Artifacts":
        """Return an `Artifacts` collection.

        Args:
<<<<<<< HEAD
            type_name: The type of artifacts to fetch.
            name: The artifact's collection name. Optionally append the
                entity that logged the artifact as a prefix followed by
                a forward slash.
            per_page: Sets the page size for query pagination. If set to
                `None`, use the default size. Usually there is no reason
                to change this.
            tags: Only return artifacts with all of these tags.
=======
            type_name: (str) The type of artifacts to fetch.
            name: (str) An artifact collection name. May be prefixed with entity/project.
            per_page: (int) Sets the page size for query pagination.  Usually there is no reason to change this.
            tags: (list[str], optional) Only return artifacts with all of these tags.
>>>>>>> 7b2a13cb

        Returns:
            An iterable `Artifacts` object.

        Examples:

        In the proceeding code snippet, "type", "entity", "project", and
        "artifact_name" are placeholders for the artifact type, W&B entity,
        name of the project the artifact was logged to,
        and the name of the artifact, respectively.

        ```python
        import wandb

        wandb.Api().artifacts(type_name="type", name="entity/project/artifact_name")
        ```
        """
        entity, project, collection_name = self._parse_artifact_path(name)
        # If its an Registry project, the entity is considered to be an org instead
        if is_artifact_registry_project(project):
            org = parse_org_from_registry_path(name, PathType.ARTIFACT)
            settings_entity = self.settings["entity"] or self.default_entity
            entity = InternalApi()._resolve_org_entity_name(
                entity=settings_entity, organization=org
            )
        return public.Artifacts(
            self.client,
            entity,
            project,
            collection_name,
            type_name,
            per_page=per_page,
            tags=tags,
        )

    @normalize_exceptions
    def _artifact(
        self, name: str, type: Optional[str] = None, enable_tracking: bool = False
    ):
        if name is None:
            raise ValueError("You must specify name= to fetch an artifact.")
        entity, project, artifact_name = self._parse_artifact_path(name)

        # If its an Registry artifact, the entity is an org instead
        if is_artifact_registry_project(project):
            organization = name.split("/")[0] if name.count("/") == 2 else ""
            # set entity to match the settings since in above code it was potentially set to an org
            settings_entity = self.settings["entity"] or self.default_entity
            # Registry artifacts are under the org entity. Because we offer a shorthand and alias for this path,
            # we need to fetch the org entity to for the user behind the scenes.
            entity = InternalApi()._resolve_org_entity_name(
                entity=settings_entity, organization=organization
            )

        if entity is None:
            raise ValueError(
                "Could not determine entity. Please include the entity as part of the artifact name path."
            )

        artifact = wandb.Artifact._from_name(
            entity=entity,
            project=project,
            name=artifact_name,
            client=self.client,
            enable_tracking=enable_tracking,
        )
        if type is not None and artifact.type != type:
            raise ValueError(
                f"type {type} specified but this artifact is of type {artifact.type}"
            )
        return artifact

    @normalize_exceptions
    def artifact(self, name: str, type: Optional[str] = None):
        """Returns a single artifact.

        Args:
            name: The artifact's name. The name of an artifact resembles a
                filepath that consists, at a minimum, the name of the project
                the artifact was logged to, the name of the artifact, and the
                artifact's version or alias. Optionally append the entity that
                logged the artifact as a prefix followed by a forward slash.
                If no entity is specified in the name, the Run or API
                setting's entity is used.
            type: The type of artifact to fetch.

        Returns:
            An `Artifact` object.

        Raises:
            ValueError: If the artifact name is not specified.
            ValueError: If the artifact type is specified but does not
                match the type of the fetched artifact.

        Examples:

        In the proceeding code snippets "entity", "project", "artifact",
        "version", and "alias" are placeholders for your W&B entity, name
        of the project the artifact is in, the name of the artifact,
        and artifact's version, respectively.

        ```python
        import wandb

        # Specify the project, artifact's name, and the artifact's alias
        wandb.Api().artifact(name="project/artifact:alias")

        # Specify the project, artifact's name, and a specific artifact version
        wandb.Api().artifact(name="project/artifact:version")

        # Specify the entity, project, artifact's name, and the artifact's alias
        wandb.Api().artifact(name="entity/project/artifact:alias")

        # Specify the entity, project, artifact's name, and a specific artifact version
        wandb.Api().artifact(name="entity/project/artifact:version")
        ```

        Note:
        This method is intended for external use only. Do not call `api.artifact()` within the wandb repository code.
        """
        return self._artifact(name=name, type=type, enable_tracking=True)

    @normalize_exceptions
    def job(self, name: Optional[str], path: Optional[str] = None) -> "public.Job":
        """Return a `Job` object.

        Args:
            name: The name of the job.
            path: The root path to download the job artifact.

        Returns:
            A `Job` object.
        """
        if name is None:
            raise ValueError("You must specify name= to fetch a job.")
        elif name.count("/") != 2 or ":" not in name:
            raise ValueError(
                "Invalid job specification. A job must be of the form: <entity>/<project>/<job-name>:<alias-or-version>"
            )
        return public.Job(self, name, path)

    @normalize_exceptions
    def list_jobs(self, entity: str, project: str) -> List[Dict[str, Any]]:
        """Return a list of jobs, if any, for the given entity and project.

        Args:
            entity: The entity for the listed jobs.
            project: The project for the listed jobs.

        Returns:
            A list of matching jobs.
        """
        if entity is None:
            raise ValueError("Specify an entity when listing jobs")
        if project is None:
            raise ValueError("Specify a project when listing jobs")

        query = gql(
            """
        query ArtifactOfType(
            $entityName: String!,
            $projectName: String!,
            $artifactTypeName: String!,
        ) {
            project(name: $projectName, entityName: $entityName) {
                artifactType(name: $artifactTypeName) {
                    artifactCollections {
                        edges {
                            node {
                                artifacts {
                                    edges {
                                        node {
                                            id
                                            state
                                            aliases {
                                                alias
                                            }
                                            artifactSequence {
                                                name
                                            }
                                        }
                                    }
                                }
                            }
                        }
                    }
                }
            }
        }
        """
        )

        try:
            artifact_query = self._client.execute(
                query,
                {
                    "projectName": project,
                    "entityName": entity,
                    "artifactTypeName": "job",
                },
            )

            if not artifact_query or not artifact_query["project"]:
                wandb.termerror(
                    f"Project: '{project}' not found in entity: '{entity}' or access denied."
                )
                return []

            if artifact_query["project"]["artifactType"] is None:
                return []

            artifacts = artifact_query["project"]["artifactType"][
                "artifactCollections"
            ]["edges"]

            return [x["node"]["artifacts"] for x in artifacts]
        except requests.exceptions.HTTPError:
            return False

    @normalize_exceptions
    def artifact_exists(self, name: str, type: Optional[str] = None) -> bool:
        """Whether an artifact version exists within the specified project and entity.

        Args:
            name: The name of artifact. Add the artifact's entity and project
                as a prefix. Append the version or the alias of the artifact
                with a colon. If the entity or project is not specified,
                W&B uses override parameters if populated. Otherwise, the
                entity is pulled from the user settings and the project is
                set to "Uncategorized".
            type: The type of artifact.

        Returns:
            True if the artifact version exists, False otherwise.

        Examples:

        In the proceeding code snippets "entity", "project", "artifact",
        "version", and "alias" are placeholders for your W&B entity, name of
        the project the artifact is in, the name of the artifact, and
        artifact's version, respectively.

        ```python
        import wandb

        wandb.Api().artifact_exists("entity/project/artifact:version")
        wandb.Api().artifact_exists("entity/project/artifact:alias")
        ```

        """
        try:
            self._artifact(name, type)
            return True
        except wandb.errors.CommError:
            return False

    @normalize_exceptions
    def artifact_collection_exists(self, name: str, type: str) -> bool:
        """Whether an artifact collection exists within a specified project and entity.

        Args:
            name: An artifact collection name. Optionally append the
                entity that logged the artifact as a prefix followed by
                a forward slash. If entity or project is not specified,
                infer the collection from the override params if they exist.
                Otherwise, entity is pulled from the user settings and project
                will default to "uncategorized".
            type: The type of artifact collection.

        Returns:
            True if the artifact collection exists, False otherwise.

        Examples:

        In the proceeding code snippet "type", and "collection_name" refer to the type
        of the artifact collection and the name of the collection, respectively.

        ```python
        import wandb

        wandb.Api.artifact_collection_exists(type="type", name="collection_name")
        ```
        """
        try:
            self.artifact_collection(type, name)
            return True
        except wandb.errors.CommError:
            return False

    def registries(
        self,
        organization: Optional[str] = None,
        filter: Optional[Dict[str, Any]] = None,
    ) -> Registries:
        """Returns a Registry iterator.

        Use the iterator to search and filter registries, collections,
        or artifact versions across your organization's registry.

        Examples:
            Find all registries with the names that contain "model"
            ```python
            import wandb

            api = wandb.Api()  # specify an org if your entity belongs to multiple orgs
            api.registries(filter={"name": {"$regex": "model"}})
            ```

            Find all collections in the registries with the name "my_collection" and the tag "my_tag"
            ```python
            api.registries().collections(filter={"name": "my_collection", "tag": "my_tag"})
            ```

            Find all artifact versions in the registries with a collection name that contains "my_collection" and a version that has the alias "best"
            ```python
            api.registries().collections(
                filter={"name": {"$regex": "my_collection"}}
            ).versions(filter={"alias": "best"})
            ```

            Find all artifact versions in the registries that contain "model" and have the tag "prod" or alias "best"
            ```python
            api.registries(filter={"name": {"$regex": "model"}}).versions(
                filter={"$or": [{"tag": "prod"}, {"alias": "best"}]}
            )
            ```

        Args:
            organization: (str, optional) The organization of the registry to fetch.
                If not specified, use the organization specified in the user's settings.
            filter: (dict, optional) MongoDB-style filter to apply to each object in the registry iterator.
                Fields available to filter for collections are
                    `name`, `description`, `created_at`, `updated_at`.
                Fields available to filter for collections are
                    `name`, `tag`, `description`, `created_at`, `updated_at`
                Fields available to filter for versions are
                    `tag`, `alias`, `created_at`, `updated_at`, `metadata`

        Returns:
            A registry iterator.
        """
        if not InternalApi()._check_server_feature_with_fallback(
            ServerFeature.ARTIFACT_REGISTRY_SEARCH
        ):
            raise RuntimeError(
                "Registry search API is not enabled on this wandb server version. "
                "Please upgrade your server version or contact support at support@wandb.com."
            )

        organization = organization or fetch_org_from_settings_or_entity(
            self.settings, self.default_entity
        )
        return Registries(self.client, organization, filter)<|MERGE_RESOLUTION|>--- conflicted
+++ resolved
@@ -768,17 +768,11 @@
         """Get projects for a given entity.
 
         Args:
-<<<<<<< HEAD
             entity: Name of the entity requested.  If None, will fall back to
                 the default entity passed to `Api`.  If no default entity,
                 will raise a `ValueError`.
             per_page: Sets the page size for query pagination. If set to `None`,
                 use the default size. Usually there is no reason to change this.
-=======
-            entity: (str) Name of the entity requested.  If None, will fall back to the
-                default entity passed to `Api`.  If no default entity, will raise a `ValueError`.
-            per_page: (int) Sets the page size for query pagination.  Usually there is no reason to change this.
->>>>>>> 7b2a13cb
 
         Returns:
             A `Projects` object which is an iterable collection of `Project`objects.
@@ -830,7 +824,6 @@
         future releases.
 
         Args:
-<<<<<<< HEAD
             path: The path to project the report resides in. Specify the
                 entity that created the project as a prefix followed by a
                 forward slash.
@@ -838,18 +831,12 @@
             per_page: Sets the page size for query pagination. If set to
                 `None`, use the default size. Usually there is no reason to
                 change this.
-=======
-            path: (str) path to project the report resides in, should be in the form: "entity/project"
-            name: (str, optional) optional name of the report requested.
-            per_page: (int) Sets the page size for query pagination.  Usually there is no reason to change this.
->>>>>>> 7b2a13cb
 
         Returns:
             A `Reports` object which is an iterable collection of
                 `BetaReport` objects.
 
         Examples:
-
         ```python
         import wandb
 
@@ -950,24 +937,6 @@
     ):
         """Return a set of runs from a project that match the filters provided.
 
-<<<<<<< HEAD
-        You can filter by `config.*`, `summary_metrics.*`, `tags`, `state`,
-        `entity`, `createdAt`, and so forth. You can also compose operations
-        to make more complicated queries. For  more information,
-        see Query and Project Operators MongoDb Reference
-        at https://docs.mongodb.com/manual/reference/operator/query.
-
-        Args:
-            path: Path to project, should be in the form: "entity/project"
-            filters: Queries for specific runs using the MongoDB query language.
-            order: Order can be `created_at`, `heartbeat_at`, `config.*.value`,
-                or `summary_metrics.*`. If you prepend order with a `+` order
-                is ascending. If you prepend order with a `-` order is
-                descending (default). The default order is `run.created_at`
-                from oldest to newest.
-            per_page: Sets the page size for query pagination.
-            include_sweeps: Whether to include the sweep runs in the results.
-=======
         Fields you can filter by include:
         - `createdAt`: The timestamp when the run was created. (in ISO 8601 format, e.g. "2023-01-01T12:00:00Z")
         - `displayName`: The human-readable display name of the run. (e.g. "eager-fox-1")
@@ -1001,96 +970,7 @@
         - `$regex`
 
 
-        Examples:
-            Find runs in my_project where config.experiment_name has been set to "foo"
-            ```
-            api.runs(
-                path="my_entity/my_project",
-                filters={"config.experiment_name": "foo"},
-            )
-            ```
-
-            Find runs in my_project where config.experiment_name has been set to "foo" or "bar"
-            ```
-            api.runs(
-                path="my_entity/my_project",
-                filters={
-                    "$or": [
-                        {"config.experiment_name": "foo"},
-                        {"config.experiment_name": "bar"},
-                    ]
-                },
-            )
-            ```
->>>>>>> 7b2a13cb
-
-        Returns:
-            A `Runs` object, which is an iterable collection of `Run` objects.
-
-<<<<<<< HEAD
-        Examples:
-=======
-            Find runs in my_project where the run name matches a regex (anchors are not supported)
-            ```
-            api.runs(
-                path="my_entity/my_project",
-                filters={"display_name": {"$regex": "^foo.*"}},
-            )
-            ```
-
-            Find runs in my_project where config.experiment contains a nested field "category" with value "testing"
-            ```
-            api.runs(
-                path="my_entity/my_project",
-                filters={"config.experiment.category": "testing"},
-            )
-            ```
-
-            Find runs in my_project with a loss value of 0.5 nested in a dictionary under model1 in the summary metrics
-            ```
-            api.runs(
-                path="my_entity/my_project",
-                filters={"summary_metrics.model1.loss": 0.5},
-            )
-            ```
->>>>>>> 7b2a13cb
-
-        ```python
-        # Find runs in project where config.experiment_name has been set to "foo"
-        api.runs(path="my_entity/project", filters={"config.experiment_name": "foo"})
-        ```
-
-        ```python
-        # Find runs in project where config.experiment_name has been set to "foo" or "bar"
-        api.runs(
-            path="my_entity/project",
-            filters={
-                "$or": [
-                    {"config.experiment_name": "foo"},
-                    {"config.experiment_name": "bar"},
-                ]
-            },
-        )
-        ```
-
-        ```python
-        # Find runs in project where config.experiment_name matches a regex
-        # (anchors are not supported)
-        api.runs(
-            path="my_entity/project",
-            filters={"config.experiment_name": {"$regex": "b.*"}},
-        )
-        ```
-
-<<<<<<< HEAD
-        ```python
-        # Find runs in project where the run name matches a regex
-        # (anchors are not supported)
-        api.runs(
-            path="my_entity/project", filters={"display_name": {"$regex": "^foo.*"}}
-        )
-        ```
-=======
+
         Args:
             path: (str) path to project, should be in the form: "entity/project"
             filters: (dict) queries for specific runs using the MongoDB query language.
@@ -1103,7 +983,45 @@
                 The default order is run.created_at from oldest to newest.
             per_page: (int) Sets the page size for query pagination.
             include_sweeps: (bool) Whether to include the sweep runs in the results.
->>>>>>> 7b2a13cb
+
+        Returns:
+            A `Runs` object, which is an iterable collection of `Run` objects.
+
+        Examples:
+        ```python
+        # Find runs in project where config.experiment_name has been set to "foo"
+        api.runs(path="my_entity/project", filters={"config.experiment_name": "foo"})
+        ```
+
+        ```python
+        # Find runs in project where config.experiment_name has been set to "foo" or "bar"
+        api.runs(
+            path="my_entity/project",
+            filters={
+                "$or": [
+                    {"config.experiment_name": "foo"},
+                    {"config.experiment_name": "bar"},
+                ]
+            },
+        )
+        ```
+
+        ```python
+        # Find runs in project where config.experiment_name matches a regex
+        # (anchors are not supported)
+        api.runs(
+            path="my_entity/project",
+            filters={"config.experiment_name": {"$regex": "b.*"}},
+        )
+        ```
+
+        ```python
+        # Find runs in project where the run name matches a regex
+        # (anchors are not supported)
+        api.runs(
+            path="my_entity/project", filters={"display_name": {"$regex": "^foo.*"}}
+        )
+        ```
 
         ```python
         # Find runs in project sorted by ascending loss
@@ -1250,16 +1168,10 @@
         """Returns a collection of matching artifact collections.
 
         Args:
-<<<<<<< HEAD
             project_name: The name of the project to filter on.
             type_name: The name of the artifact type to filter on.
             per_page: Sets the page size for query pagination.  None will use the default size.
                 Usually there is no reason to change this.
-=======
-            project_name: (str) The name of the project to filter on.
-            type_name: (str) The name of the artifact type to filter on.
-            per_page: (int) Sets the page size for query pagination.  Usually there is no reason to change this.
->>>>>>> 7b2a13cb
 
         Returns:
             An iterable `ArtifactCollections` object.
@@ -1356,21 +1268,14 @@
         """Return an `Artifacts` collection.
 
         Args:
-<<<<<<< HEAD
-            type_name: The type of artifacts to fetch.
-            name: The artifact's collection name. Optionally append the
-                entity that logged the artifact as a prefix followed by
-                a forward slash.
-            per_page: Sets the page size for query pagination. If set to
-                `None`, use the default size. Usually there is no reason
-                to change this.
-            tags: Only return artifacts with all of these tags.
-=======
-            type_name: (str) The type of artifacts to fetch.
-            name: (str) An artifact collection name. May be prefixed with entity/project.
-            per_page: (int) Sets the page size for query pagination.  Usually there is no reason to change this.
-            tags: (list[str], optional) Only return artifacts with all of these tags.
->>>>>>> 7b2a13cb
+        type_name: The type of artifacts to fetch.
+        name: The artifact's collection name. Optionally append the
+            entity that logged the artifact as a prefix followed by
+            a forward slash.
+        per_page: Sets the page size for query pagination. If set to
+            `None`, use the default size. Usually there is no reason
+            to change this.
+        tags: Only return artifacts with all of these tags.
 
         Returns:
             An iterable `Artifacts` object.
