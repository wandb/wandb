"""Use the Public API to export or update data that you have saved to W&B.

Before using this API, you'll want to log data from your script — check the
[Quickstart](https://docs.wandb.ai/quickstart) for more details.

You might use the Public API to
 - update metadata or metrics for an experiment after it has been completed,
 - pull down your results as a dataframe for post-hoc analysis in a Jupyter notebook, or
 - check your saved model artifacts for those tagged as `ready-to-deploy`.

For more on using the Public API, check out [our guide](https://docs.wandb.com/guides/track/public-api-guide).
"""

import json
import logging
import os
import urllib
from typing import Any, Dict, List, Optional

import requests
from wandb_gql import Client, gql
from wandb_gql.client import RetryError

import wandb
from wandb import env, util
from wandb.apis import public
from wandb.apis.internal import Api as InternalApi
from wandb.apis.normalize import normalize_exceptions
from wandb.apis.public.const import RETRY_TIMEDELTA
from wandb.sdk.artifacts._validators import is_artifact_registry_project
from wandb.sdk.internal.thread_local_settings import _thread_local_api_settings
from wandb.sdk.launch.utils import LAUNCH_DEFAULT_PROJECT
from wandb.sdk.lib import retry, runid
from wandb.sdk.lib.deprecate import Deprecated, deprecate
from wandb.sdk.lib.gql_request import GraphQLSession

logger = logging.getLogger(__name__)


class RetryingClient:
    INFO_QUERY = gql(
        """
        query ServerInfo{
            serverInfo {
                cliVersionInfo
                latestLocalVersionInfo {
                    outOfDate
                    latestVersionString
                    versionOnThisInstanceString
                }
            }
        }
        """
    )

    def __init__(self, client: Client):
        self._server_info = None
        self._client = client

    @property
    def app_url(self):
        return util.app_url(self._client.transport.url.replace("/graphql", "")) + "/"

    @retry.retriable(
        retry_timedelta=RETRY_TIMEDELTA,
        check_retry_fn=util.no_retry_auth,
        retryable_exceptions=(RetryError, requests.RequestException),
    )
    def execute(self, *args, **kwargs):  # noqa: D102  # User not encouraged to use this class directly
        try:
            return self._client.execute(*args, **kwargs)
        except requests.exceptions.ReadTimeout:
            if "timeout" not in kwargs:
                timeout = self._client.transport.default_timeout
                wandb.termwarn(
                    f"A graphql request initiated by the public wandb API timed out (timeout={timeout} sec). "
                    f"Create a new API with an integer timeout larger than {timeout}, e.g., `api = wandb.Api(timeout={timeout + 10})` "
                    f"to increase the graphql timeout."
                )
            raise

    @property
    def server_info(self):
        if self._server_info is None:
            self._server_info = self.execute(self.INFO_QUERY).get("serverInfo")
        return self._server_info

    def version_supported(self, min_version: str) -> bool:  # noqa: D102  # User not encouraged to use this class directly
        from wandb.util import parse_version

        return parse_version(min_version) <= parse_version(
            self.server_info["cliVersionInfo"]["max_cli_version"]
        )


class Api:
    """Used for querying the wandb server.

    Examples:
        Most common way to initialize
        >>> wandb.Api()

    Args:
        overrides: (dict) You can set `base_url` if you are using a wandb server
            other than https://api.wandb.ai.
            You can also set defaults for `entity`, `project`, and `run`.
    """

    _HTTP_TIMEOUT = env.get_http_timeout(19)
    DEFAULT_ENTITY_QUERY = gql(
        """
        query Viewer{
            viewer {
                id
                entity
            }
        }
        """
    )

    VIEWER_QUERY = gql(
        """
        query Viewer{
            viewer {
                id
                flags
                entity
                username
                email
                admin
                apiKeys {
                    edges {
                        node {
                            id
                            name
                            description
                        }
                    }
                }
                teams {
                    edges {
                        node {
                            name
                        }
                    }
                }
            }
        }
        """
    )
    USERS_QUERY = gql(
        """
        query SearchUsers($query: String) {
            users(query: $query) {
                edges {
                    node {
                        id
                        flags
                        entity
                        admin
                        email
                        deletedAt
                        username
                        apiKeys {
                            edges {
                                node {
                                    id
                                    name
                                    description
                                }
                            }
                        }
                        teams {
                            edges {
                                node {
                                    name
                                }
                            }
                        }
                    }
                }
            }
        }
        """
    )

    CREATE_PROJECT = gql(
        """
        mutation upsertModel(
            $description: String
            $entityName: String
            $id: String
            $name: String
            $framework: String
            $access: String
            $views: JSONString
        ) {
            upsertModel(
            input: {
                description: $description
                entityName: $entityName
                id: $id
                name: $name
                framework: $framework
                access: $access
                views: $views
            }
            ) {
            project {
                id
                name
                entityName
                description
                access
                views
            }
            model {
                id
                name
                entityName
                description
                access
                views
            }
            inserted
            }
        }
    """
    )

    def __init__(
        self,
        overrides: Optional[Dict[str, Any]] = None,
        timeout: Optional[int] = None,
        api_key: Optional[str] = None,
    ) -> None:
        self.settings = InternalApi().settings()
        _overrides = overrides or {}
        self._api_key = api_key
        if self.api_key is None and _thread_local_api_settings.cookies is None:
            wandb.login(host=_overrides.get("base_url"))
        self.settings.update(_overrides)
        if "username" in _overrides and "entity" not in _overrides:
            wandb.termwarn(
                'Passing "username" to Api is deprecated. please use "entity" instead.'
            )
            self.settings["entity"] = _overrides["username"]
        self.settings["base_url"] = self.settings["base_url"].rstrip("/")

        self._viewer = None
        self._projects = {}
        self._runs = {}
        self._sweeps = {}
        self._reports = {}
        self._default_entity = None
        self._timeout = timeout if timeout is not None else self._HTTP_TIMEOUT
        auth = None
        if not _thread_local_api_settings.cookies:
            auth = ("api", self.api_key)
        proxies = self.settings.get("_proxies") or json.loads(
            os.environ.get("WANDB__PROXIES", "{}")
        )
        self._base_client = Client(
            transport=GraphQLSession(
                headers={
                    "User-Agent": self.user_agent,
                    "Use-Admin-Privileges": "true",
                    **(_thread_local_api_settings.headers or {}),
                },
                use_json=True,
                # this timeout won't apply when the DNS lookup fails. in that case, it will be 60s
                # https://bugs.python.org/issue22889
                timeout=self._timeout,
                auth=auth,
                url="{}/graphql".format(self.settings["base_url"]),
                cookies=_thread_local_api_settings.cookies,
                proxies=proxies,
            )
        )
        self._client = RetryingClient(self._base_client)

    def create_project(self, name: str, entity: str) -> None:
        """Create a new project.

        Args:
            name: (str) The name of the new project.
            entity: (str) The entity of the new project.
        """
        self.client.execute(self.CREATE_PROJECT, {"entityName": entity, "name": name})

    def create_run(
        self,
        *,
        run_id: Optional[str] = None,
        project: Optional[str] = None,
        entity: Optional[str] = None,
    ) -> "public.Run":
        """Create a new run.

        Args:
            run_id: (str, optional) The ID to assign to the run, if given.  The run ID is automatically generated by
                default, so in general, you do not need to specify this and should only do so at your own risk.
            project: (str, optional) If given, the project of the new run.
            entity: (str, optional) If given, the entity of the new run.

        Returns:
            The newly created `Run`.
        """
        if entity is None:
            entity = self.default_entity
        return public.Run.create(self, run_id=run_id, project=project, entity=entity)

    def create_run_queue(
        self,
        name: str,
        type: "public.RunQueueResourceType",
        entity: Optional[str] = None,
        prioritization_mode: Optional["public.RunQueuePrioritizationMode"] = None,
        config: Optional[dict] = None,
        template_variables: Optional[dict] = None,
    ) -> "public.RunQueue":
        """Create a new run queue (launch).

        Args:
            name: (str) Name of the queue to create
            type: (str) Type of resource to be used for the queue. One of "local-container", "local-process", "kubernetes", "sagemaker", or "gcp-vertex".
            entity: (str) Optional name of the entity to create the queue. If None, will use the configured or default entity.
            prioritization_mode: (str) Optional version of prioritization to use. Either "V0" or None
            config: (dict) Optional default resource configuration to be used for the queue. Use handlebars (eg. "{{var}}") to specify template variables.
            template_variables: (dict) A dictionary of template variable schemas to be used with the config. Expected format of:
                {
                    "var-name": {
                        "schema": {
                            "type": ("string", "number", or "integer"),
                            "default": (optional value),
                            "minimum": (optional minimum),
                            "maximum": (optional maximum),
                            "enum": [..."(options)"]
                        }
                    }
                }

        Returns:
            The newly created `RunQueue`

        Raises:
            ValueError if any of the parameters are invalid
            wandb.Error on wandb API errors
        """
        # TODO(np): Need to check server capabilities for this feature
        # 0. assert params are valid/normalized
        if entity is None:
            entity = self.settings["entity"] or self.default_entity
            if entity is None:
                raise ValueError(
                    "entity must be passed as a parameter, or set in settings"
                )

        if len(name) == 0:
            raise ValueError("name must be non-empty")
        if len(name) > 64:
            raise ValueError("name must be less than 64 characters")

        if type not in [
            "local-container",
            "local-process",
            "kubernetes",
            "sagemaker",
            "gcp-vertex",
        ]:
            raise ValueError(
                "resource_type must be one of 'local-container', 'local-process', 'kubernetes', 'sagemaker', or 'gcp-vertex'"
            )

        if prioritization_mode:
            prioritization_mode = prioritization_mode.upper()
            if prioritization_mode not in ["V0"]:
                raise ValueError("prioritization_mode must be 'V0' if present")

        if config is None:
            config = {}

        # 1. create required default launch project in the entity
        self.create_project(LAUNCH_DEFAULT_PROJECT, entity)

        api = InternalApi(
            default_settings={
                "entity": entity,
                "project": self.project(LAUNCH_DEFAULT_PROJECT),
            },
            retry_timedelta=RETRY_TIMEDELTA,
        )

        # 2. create default resource config, receive config id
        config_json = json.dumps({"resource_args": {type: config}})
        create_config_result = api.create_default_resource_config(
            entity, type, config_json, template_variables
        )
        if not create_config_result["success"]:
            raise wandb.Error("failed to create default resource config")
        config_id = create_config_result["defaultResourceConfigID"]

        # 3. create run queue
        create_queue_result = api.create_run_queue(
            entity,
            LAUNCH_DEFAULT_PROJECT,
            name,
            "PROJECT",
            prioritization_mode,
            config_id,
        )
        if not create_queue_result["success"]:
            raise wandb.Error("failed to create run queue")

        return public.RunQueue(
            client=self.client,
            name=name,
            entity=entity,
            prioritization_mode=prioritization_mode,
            _access="PROJECT",
            _default_resource_config_id=config_id,
            _default_resource_config=config,
        )

    def upsert_run_queue(
        self,
        name: str,
        resource_config: dict,
        resource_type: "public.RunQueueResourceType",
        entity: Optional[str] = None,
        template_variables: Optional[dict] = None,
        external_links: Optional[dict] = None,
        prioritization_mode: Optional["public.RunQueuePrioritizationMode"] = None,
    ):
        """Upsert a run queue (launch).

        Args:
            name: (str) Name of the queue to create
            entity: (str) Optional name of the entity to create the queue. If None, will use the configured or default entity.
            resource_config: (dict) Optional default resource configuration to be used for the queue. Use handlebars (eg. "{{var}}") to specify template variables.
            resource_type: (str) Type of resource to be used for the queue. One of "local-container", "local-process", "kubernetes", "sagemaker", or "gcp-vertex".
            template_variables: (dict) A dictionary of template variable schemas to be used with the config. Expected format of:
                {
                    "var-name": {
                        "schema": {
                            "type": ("string", "number", or "integer"),
                            "default": (optional value),
                            "minimum": (optional minimum),
                            "maximum": (optional maximum),
                            "enum": [..."(options)"]
                        }
                    }
                }
            external_links: (dict) Optional dictionary of external links to be used with the queue. Expected format of:
                {
                    "name": "url"
                }
            prioritization_mode: (str) Optional version of prioritization to use. Either "V0" or None

        Returns:
            The upserted `RunQueue`.

        Raises:
            ValueError if any of the parameters are invalid
            wandb.Error on wandb API errors
        """
        if entity is None:
            entity = self.settings["entity"] or self.default_entity
            if entity is None:
                raise ValueError(
                    "entity must be passed as a parameter, or set in settings"
                )

        if len(name) == 0:
            raise ValueError("name must be non-empty")
        if len(name) > 64:
            raise ValueError("name must be less than 64 characters")

        prioritization_mode = prioritization_mode or "DISABLED"
        prioritization_mode = prioritization_mode.upper()
        if prioritization_mode not in ["V0", "DISABLED"]:
            raise ValueError(
                "prioritization_mode must be 'V0' or 'DISABLED' if present"
            )

        if resource_type not in [
            "local-container",
            "local-process",
            "kubernetes",
            "sagemaker",
            "gcp-vertex",
        ]:
            raise ValueError(
                "resource_type must be one of 'local-container', 'local-process', 'kubernetes', 'sagemaker', or 'gcp-vertex'"
            )

        self.create_project(LAUNCH_DEFAULT_PROJECT, entity)
        api = InternalApi(
            default_settings={
                "entity": entity,
                "project": self.project(LAUNCH_DEFAULT_PROJECT),
            },
            retry_timedelta=RETRY_TIMEDELTA,
        )
        # User provides external_links as a dict with name: url format
        # but backend stores it as a list of dicts with url and label keys.
        external_links = external_links or {}
        external_links = {
            "links": [
                {
                    "label": key,
                    "url": value,
                }
                for key, value in external_links.items()
            ]
        }
        upsert_run_queue_result = api.upsert_run_queue(
            name,
            entity,
            resource_type,
            {"resource_args": {resource_type: resource_config}},
            template_variables=template_variables,
            external_links=external_links,
            prioritization_mode=prioritization_mode,
        )
        if not upsert_run_queue_result["success"]:
            raise wandb.Error("failed to create run queue")
        schema_errors = (
            upsert_run_queue_result.get("configSchemaValidationErrors") or []
        )
        for error in schema_errors:
            wandb.termwarn(f"resource config validation: {error}")

        return public.RunQueue(
            client=self.client,
            name=name,
            entity=entity,
        )

    def create_user(self, email, admin=False):
        """Create a new user.

        Args:
            email: (str) The email address of the user
            admin: (bool) Whether this user should be a global instance admin

        Returns:
            A `User` object
        """
        return public.User.create(self, email, admin)

    def sync_tensorboard(self, root_dir, run_id=None, project=None, entity=None):
        """Sync a local directory containing tfevent files to wandb."""
        from wandb.sync import SyncManager  # TODO: circular import madness

        run_id = run_id or runid.generate_id()
        project = project or self.settings.get("project") or "uncategorized"
        entity = entity or self.default_entity
        # TODO: pipe through log_path to inform the user how to debug
        sm = SyncManager(
            project=project,
            entity=entity,
            run_id=run_id,
            mark_synced=False,
            app_url=self.client.app_url,
            view=False,
            verbose=False,
            sync_tensorboard=True,
        )
        sm.add(root_dir)
        sm.start()
        while not sm.is_done():
            _ = sm.poll()
        return self.run("/".join([entity, project, run_id]))

    @property
    def client(self) -> RetryingClient:
        return self._client

    @property
    def user_agent(self) -> str:
        return "W&B Public Client {}".format(wandb.__version__)

    @property
    def api_key(self) -> Optional[str]:
        # just use thread local api key if it's set
        if _thread_local_api_settings.api_key:
            return _thread_local_api_settings.api_key
        if self._api_key is not None:
            return self._api_key
        auth = requests.utils.get_netrc_auth(self.settings["base_url"])
        key = None
        if auth:
            key = auth[-1]
        # Environment should take precedence
        if os.getenv("WANDB_API_KEY"):
            key = os.environ["WANDB_API_KEY"]
        self._api_key = key  # memoize key
        return key

    @property
    def default_entity(self) -> Optional[str]:
        if self._default_entity is None:
            res = self._client.execute(self.DEFAULT_ENTITY_QUERY)
            self._default_entity = (res.get("viewer") or {}).get("entity")
        return self._default_entity

    @property
    def viewer(self) -> "public.User":
        if self._viewer is None:
            self._viewer = public.User(
                self._client, self._client.execute(self.VIEWER_QUERY).get("viewer")
            )
            self._default_entity = self._viewer.entity
        return self._viewer

    def flush(self):
        """Flush the local cache.

        The api object keeps a local cache of runs, so if the state of the run may
        change while executing your script you must clear the local cache with
        `api.flush()` to get the latest values associated with the run.
        """
        self._runs = {}

    def from_path(self, path):
        """Return a run, sweep, project or report from a path.

        Examples:
            ```
            project = api.from_path("my_project")
            team_project = api.from_path("my_team/my_project")
            run = api.from_path("my_team/my_project/runs/id")
            sweep = api.from_path("my_team/my_project/sweeps/id")
            report = api.from_path("my_team/my_project/reports/My-Report-Vm11dsdf")
            ```

        Args:
            path: (str) The path to the project, run, sweep or report

        Returns:
            A `Project`, `Run`, `Sweep`, or `BetaReport` instance.

        Raises:
            wandb.Error if path is invalid or the object doesn't exist
        """
        parts = path.strip("/ ").split("/")
        if len(parts) == 1:
            return self.project(path)
        elif len(parts) == 2:
            return self.project(parts[1], parts[0])
        elif len(parts) == 3:
            return self.run(path)
        elif len(parts) == 4:
            if parts[2].startswith("run"):
                return self.run(path)
            elif parts[2].startswith("sweep"):
                return self.sweep(path)
            elif parts[2].startswith("report"):
                if "--" not in parts[-1]:
                    if "-" in parts[-1]:
                        raise wandb.Error(
                            "Invalid report path, should be team/project/reports/Name--XXXX"
                        )
                    else:
                        parts[-1] = "--" + parts[-1]
                name, id = parts[-1].split("--")
                return public.BetaReport(
                    self.client,
                    {
                        "display_name": urllib.parse.unquote(name.replace("-", " ")),
                        "id": id,
                        "spec": "{}",
                    },
                    parts[0],
                    parts[1],
                )
        raise wandb.Error(
            "Invalid path, should be TEAM/PROJECT/TYPE/ID where TYPE is runs, sweeps, or reports"
        )

    def _parse_project_path(self, path):
        """Return project and entity for project specified by path."""
        project = self.settings["project"] or "uncategorized"
        entity = self.settings["entity"] or self.default_entity
        if path is None:
            return entity, project
        parts = path.split("/", 1)
        if len(parts) == 1:
            return entity, path
        return parts

    def _parse_path(self, path):
        """Parse url, filepath, or docker paths.

        Allows paths in the following formats:
        - url: entity/project/runs/id
        - path: entity/project/id
        - docker: entity/project:id

        Entity is optional and will fall back to the current logged-in user.
        """
        project = self.settings["project"] or "uncategorized"
        entity = self.settings["entity"] or self.default_entity
        parts = (
            path.replace("/runs/", "/").replace("/sweeps/", "/").strip("/ ").split("/")
        )
        if ":" in parts[-1]:
            id = parts[-1].split(":")[-1]
            parts[-1] = parts[-1].split(":")[0]
        elif parts[-1]:
            id = parts[-1]
        if len(parts) == 1 and project != "uncategorized":
            pass
        elif len(parts) > 1:
            project = parts[1]
            if entity and id == project:
                project = parts[0]
            else:
                entity = parts[0]
            if len(parts) == 3:
                entity = parts[0]
        else:
            project = parts[0]
        return entity, project, id

    def _parse_artifact_path(self, path):
        """Return project, entity and artifact name for project specified by path."""
        project = self.settings["project"] or "uncategorized"
        entity = self.settings["entity"] or self.default_entity
        if path is None:
            return entity, project

        path, colon, alias = path.partition(":")
        full_alias = colon + alias

        parts = path.split("/")
        if len(parts) > 3:
            raise ValueError("Invalid artifact path: {}".format(path))
        elif len(parts) == 1:
            return entity, project, path + full_alias
        elif len(parts) == 2:
            return entity, parts[0], parts[1] + full_alias
        parts[-1] += full_alias
        return parts

    def projects(
        self, entity: Optional[str] = None, per_page: Optional[int] = 200
    ) -> "public.Projects":
        """Get projects for a given entity.

        Args:
            entity: (str) Name of the entity requested.  If None, will fall back to the
                default entity passed to `Api`.  If no default entity, will raise a `ValueError`.
            per_page: (int) Sets the page size for query pagination.  None will use the default size.
                Usually there is no reason to change this.

        Returns:
            A `Projects` object which is an iterable collection of `Project` objects.
        """
        if entity is None:
            entity = self.settings["entity"] or self.default_entity
            if entity is None:
                raise ValueError(
                    "entity must be passed as a parameter, or set in settings"
                )
        if entity not in self._projects:
            self._projects[entity] = public.Projects(
                self.client, entity, per_page=per_page
            )
        return self._projects[entity]

    def project(self, name: str, entity: Optional[str] = None) -> "public.Project":
        """Return the `Project` with the given name (and entity, if given).

        Args:
            name: (str) The project name.
            entity: (str) Name of the entity requested.  If None, will fall back to the
                default entity passed to `Api`.  If no default entity, will raise a `ValueError`.

        Returns:
            A `Project` object.
        """
        if entity is None:
            entity = self.settings["entity"] or self.default_entity
        return public.Project(self.client, entity, name, {})

    def reports(
        self, path: str = "", name: Optional[str] = None, per_page: Optional[int] = 50
    ) -> "public.Reports":
        """Get reports for a given project path.

        WARNING: This api is in beta and will likely change in a future release

        Args:
            path: (str) path to project the report resides in, should be in the form: "entity/project"
            name: (str, optional) optional name of the report requested.
            per_page: (int) Sets the page size for query pagination.  None will use the default size.
                Usually there is no reason to change this.

        Returns:
            A `Reports` object which is an iterable collection of `BetaReport` objects.
        """
        entity, project, _ = self._parse_path(path + "/fake_run")

        if name:
            name = urllib.parse.unquote(name)
            key = "/".join([entity, project, str(name)])
        else:
            key = "/".join([entity, project])

        if key not in self._reports:
            self._reports[key] = public.Reports(
                self.client,
                public.Project(self.client, entity, project, {}),
                name=name,
                per_page=per_page,
            )
        return self._reports[key]

    def create_team(self, team, admin_username=None):
        """Create a new team.

        Args:
            team: (str) The name of the team
            admin_username: (str) optional username of the admin user of the team, defaults to the current user.

        Returns:
            A `Team` object
        """
        return public.Team.create(self, team, admin_username)

    def team(self, team: str) -> "public.Team":
        """Return the matching `Team` with the given name.

        Args:
            team: (str) The name of the team.

        Returns:
            A `Team` object.
        """
        return public.Team(self.client, team)

    def user(self, username_or_email: str) -> Optional["public.User"]:
        """Return a user from a username or email address.

        Note: This function only works for Local Admins, if you are trying to get your own user object, please use `api.viewer`.

        Args:
            username_or_email: (str) The username or email address of the user

        Returns:
            A `User` object or None if a user couldn't be found
        """
        res = self._client.execute(self.USERS_QUERY, {"query": username_or_email})
        if len(res["users"]["edges"]) == 0:
            return None
        elif len(res["users"]["edges"]) > 1:
            wandb.termwarn(
                "Found multiple users, returning the first user matching {}".format(
                    username_or_email
                )
            )
        return public.User(self._client, res["users"]["edges"][0]["node"])

    def users(self, username_or_email: str) -> List["public.User"]:
        """Return all users from a partial username or email address query.

        Note: This function only works for Local Admins, if you are trying to get your own user object, please use `api.viewer`.

        Args:
            username_or_email: (str) The prefix or suffix of the user you want to find

        Returns:
            An array of `User` objects
        """
        res = self._client.execute(self.USERS_QUERY, {"query": username_or_email})
        return [
            public.User(self._client, edge["node"]) for edge in res["users"]["edges"]
        ]

    def runs(
        self,
        path: Optional[str] = None,
        filters: Optional[Dict[str, Any]] = None,
        order: str = "+created_at",
        per_page: int = 50,
        include_sweeps: bool = True,
    ):
        """Return a set of runs from a project that match the filters provided.

        You can filter by `config.*`, `summary_metrics.*`, `tags`, `state`, `entity`, `createdAt`, etc.

        Examples:
            Find runs in my_project where config.experiment_name has been set to "foo"
            ```
            api.runs(path="my_entity/my_project", filters={"config.experiment_name": "foo"})
            ```

            Find runs in my_project where config.experiment_name has been set to "foo" or "bar"
            ```
            api.runs(
                path="my_entity/my_project",
                filters={"$or": [{"config.experiment_name": "foo"}, {"config.experiment_name": "bar"}]}
            )
            ```

            Find runs in my_project where config.experiment_name matches a regex (anchors are not supported)
            ```
            api.runs(
                path="my_entity/my_project",
                filters={"config.experiment_name": {"$regex": "b.*"}}
            )
            ```

            Find runs in my_project where the run name matches a regex (anchors are not supported)
            ```
            api.runs(
                path="my_entity/my_project",
                filters={"display_name": {"$regex": "^foo.*"}}
            )
            ```

            Find runs in my_project sorted by ascending loss
            ```
            api.runs(path="my_entity/my_project", order="+summary_metrics.loss")
            ```

        Args:
            path: (str) path to project, should be in the form: "entity/project"
            filters: (dict) queries for specific runs using the MongoDB query language.
                You can filter by run properties such as config.key, summary_metrics.key, state, entity, createdAt, etc.
                For example: {"config.experiment_name": "foo"} would find runs with a config entry
                    of experiment name set to "foo"
                You can compose operations to make more complicated queries,
                    see Reference for the language is at  https://docs.mongodb.com/manual/reference/operator/query
            order: (str) Order can be `created_at`, `heartbeat_at`, `config.*.value`, or `summary_metrics.*`.
                If you prepend order with a + order is ascending.
                If you prepend order with a - order is descending (default).
                The default order is run.created_at from oldest to newest.
            per_page: (int) Sets the page size for query pagination.
            include_sweeps: (bool) Whether to include the sweep runs in the results.

        Returns:
            A `Runs` object, which is an iterable collection of `Run` objects.
        """
        entity, project = self._parse_project_path(path)
        filters = filters or {}
        key = (path or "") + str(filters) + str(order)
        if not self._runs.get(key):
            self._runs[key] = public.Runs(
                self.client,
                entity,
                project,
                filters=filters,
                order=order,
                per_page=per_page,
                include_sweeps=include_sweeps,
            )
        return self._runs[key]

    @normalize_exceptions
    def run(self, path=""):
        """Return a single run by parsing path in the form entity/project/run_id.

        Args:
            path: (str) path to run in the form `entity/project/run_id`.
                If `api.entity` is set, this can be in the form `project/run_id`
                and if `api.project` is set this can just be the run_id.

        Returns:
            A `Run` object.
        """
        entity, project, run_id = self._parse_path(path)
        if not self._runs.get(path):
            self._runs[path] = public.Run(self.client, entity, project, run_id)
        return self._runs[path]

    def queued_run(
        self,
        entity,
        project,
        queue_name,
        run_queue_item_id,
        project_queue=None,
        priority=None,
    ):
        """Return a single queued run based on the path.

        Parses paths of the form entity/project/queue_id/run_queue_item_id.
        """
        return public.QueuedRun(
            self.client,
            entity,
            project,
            queue_name,
            run_queue_item_id,
            project_queue=project_queue,
            priority=priority,
        )

    def run_queue(
        self,
        entity,
        name,
    ):
        """Return the named `RunQueue` for entity.

        To create a new `RunQueue`, use `wandb.Api().create_run_queue(...)`.
        """
        return public.RunQueue(
            self.client,
            name,
            entity,
        )

    @normalize_exceptions
    def sweep(self, path=""):
        """Return a sweep by parsing path in the form `entity/project/sweep_id`.

        Args:
            path: (str, optional) path to sweep in the form entity/project/sweep_id.  If `api.entity`
                is set, this can be in the form project/sweep_id and if `api.project` is set
                this can just be the sweep_id.

        Returns:
            A `Sweep` object.
        """
        entity, project, sweep_id = self._parse_path(path)
        if not self._sweeps.get(path):
            self._sweeps[path] = public.Sweep(self.client, entity, project, sweep_id)
        return self._sweeps[path]

    @normalize_exceptions
    def artifact_types(self, project: Optional[str] = None) -> "public.ArtifactTypes":
        """Return a collection of matching artifact types.

        Args:
            project: (str, optional) If given, a project name or path to filter on.

        Returns:
            An iterable `ArtifactTypes` object.
        """
        entity, project = self._parse_project_path(project)
        return public.ArtifactTypes(self.client, entity, project)

    @normalize_exceptions
    def artifact_type(
        self, type_name: str, project: Optional[str] = None
    ) -> "public.ArtifactType":
        """Return the matching `ArtifactType`.

        Args:
            type_name: (str) The name of the artifact type to retrieve.
            project: (str, optional) If given, a project name or path to filter on.

        Returns:
            An `ArtifactType` object.
        """
        entity, project = self._parse_project_path(project)
        return public.ArtifactType(self.client, entity, project, type_name)

    @normalize_exceptions
    def artifact_collections(
        self, project_name: str, type_name: str, per_page: Optional[int] = 50
    ) -> "public.ArtifactCollections":
        """Return a collection of matching artifact collections.

        Args:
            project_name: (str) The name of the project to filter on.
            type_name: (str) The name of the artifact type to filter on.
            per_page: (int, optional) Sets the page size for query pagination.  None will use the default size.
                Usually there is no reason to change this.

        Returns:
            An iterable `ArtifactCollections` object.
        """
        entity, project = self._parse_project_path(project_name)
        return public.ArtifactCollections(
            self.client, entity, project, type_name, per_page=per_page
        )

    @normalize_exceptions
    def artifact_collection(
        self, type_name: str, name: str
    ) -> "public.ArtifactCollection":
        """Return a single artifact collection by type and parsing path in the form `entity/project/name`.

        Args:
            type_name: (str) The type of artifact collection to fetch.
            name: (str) An artifact collection name. May be prefixed with entity/project.

        Returns:
            An `ArtifactCollection` object.
        """
        entity, project, collection_name = self._parse_artifact_path(name)
        return public.ArtifactCollection(
            self.client, entity, project, collection_name, type_name
        )

    @normalize_exceptions
    def artifact_versions(self, type_name, name, per_page=50):
        """Deprecated, use `artifacts(type_name, name)` instead."""
        deprecate(
            field_name=Deprecated.api__artifact_versions,
            warning_message=(
                "Api.artifact_versions(type_name, name) is deprecated, "
                "use Api.artifacts(type_name, name) instead."
            ),
        )
        return self.artifacts(type_name, name, per_page=per_page)

    @normalize_exceptions
    def artifacts(
        self,
        type_name: str,
        name: str,
        per_page: Optional[int] = 50,
        tags: Optional[List[str]] = None,
    ) -> "public.Artifacts":
        """Return an `Artifacts` collection from the given parameters.

        Args:
            type_name: (str) The type of artifacts to fetch.
            name: (str) An artifact collection name. May be prefixed with entity/project.
            per_page: (int, optional) Sets the page size for query pagination.  None will use the default size.
                Usually there is no reason to change this.
            tags: (list[str], optional) Only return artifacts with all of these tags.

        Returns:
            An iterable `Artifacts` object.
        """
        entity, project, collection_name = self._parse_artifact_path(name)
        return public.Artifacts(
            self.client,
            entity,
            project,
            collection_name,
            type_name,
            per_page=per_page,
            tags=tags,
        )

    @normalize_exceptions
<<<<<<< HEAD
    def _artifact(
        self, name: str, type: Optional[str] = None, enable_tracking: bool = False
    ):
        wandb.termwarn(f"\nenable tracking is {enable_tracking}\n")
=======
    def artifact(self, name, type=None):
        """Return a single artifact by parsing path in the form `project/name` or `entity/project/name`.

        Args:
            name: (str) An artifact name. May be prefixed with project/ or entity/project/.
                    If no entity is specified in the name, the Run or API setting's entity is used.
                Valid names can be in the following forms:
                    name:version
                    name:alias
            type: (str, optional) The type of artifact to fetch.

        Returns:
            A `Artifact` object.
        """
>>>>>>> 2ec688b5
        if name is None:
            raise ValueError("You must specify name= to fetch an artifact.")
        entity, project, artifact_name = self._parse_artifact_path(name)

        organization = ""
        # If its an Registry artifact, the entity is an org instead
        if is_artifact_registry_project(project):
            # Update `organization` only if an organization name was provided,
            # otherwise use the default that you already set above.
            try:
                organization, _, _ = name.split("/")
            except ValueError:
                organization = ""
            # set entity to match the settings since in above code it was potentially set to an org
            entity = self.settings["entity"] or self.default_entity
        artifact = wandb.Artifact._from_name(
            entity, project, artifact_name, self.client, organization, enable_tracking
        )
        if type is not None and artifact.type != type:
            raise ValueError(
                f"type {type} specified but this artifact is of type {artifact.type}"
            )
        return artifact

    @normalize_exceptions
    def artifact(self, name, type=None):
        """Return a single artifact by parsing path in the form `project/name` or `entity/project/name`.

        Arguments:
            name: (str) An artifact name. May be prefixed with project/ or entity/project/.
                    If no entity is specified in the name, the Run or API setting's entity is used.
                Valid names can be in the following forms:
                    name:version
                    name:alias
            type: (str, optional) The type of artifact to fetch.

        Returns:
            A `Artifact` object.
        """
        return self._artifact(name=name, type=type, enable_tracking=True)

    @normalize_exceptions
    def job(self, name: Optional[str], path: Optional[str] = None) -> "public.Job":
        """Return a `Job` from the given parameters.

        Args:
            name: (str) The job name.
            path: (str, optional) If given, the root path in which to download the job artifact.

        Returns:
            A `Job` object.
        """
        if name is None:
            raise ValueError("You must specify name= to fetch a job.")
        elif name.count("/") != 2 or ":" not in name:
            raise ValueError(
                "Invalid job specification. A job must be of the form: <entity>/<project>/<job-name>:<alias-or-version>"
            )
        return public.Job(self, name, path)

    @normalize_exceptions
    def list_jobs(self, entity: str, project: str) -> List[Dict[str, Any]]:
        """Return a list of jobs, if any, for the given entity and project.

        Args:
            entity: (str) The entity for the listed job(s).
            project: (str) The project for the listed job(s).

        Returns:
            A list of matching jobs.
        """
        if entity is None:
            raise ValueError("Specify an entity when listing jobs")
        if project is None:
            raise ValueError("Specify a project when listing jobs")

        query = gql(
            """
        query ArtifactOfType(
            $entityName: String!,
            $projectName: String!,
            $artifactTypeName: String!,
        ) {
            project(name: $projectName, entityName: $entityName) {
                artifactType(name: $artifactTypeName) {
                    artifactCollections {
                        edges {
                            node {
                                artifacts {
                                    edges {
                                        node {
                                            id
                                            state
                                            aliases {
                                                alias
                                            }
                                            artifactSequence {
                                                name
                                            }
                                        }
                                    }
                                }
                            }
                        }
                    }
                }
            }
        }
        """
        )

        try:
            artifact_query = self._client.execute(
                query,
                {
                    "projectName": project,
                    "entityName": entity,
                    "artifactTypeName": "job",
                },
            )

            if not artifact_query or not artifact_query["project"]:
                wandb.termerror(
                    f"Project: '{project}' not found in entity: '{entity}' or access denied."
                )
                return []

            if artifact_query["project"]["artifactType"] is None:
                return []

            artifacts = artifact_query["project"]["artifactType"][
                "artifactCollections"
            ]["edges"]

            return [x["node"]["artifacts"] for x in artifacts]
        except requests.exceptions.HTTPError:
            return False

    @normalize_exceptions
    def artifact_exists(self, name: str, type: Optional[str] = None) -> bool:
        """Return whether an artifact version exists within a specified project and entity.

        Args:
            name: (str) An artifact name. May be prefixed with entity/project.
                If entity or project is not specified, it will be inferred from the override params if populated.
                Otherwise, entity will be pulled from the user settings and project will default to "uncategorized".
                Valid names can be in the following forms:
                    name:version
                    name:alias
            type: (str, optional) The type of artifact

        Returns:
            True if the artifact version exists, False otherwise.
        """
        try:
            self._artifact(name, type)
            return True
        except wandb.errors.CommError:
            return False

    @normalize_exceptions
    def artifact_collection_exists(self, name: str, type: str) -> bool:
        """Return whether an artifact collection exists within a specified project and entity.

        Args:
            name: (str) An artifact collection name. May be prefixed with entity/project.
                If entity or project is not specified, it will be inferred from the override params if populated.
                Otherwise, entity will be pulled from the user settings and project will default to "uncategorized".
            type: (str) The type of artifact collection

        Returns:
            True if the artifact collection exists, False otherwise.
        """
        try:
            self.artifact_collection(type, name)
            return True
        except wandb.errors.CommError:
            return False<|MERGE_RESOLUTION|>--- conflicted
+++ resolved
@@ -1142,27 +1142,9 @@
         )
 
     @normalize_exceptions
-<<<<<<< HEAD
     def _artifact(
         self, name: str, type: Optional[str] = None, enable_tracking: bool = False
     ):
-        wandb.termwarn(f"\nenable tracking is {enable_tracking}\n")
-=======
-    def artifact(self, name, type=None):
-        """Return a single artifact by parsing path in the form `project/name` or `entity/project/name`.
-
-        Args:
-            name: (str) An artifact name. May be prefixed with project/ or entity/project/.
-                    If no entity is specified in the name, the Run or API setting's entity is used.
-                Valid names can be in the following forms:
-                    name:version
-                    name:alias
-            type: (str, optional) The type of artifact to fetch.
-
-        Returns:
-            A `Artifact` object.
-        """
->>>>>>> 2ec688b5
         if name is None:
             raise ValueError("You must specify name= to fetch an artifact.")
         entity, project, artifact_name = self._parse_artifact_path(name)
