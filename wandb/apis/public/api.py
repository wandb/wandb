--- conflicted
+++ resolved
@@ -15,11 +15,7 @@
 import logging
 import os
 import urllib
-<<<<<<< HEAD
-from typing import Any, Dict, Optional
-=======
-from typing import TYPE_CHECKING, Any, Dict, List, Optional, Sequence
->>>>>>> b278aedf
+from typing import Any, Dict, List, Optional, Sequence
 
 import requests
 from wandb_gql import Client, gql
@@ -313,39 +309,6 @@
             entity = self.default_entity
         return public.Run.create(self, run_id=run_id, project=project, entity=entity)
 
-<<<<<<< HEAD
-=======
-    def create_report(
-        self,
-        project: str,
-        entity: str = "",
-        title: Optional[str] = "Untitled Report",
-        description: Optional[str] = "",
-        width: Optional[str] = "readable",
-        blocks: Optional[Sequence["wandb.apis.reports.util.Block"]] = None,
-    ) -> "wandb.apis.reports.Report":
-        """Create a new report.
-
-        Arguments:
-            project: (str) The project for the report.
-            entity: (str, optional) The entity for the report.
-            title: (str, optional) The title of the report.
-            description: (str, optional) The description of the report.
-            width: (str, optional) The width of the report.  Allowed values are: "readable", "fixed", and "fluid".
-            blocks: (list[Block], optional) The blocks of the report.
-
-        Returns:
-            The newly created `Report`.
-        """
-        if entity == "":
-            entity = self.default_entity or ""
-        if blocks is None:
-            blocks = []
-        return wandb.apis.reports.Report(
-            project, entity, title, description, width, blocks
-        ).save()
-
->>>>>>> b278aedf
     def create_run_queue(
         self,
         name: str,
