"""Use the Public API to export or update data that you have saved to W&B.

Before using this API, you'll want to log data from your script — check the
[Quickstart](https://docs.wandb.ai/quickstart) for more details.

You might use the Public API to
 - update metadata or metrics for an experiment after it has been completed,
 - pull down your results as a dataframe for post-hoc analysis in a Jupyter notebook, or
 - check your saved model artifacts for those tagged as `ready-to-deploy`.

For more on using the Public API, check out [our guide](https://docs.wandb.com/guides/track/public-api-guide).
"""
import ast
import datetime
import json
import logging
import multiprocessing.dummy  # this uses threads
import os
import platform
import re
import shutil
import tempfile
import time
import urllib
from collections import namedtuple
from functools import partial
<<<<<<< HEAD
from typing import Any, Callable, Dict, List, Mapping, Optional
=======
from typing import (
    TYPE_CHECKING,
    Any,
    Dict,
    List,
    Mapping,
    MutableMapping,
    Optional,
    Sequence,
)
>>>>>>> 06c6e6d1

import requests
from wandb_gql import Client, gql
from wandb_gql.client import RetryError
from wandb_gql.transport.requests import RequestsHTTPTransport

import wandb
from wandb import __version__, env, util
from wandb.apis.internal import Api as InternalApi
from wandb.apis.normalize import normalize_exceptions
from wandb.data_types import WBValue
from wandb.errors import CommError, LaunchError
from wandb.errors.term import termlog
from wandb.old.summary import HTTPSummary
from wandb.sdk.data_types._dtypes import InvalidType, Type, TypeRegistry
from wandb.sdk.interface import artifacts
from wandb.sdk.launch.utils import _fetch_git_repo, apply_patch
from wandb.sdk.lib import ipython, retry
from wandb.sdk.wandb_require_helpers import requires

if TYPE_CHECKING:
    import wandb.apis.reports
    import wandb.apis.reports.util

logger = logging.getLogger(__name__)

# Only retry requests for 20 seconds in the public api
RETRY_TIMEDELTA = datetime.timedelta(seconds=20)
WANDB_INTERNAL_KEYS = {"_wandb", "wandb_version"}
PROJECT_FRAGMENT = """fragment ProjectFragment on Project {
    id
    name
    entityName
    createdAt
    isBenchmark
}"""

RUN_FRAGMENT = """fragment RunFragment on Run {
    id
    tags
    name
    displayName
    sweepName
    state
    config
    group
    jobType
    commit
    readOnly
    createdAt
    heartbeatAt
    description
    notes
    systemMetrics
    summaryMetrics
    historyLineCount
    user {
        name
        username
    }
    historyKeys
}"""

FILE_FRAGMENT = """fragment RunFilesFragment on Run {
    files(names: $fileNames, after: $fileCursor, first: $fileLimit) {
        edges {
            node {
                id
                name
                url(upload: $upload)
                directUrl
                sizeBytes
                mimetype
                updatedAt
                md5
            }
            cursor
        }
        pageInfo {
            endCursor
            hasNextPage
        }
    }
}"""

ARTIFACTS_TYPES_FRAGMENT = """
fragment ArtifactTypesFragment on ArtifactTypeConnection {
    edges {
         node {
             id
             name
             description
             createdAt
         }
         cursor
    }
    pageInfo {
        endCursor
        hasNextPage
    }
}
"""

ARTIFACT_FRAGMENT = """
fragment ArtifactFragment on Artifact {
    id
    digest
    description
    state
    size
    createdAt
    updatedAt
    labels
    metadata
    fileCount
    versionIndex
    aliases {
        artifactCollectionName
        alias
    }
    artifactSequence {
        id
        name
    }
    artifactType {
        id
        name
    }
    commitHash
}
"""

# TODO, factor out common file fragment
ARTIFACT_FILES_FRAGMENT = """fragment ArtifactFilesFragment on Artifact {
    files(names: $fileNames, after: $fileCursor, first: $fileLimit) {
        edges {
            node {
                id
                name: displayName
                url
                sizeBytes
                storagePath
                mimetype
                updatedAt
                digest
                md5
            }
            cursor
        }
        pageInfo {
            endCursor
            hasNextPage
        }
    }
}"""

SWEEP_FRAGMENT = """fragment SweepFragment on Sweep {
    id
    name
    method
    state
    description
    displayName
    bestLoss
    config
    createdAt
    updatedAt
    runCount
}
"""


class RetryingClient:
    INFO_QUERY = gql(
        """
        query ServerInfo{
            serverInfo {
                cliVersionInfo
                latestLocalVersionInfo {
                    outOfDate
                    latestVersionString
                }
            }
        }
        """
    )

    def __init__(self, client: Client):
        self._server_info = None
        self._client = client

    @property
    def app_url(self):
        return util.app_url(self._client.transport.url.replace("/graphql", "")) + "/"

    @retry.retriable(
        retry_timedelta=RETRY_TIMEDELTA,
        check_retry_fn=util.no_retry_auth,
        retryable_exceptions=(RetryError, requests.RequestException),
    )
    def execute(self, *args, **kwargs):
        try:
            return self._client.execute(*args, **kwargs)
        except requests.exceptions.ReadTimeout:
            if "timeout" not in kwargs:
                timeout = self._client.transport.default_timeout
                wandb.termwarn(
                    f"A graphql request initiated by the public wandb API timed out (timeout={timeout} sec). "
                    f"Create a new API with an integer timeout larger than {timeout}, e.g., `api = wandb.Api(timeout={timeout + 10})` "
                    f"to increase the graphql timeout."
                )
            raise

    @property
    def server_info(self):
        if self._server_info is None:
            self._server_info = self.execute(self.INFO_QUERY).get("serverInfo")
        return self._server_info

    def version_supported(self, min_version):
        from pkg_resources import parse_version

        return parse_version(min_version) <= parse_version(
            self.server_info["cliVersionInfo"]["max_cli_version"]
        )


class Api:
    """
    Used for querying the wandb server.

    Examples:
        Most common way to initialize
        >>> wandb.Api()

    Arguments:
        overrides: (dict) You can set `base_url` if you are using a wandb server
            other than https://api.wandb.ai.
            You can also set defaults for `entity`, `project`, and `run`.
    """

    _HTTP_TIMEOUT = env.get_http_timeout(9)
    VIEWER_QUERY = gql(
        """
        query Viewer{
            viewer {
                id
                flags
                entity
                username
                email
                admin
                apiKeys {
                    edges {
                        node {
                            id
                            name
                            description
                        }
                    }
                }
                teams {
                    edges {
                        node {
                            name
                        }
                    }
                }
            }
        }
        """
    )
    USERS_QUERY = gql(
        """
        query SearchUsers($query: String) {
            users(query: $query) {
                edges {
                    node {
                        id
                        flags
                        entity
                        admin
                        email
                        deletedAt
                        username
                        apiKeys {
                            edges {
                                node {
                                    id
                                    name
                                    description
                                }
                            }
                        }
                        teams {
                            edges {
                                node {
                                    name
                                }
                            }
                        }
                    }
                }
            }
        }
        """
    )

    VIEW_REPORT_QUERY = gql(
        """
        query SpecificReport($reportId: ID!) {
            view(id: $reportId) {
            id
            type
            name
            displayName
            description
            project {
                id
                name
                entityName
            }
            createdAt
            updatedAt
            spec
            previewUrl
            user {
                name
                username
                userInfo
            }
            }
        }
        """
    )

    def __init__(
        self,
        overrides=None,
        timeout: Optional[int] = None,
        api_key: Optional[str] = None,
    ) -> None:
        self.settings = InternalApi().settings()
        _overrides = overrides or {}
        self._api_key = api_key
        if self.api_key is None:
            wandb.login(host=_overrides.get("base_url"))
        self.settings.update(_overrides)
        if "username" in _overrides and "entity" not in _overrides:
            wandb.termwarn(
                'Passing "username" to Api is deprecated. please use "entity" instead.'
            )
            self.settings["entity"] = _overrides["username"]
        self.settings["base_url"] = self.settings["base_url"].rstrip("/")

        self._viewer = None
        self._projects = {}
        self._runs = {}
        self._sweeps = {}
        self._reports = {}
        self._default_entity = None
        self._timeout = timeout if timeout is not None else self._HTTP_TIMEOUT
        self._base_client = Client(
            transport=RequestsHTTPTransport(
                headers={"User-Agent": self.user_agent, "Use-Admin-Privileges": "true"},
                use_json=True,
                # this timeout won't apply when the DNS lookup fails. in that case, it will be 60s
                # https://bugs.python.org/issue22889
                timeout=self._timeout,
                auth=("api", self.api_key),
                url="%s/graphql" % self.settings["base_url"],
            )
        )
        self._client = RetryingClient(self._base_client)

    def create_run(self, **kwargs):
        """Create a new run"""
        if kwargs.get("entity") is None:
            kwargs["entity"] = self.default_entity
        return Run.create(self, **kwargs)

    @requires("report-editing:v0")
    def create_report(
        self,
        project: str,
        entity: str = "",
        title: Optional[str] = "Untitled Report",
        description: Optional[str] = "",
        width: Optional[str] = "readable",
        blocks: "Optional[wandb.apis.reports.util.Block]" = None,
    ) -> "wandb.apis.reports.Report":
        if entity == "":
            entity = self.default_entity or ""
        if blocks is None:
            blocks = []
        return wandb.apis.reports.Report(
            project, entity, title, description, width, blocks
        )

    @requires("report-editing:v0")
    def load_report(self, path: str) -> "wandb.apis.reports.Report":
        """
        Get report at a given path.

        Arguments:
            path: (str) Path to the target report in the form `entity/project/reports/reportId`.
                You can get this by copy-pasting the URL after your wandb url.  For example:
                `megatruong/report-editing/reports/My-fabulous-report-title--VmlldzoxOTc1Njk0`

        Returns:
            A `BetaReport` object which represents the report at `path`

        Raises:
            wandb.Error if path is invalid
        """
        try:
            entity, project, *_, _report_id = path.split("/")
            *_, report_id = _report_id.split("--")
        except ValueError as e:
            raise ValueError("path must be `entity/project/reports/reportId`") from e
        else:
            r = self.client.execute(
                self.VIEW_REPORT_QUERY, variable_values={"reportId": report_id}
            )
            # breakpoint()
            viewspec = r["view"]
            viewspec["spec"] = json.loads(viewspec["spec"])
            return wandb.apis.reports.Report.from_json(viewspec)

    def create_user(self, email, admin=False):
        """Creates a new user

        Arguments:
            email: (str) The name of the team
            admin: (bool) Whether this user should be a global instance admin

        Returns:
            A `User` object
        """
        return User.create(self, email, admin)

    def sync_tensorboard(self, root_dir, run_id=None, project=None, entity=None):
        """Sync a local directory containing tfevent files to wandb"""
        from wandb.sync import SyncManager  # noqa: F401  TODO: circular import madness

        run_id = run_id or util.generate_id()
        project = project or self.settings.get("project") or "uncategorized"
        entity = entity or self.default_entity
        # TODO: pipe through log_path to inform the user how to debug
        sm = SyncManager(
            project=project,
            entity=entity,
            run_id=run_id,
            mark_synced=False,
            app_url=self.client.app_url,
            view=False,
            verbose=False,
            sync_tensorboard=True,
        )
        sm.add(root_dir)
        sm.start()
        while not sm.is_done():
            _ = sm.poll()
        return self.run("/".join([entity, project, run_id]))

    @property
    def client(self):
        return self._client

    @property
    def user_agent(self):
        return "W&B Public Client %s" % __version__

    @property
    def api_key(self):
        if self._api_key is not None:
            return self._api_key
        auth = requests.utils.get_netrc_auth(self.settings["base_url"])
        key = None
        if auth:
            key = auth[-1]
        # Environment should take precedence
        if os.getenv("WANDB_API_KEY"):
            key = os.environ["WANDB_API_KEY"]
        self._api_key = key  # memoize key
        return key

    @property
    def default_entity(self):
        if self._default_entity is None:
            res = self._client.execute(self.VIEWER_QUERY)
            self._default_entity = (res.get("viewer") or {}).get("entity")
        return self._default_entity

    @property
    def viewer(self):
        if self._viewer is None:
            self._viewer = User(
                self._client, self._client.execute(self.VIEWER_QUERY).get("viewer")
            )
            self._default_entity = self._viewer.entity
        return self._viewer

    def flush(self):
        """
        The api object keeps a local cache of runs, so if the state of the run may
        change while executing your script you must clear the local cache with `api.flush()`
        to get the latest values associated with the run.
        """
        self._runs = {}

    def from_path(self, path):
        """Return a run, sweep, project or report from a path

        Examples:
            ```
            project = api.from_path("my_project")
            team_project = api.from_path("my_team/my_project")
            run = api.from_path("my_team/my_project/runs/id")
            sweep = api.from_path("my_team/my_project/sweeps/id")
            report = api.from_path("my_team/my_project/reports/My-Report-Vm11dsdf")
            ```

        Arguments:
            path: (str) The path to the project, run, sweep or report

        Returns:
            A `Project`, `Run`, `Sweep`, or `BetaReport` instance.

        Raises:
            wandb.Error if path is invalid or the object doesn't exist
        """
        parts = path.strip("/ ").split("/")
        if len(parts) == 1:
            return self.project(path)
        elif len(parts) == 2:
            return self.project(parts[1], parts[0])
        elif len(parts) == 3:
            return self.run(path)
        elif len(parts) == 4:
            if parts[2].startswith("run"):
                return self.run(path)
            elif parts[2].startswith("sweep"):
                return self.sweep(path)
            elif parts[2].startswith("report"):
                if "--" not in parts[-1]:
                    if "-" in parts[-1]:
                        raise wandb.Error(
                            "Invalid report path, should be team/project/reports/Name--XXXX"
                        )
                    else:
                        parts[-1] = "--" + parts[-1]
                name, id = parts[-1].split("--")
                return BetaReport(
                    self.client,
                    {
                        "display_name": urllib.parse.unquote(name.replace("-", " ")),
                        "id": id,
                        "spec": "{}",
                    },
                    parts[0],
                    parts[1],
                )
        raise wandb.Error(
            "Invalid path, should be TEAM/PROJECT/TYPE/ID where TYPE is runs, sweeps, or reports"
        )

    def _parse_project_path(self, path):
        """Returns project and entity for project specified by path"""
        project = self.settings["project"]
        entity = self.settings["entity"] or self.default_entity
        if path is None:
            return entity, project
        parts = path.split("/", 1)
        if len(parts) == 1:
            return entity, path
        return parts

    def _parse_path(self, path):
        """Parses paths in the following formats:

        url: entity/project/runs/id
        path: entity/project/id
        docker: entity/project:id

        entity is optional and will fall back to the current logged-in user.
        """
        project = self.settings["project"]
        entity = self.settings["entity"] or self.default_entity
        parts = (
            path.replace("/runs/", "/").replace("/sweeps/", "/").strip("/ ").split("/")
        )
        if ":" in parts[-1]:
            id = parts[-1].split(":")[-1]
            parts[-1] = parts[-1].split(":")[0]
        elif parts[-1]:
            id = parts[-1]
        if len(parts) > 1:
            project = parts[1]
            if entity and id == project:
                project = parts[0]
            else:
                entity = parts[0]
            if len(parts) == 3:
                entity = parts[0]
        else:
            project = parts[0]
        return entity, project, id

    def _parse_artifact_path(self, path):
        """Returns project, entity and artifact name for project specified by path"""
        project = self.settings["project"]
        entity = self.settings["entity"] or self.default_entity
        if path is None:
            return entity, project
        parts = path.split("/")
        if len(parts) > 3:
            raise ValueError("Invalid artifact path: %s" % path)
        elif len(parts) == 1:
            return entity, project, path
        elif len(parts) == 2:
            return entity, parts[0], parts[1]
        return parts

    def projects(self, entity=None, per_page=200):
        """
        Get projects for a given entity.

        Arguments:
            entity: (str) Name of the entity requested.  If None, will fall back to
                default entity passed to `Api`.  If no default entity, will raise a `ValueError`.
            per_page: (int) Sets the page size for query pagination.  None will use the default size.
                Usually there is no reason to change this.

        Returns:
            A `Projects` object which is an iterable collection of `Project` objects.

        """
        if entity is None:
            entity = self.settings["entity"] or self.default_entity
            if entity is None:
                raise ValueError(
                    "entity must be passed as a parameter, or set in settings"
                )
        if entity not in self._projects:
            self._projects[entity] = Projects(self.client, entity, per_page=per_page)
        return self._projects[entity]

    def project(self, name, entity=None):
        if entity is None:
            entity = self.settings["entity"] or self.default_entity
        return Project(self.client, entity, name, {})

    def reports(self, path="", name=None, per_page=50):
        """Get reports for a given project path.

        WARNING: This api is in beta and will likely change in a future release

        Arguments:
            path: (str) path to project the report resides in, should be in the form: "entity/project"
            name: (str) optional name of the report requested.
            per_page: (int) Sets the page size for query pagination.  None will use the default size.
                Usually there is no reason to change this.

        Returns:
            A `Reports` object which is an iterable collection of `BetaReport` objects.
        """
        entity, project, _ = self._parse_path(path + "/fake_run")

        if name:
            name = urllib.parse.unquote(name)
            key = "/".join([entity, project, str(name)])
        else:
            key = "/".join([entity, project])

        if key not in self._reports:
            self._reports[key] = Reports(
                self.client,
                Project(self.client, entity, project, {}),
                name=name,
                per_page=per_page,
            )
        return self._reports[key]

    def create_team(self, team, admin_username=None):
        """Creates a new team

        Arguments:
            team: (str) The name of the team
            admin_username: (str) optional username of the admin user of the team, defaults to the current user.

        Returns:
            A `Team` object
        """
        return Team.create(self, team, admin_username)

    def team(self, team):
        return Team(self.client, team)

    def user(self, username_or_email):
        """Return a user from a username or email address

        Note: This function only works for Local Admins, if you are trying to get your own user object, please use `api.viewer`.

        Arguments:
            username_or_email: (str) The username or email address of the user

        Returns:
            A `User` object or None if a user couldn't be found
        """
        res = self._client.execute(self.USERS_QUERY, {"query": username_or_email})
        if len(res["users"]["edges"]) == 0:
            return None
        elif len(res["users"]["edges"]) > 1:
            wandb.termwarn(
                "Found multiple users, returning the first user matching {}".format(
                    username_or_email
                )
            )
        return User(self._client, res["users"]["edges"][0]["node"])

    def users(self, username_or_email):
        """Return all users from a partial username or email address query

        Note: This function only works for Local Admins, if you are trying to get your own user object, please use `api.viewer`.

        Arguments:
            username_or_email: (str) The prefix or suffix of the user you want to find

        Returns:
            An array of `User` objects
        """
        res = self._client.execute(self.USERS_QUERY, {"query": username_or_email})
        return [User(self._client, edge["node"]) for edge in res["users"]["edges"]]

    def runs(
        self,
        path: Optional[str] = None,
        filters: Optional[Dict[str, Any]] = None,
        order: str = "-created_at",
        per_page: int = 50,
        include_sweeps: bool = True,
    ):
        """
        Return a set of runs from a project that match the filters provided.

        You can filter by `config.*`, `summary_metrics.*`, `tags`, `state`, `entity`, `createdAt`, etc.

        Examples:
            Find runs in my_project where config.experiment_name has been set to "foo"
            ```
            api.runs(path="my_entity/my_project", filters={"config.experiment_name": "foo"})
            ```

            Find runs in my_project where config.experiment_name has been set to "foo" or "bar"
            ```
            api.runs(
                path="my_entity/my_project",
                filters={"$or": [{"config.experiment_name": "foo"}, {"config.experiment_name": "bar"}]}
            )
            ```

            Find runs in my_project where config.experiment_name matches a regex (anchors are not supported)
            ```
            api.runs(
                path="my_entity/my_project",
                filters={"config.experiment_name": {"$regex": "b.*"}}
            )
            ```

            Find runs in my_project where the run name matches a regex (anchors are not supported)
            ```
            api.runs(
                path="my_entity/my_project",
                filters={"display_name": {"$regex": "^foo.*"}}
            )
            ```

            Find runs in my_project sorted by ascending loss
            ```
            api.runs(path="my_entity/my_project", order="+summary_metrics.loss")
            ```

        Arguments:
            path: (str) path to project, should be in the form: "entity/project"
            filters: (dict) queries for specific runs using the MongoDB query language.
                You can filter by run properties such as config.key, summary_metrics.key, state, entity, createdAt, etc.
                For example: {"config.experiment_name": "foo"} would find runs with a config entry
                    of experiment name set to "foo"
                You can compose operations to make more complicated queries,
                    see Reference for the language is at  https://docs.mongodb.com/manual/reference/operator/query
            order: (str) Order can be `created_at`, `heartbeat_at`, `config.*.value`, or `summary_metrics.*`.
                If you prepend order with a + order is ascending.
                If you prepend order with a - order is descending (default).
                The default order is run.created_at from newest to oldest.

        Returns:
            A `Runs` object, which is an iterable collection of `Run` objects.
        """
        entity, project = self._parse_project_path(path)
        filters = filters or {}
        key = (path or "") + str(filters) + str(order)
        if not self._runs.get(key):
            self._runs[key] = Runs(
                self.client,
                entity,
                project,
                filters=filters,
                order=order,
                per_page=per_page,
                include_sweeps=include_sweeps,
            )
        return self._runs[key]

    @normalize_exceptions
    def run(self, path=""):
        """
        Returns a single run by parsing path in the form entity/project/run_id.

        Arguments:
            path: (str) path to run in the form `entity/project/run_id`.
                If `api.entity` is set, this can be in the form `project/run_id`
                and if `api.project` is set this can just be the run_id.

        Returns:
            A `Run` object.
        """
        entity, project, run_id = self._parse_path(path)
        if not self._runs.get(path):
            self._runs[path] = Run(self.client, entity, project, run_id)
        return self._runs[path]

    def queued_run(
        self, entity, project, queue_id, run_queue_item_id, container_job=False
    ):
        """
        Returns a single queued run by parsing the path in the form entity/project/queue_id/run_queue_item_id
        """
        return QueuedRun(
            self.client,
            entity,
            project,
            queue_id,
            run_queue_item_id,
            container_job=container_job,
        )

    @normalize_exceptions
    def sweep(self, path=""):
        """
        Returns a sweep by parsing path in the form `entity/project/sweep_id`.

        Arguments:
            path: (str, optional) path to sweep in the form entity/project/sweep_id.  If `api.entity`
                is set, this can be in the form project/sweep_id and if `api.project` is set
                this can just be the sweep_id.

        Returns:
            A `Sweep` object.
        """
        entity, project, sweep_id = self._parse_path(path)
        if not self._sweeps.get(path):
            self._sweeps[path] = Sweep(self.client, entity, project, sweep_id)
        return self._sweeps[path]

    @normalize_exceptions
    def artifact_types(self, project=None):
        entity, project = self._parse_project_path(project)
        return ProjectArtifactTypes(self.client, entity, project)

    @normalize_exceptions
    def artifact_type(self, type_name, project=None):
        entity, project = self._parse_project_path(project)
        return ArtifactType(self.client, entity, project, type_name)

    @normalize_exceptions
    def artifact_versions(self, type_name, name, per_page=50):
        entity, project, collection_name = self._parse_artifact_path(name)
        artifact_type = ArtifactType(self.client, entity, project, type_name)
        return artifact_type.collection(collection_name).versions(per_page=per_page)

    @normalize_exceptions
    def artifact(self, name, type=None):
        """
        Returns a single artifact by parsing path in the form `entity/project/run_id`.

        Arguments:
            name: (str) An artifact name. May be prefixed with entity/project. Valid names
                can be in the following forms:
                    name:version
                    name:alias
                    digest
            type: (str, optional) The type of artifact to fetch.
        Returns:
            A `Artifact` object.
        """
        if name is None:
            raise ValueError("You must specify name= to fetch an artifact.")
        entity, project, artifact_name = self._parse_artifact_path(name)
        artifact = Artifact(self.client, entity, project, artifact_name)
        if type is not None and artifact.type != type:
            raise ValueError(
                f"type {type} specified but this artifact is of type {artifact.type}"
            )
        return artifact

    @normalize_exceptions
    def job(self, name, path=None):
        if name is None:
            raise ValueError("You must specify name= to fetch a job.")
        return Job(self, name, path)


class Attrs:
    def __init__(self, attrs: MutableMapping[str, Any]):
        self._attrs = attrs

    def snake_to_camel(self, string):
        camel = "".join([i.title() for i in string.split("_")])
        return camel[0].lower() + camel[1:]

    def display(self, height=420, hidden=False) -> bool:
        """Display this object in jupyter"""
        html = self.to_html(height, hidden)
        if html is None:
            wandb.termwarn("This object does not support `.display()`")
            return False
        if ipython.in_jupyter():
            ipython.display_html(html)
            return True
        else:
            wandb.termwarn(".display() only works in jupyter environments")
            return False

    def to_html(self, *args, **kwargs):
        return None

    def __getattr__(self, name):
        key = self.snake_to_camel(name)
        if key == "user":
            raise AttributeError()
        if key in self._attrs.keys():
            return self._attrs[key]
        elif name in self._attrs.keys():
            return self._attrs[name]
        else:
            raise AttributeError(f"'{repr(self)}' object has no attribute '{name}'")


class Paginator:
    QUERY = None

    def __init__(
        self,
        client: Client,
        variables: MutableMapping[str, Any],
        per_page: Optional[int] = None,
    ):
        self.client = client
        self.variables = variables
        # We don't allow unbounded paging
        self.per_page = per_page
        if self.per_page is None:
            self.per_page = 50
        self.objects = []
        self.index = -1
        self.last_response = None

    def __iter__(self):
        self.index = -1
        return self

    def __len__(self):
        if self.length is None:
            self._load_page()
        if self.length is None:
            raise ValueError("Object doesn't provide length")
        return self.length

    @property
    def length(self):
        raise NotImplementedError()

    @property
    def more(self):
        raise NotImplementedError()

    @property
    def cursor(self):
        raise NotImplementedError()

    def convert_objects(self):
        raise NotImplementedError()

    def update_variables(self):
        self.variables.update({"perPage": self.per_page, "cursor": self.cursor})

    def _load_page(self):
        if not self.more:
            return False
        self.update_variables()
        self.last_response = self.client.execute(
            self.QUERY, variable_values=self.variables
        )
        self.objects.extend(self.convert_objects())
        return True

    def __getitem__(self, index):
        loaded = True
        while loaded and index > len(self.objects) - 1:
            loaded = self._load_page()
        return self.objects[index]

    def __next__(self):
        self.index += 1
        if len(self.objects) <= self.index:
            if not self._load_page():
                raise StopIteration
            if len(self.objects) <= self.index:
                raise StopIteration
        return self.objects[self.index]

    next = __next__


class User(Attrs):
    CREATE_USER_MUTATION = gql(
        """
    mutation CreateUserFromAdmin($email: String!, $admin: Boolean) {
        createUser(input: {email: $email, admin: $admin}) {
            user {
                id
                name
                username
                email
                admin
            }
        }
    }
        """
    )

    DELETE_API_KEY_MUTATION = gql(
        """
    mutation DeleteApiKey($id: String!) {
        deleteApiKey(input: {id: $id}) {
            success
        }
    }
        """
    )
    GENERATE_API_KEY_MUTATION = gql(
        """
    mutation GenerateApiKey($description: String) {
        generateApiKey(input: {description: $description}) {
            apiKey {
                id
                name
            }
        }
    }
        """
    )

    def __init__(self, client, attrs):
        super().__init__(attrs)
        self._client = client
        self._user_api = None

    @property
    def user_api(self):
        """An instance of the api using credentials from the user"""
        if self._user_api is None and len(self.api_keys) > 0:
            self._user_api = wandb.Api(api_key=self.api_keys[0])
        return self._user_api

    @classmethod
    def create(cls, api, email, admin=False):
        """Creates a new user

        Arguments:
            api: (`Api`) The api instance to use
            email: (str) The name of the team
            admin: (bool) Whether this user should be a global instance admin

        Returns:
            A `User` object
        """
        res = api.client.execute(
            cls.CREATE_USER_MUTATION,
            {"email": email, "admin": admin},
        )
        return User(api.client, res["createUser"]["user"])

    @property
    def api_keys(self):
        if self._attrs.get("apiKeys") is None:
            return []
        return [k["node"]["name"] for k in self._attrs["apiKeys"]["edges"]]

    @property
    def teams(self):
        if self._attrs.get("teams") is None:
            return []
        return [k["node"]["name"] for k in self._attrs["teams"]["edges"]]

    def delete_api_key(self, api_key):
        """Delete a users api key

        Returns:
            Boolean indicating success

        Raises:
            ValueError if the api_key couldn't be found
        """
        idx = self.api_keys.index(api_key)
        try:
            self._client.execute(
                self.DELETE_API_KEY_MUTATION,
                {"id": self._attrs["apiKeys"]["edges"][idx]["node"]["id"]},
            )
        except requests.exceptions.HTTPError:
            return False
        return True

    def generate_api_key(self, description=None):
        """Generates a new api key

        Returns:
            The new api key, or None on failure
        """
        try:
            # We must make this call using credentials from the original user
            key = self.user_api.client.execute(
                self.GENERATE_API_KEY_MUTATION, {"description": description}
            )["generateApiKey"]["apiKey"]
            self._attrs["apiKeys"]["edges"].append({"node": key})
            return key["name"]
        except (requests.exceptions.HTTPError, AttributeError):
            return None

    def __repr__(self):
        if "email" in self._attrs:
            return f"<User {self._attrs['email']}>"
        elif "username" in self._attrs:
            return f"<User {self._attrs['username']}>"
        elif "id" in self._attrs:
            return f"<User {self._attrs['id']}>"
        elif "name" in self._attrs:
            return f"<User {self._attrs['name']!r}>"
        else:
            return "<User ???>"


class Member(Attrs):
    DELETE_MEMBER_MUTATION = gql(
        """
    mutation DeleteInvite($id: String, $entityName: String) {
        deleteInvite(input: {id: $id, entityName: $entityName}) {
            success
        }
    }
  """
    )

    def __init__(self, client, team, attrs):
        super().__init__(attrs)
        self._client = client
        self.team = team

    def delete(self):
        """Remove a member from a team

        Returns:
            Boolean indicating success
        """
        try:
            return self._client.execute(
                self.DELETE_MEMBER_MUTATION, {"id": self.id, "entityName": self.team}
            )["deleteInvite"]["success"]
        except requests.exceptions.HTTPError:
            return False

    def __repr__(self):
        return f"<Member {self.name} ({self.account_type})>"


class Team(Attrs):
    CREATE_TEAM_MUTATION = gql(
        """
    mutation CreateTeam($teamName: String!, $teamAdminUserName: String) {
        createTeam(input: {teamName: $teamName, teamAdminUserName: $teamAdminUserName}) {
            entity {
                id
                name
                available
                photoUrl
                limits
            }
        }
    }
    """
    )
    CREATE_INVITE_MUTATION = gql(
        """
    mutation CreateInvite($entityName: String!, $email: String, $username: String, $admin: Boolean) {
        createInvite(input: {entityName: $entityName, email: $email, username: $username, admin: $admin}) {
            invite {
                id
                name
                email
                createdAt
                toUser {
                    name
                }
            }
        }
    }
    """
    )
    TEAM_QUERY = gql(
        """
    query Entity($name: String!) {
        entity(name: $name) {
            id
            name
            available
            photoUrl
            readOnly
            readOnlyAdmin
            isTeam
            privateOnly
            storageBytes
            codeSavingEnabled
            defaultAccess
            isPaid
            members {
                id
                admin
                pending
                email
                username
                name
                photoUrl
                accountType
                apiKey
            }
        }
    }
    """
    )
    CREATE_SERVICE_ACCOUNT_MUTATION = gql(
        """
    mutation CreateServiceAccount($entityName: String!, $description: String!) {
        createServiceAccount(
            input: {description: $description, entityName: $entityName}
        ) {
            user {
                id
            }
        }
    }
    """
    )

    def __init__(self, client, name, attrs=None):
        super().__init__(attrs or {})
        self._client = client
        self.name = name
        self.load()

    @classmethod
    def create(cls, api, team, admin_username=None):
        """Creates a new team

        Arguments:
            api: (`Api`) The api instance to use
            team: (str) The name of the team
            admin_username: (str) optional username of the admin user of the team, defaults to the current user.

        Returns:
            A `Team` object
        """
        try:
            api.client.execute(
                cls.CREATE_TEAM_MUTATION,
                {"teamName": team, "teamAdminUserName": admin_username},
            )
        except requests.exceptions.HTTPError:
            pass
        return Team(api.client, team)

    def invite(self, username_or_email, admin=False):
        """Invites a user to a team

        Arguments:
            username_or_email: (str) The username or email address of the user you want to invite
            admin: (bool) Whether to make this user a team admin, defaults to False

        Returns:
            True on success, False if user was already invited or didn't exist
        """
        variables = {"entityName": self.name, "admin": admin}
        if "@" in username_or_email:
            variables["email"] = username_or_email
        else:
            variables["username"] = username_or_email
        try:
            self._client.execute(self.CREATE_INVITE_MUTATION, variables)
        except requests.exceptions.HTTPError:
            return False
        return True

    def create_service_account(self, description):
        """Creates a service account for the team

        Arguments:
            description: (str) A description for this service account

        Returns:
            The service account `Member` object, or None on failure
        """
        try:
            self._client.execute(
                self.CREATE_SERVICE_ACCOUNT_MUTATION,
                {"description": description, "entityName": self.name},
            )
            self.load(True)
            return self.members[-1]
        except requests.exceptions.HTTPError:
            return None

    def load(self, force=False):
        if force or not self._attrs:
            response = self._client.execute(self.TEAM_QUERY, {"name": self.name})
            self._attrs = response["entity"]
            self._attrs["members"] = [
                Member(self._client, self.name, member)
                for member in self._attrs["members"]
            ]
        return self._attrs

    def __repr__(self):
        return f"<Team {self.name}>"


class Projects(Paginator):
    """
    An iterable collection of `Project` objects.
    """

    QUERY = gql(
        """
        query Projects($entity: String, $cursor: String, $perPage: Int = 50) {
            models(entityName: $entity, after: $cursor, first: $perPage) {
                edges {
                    node {
                        ...ProjectFragment
                    }
                    cursor
                }
                pageInfo {
                    endCursor
                    hasNextPage
                }
            }
        }
        %s
        """
        % PROJECT_FRAGMENT
    )

    def __init__(self, client, entity, per_page=50):
        self.client = client
        self.entity = entity
        variables = {
            "entity": self.entity,
        }
        super().__init__(client, variables, per_page)

    @property
    def length(self):
        return None

    @property
    def more(self):
        if self.last_response:
            return self.last_response["models"]["pageInfo"]["hasNextPage"]
        else:
            return True

    @property
    def cursor(self):
        if self.last_response:
            return self.last_response["models"]["edges"][-1]["cursor"]
        else:
            return None

    def convert_objects(self):
        return [
            Project(self.client, self.entity, p["node"]["name"], p["node"])
            for p in self.last_response["models"]["edges"]
        ]

    def __repr__(self):
        return f"<Projects {self.entity}>"


class Project(Attrs):
    """A project is a namespace for runs."""

    def __init__(self, client, entity, project, attrs):
        super().__init__(dict(attrs))
        self.client = client
        self.name = project
        self.entity = entity

    @property
    def path(self):
        return [self.entity, self.name]

    @property
    def url(self):
        return self.client.app_url + "/".join(self.path + ["workspace"])

    def to_html(self, height=420, hidden=False):
        """Generate HTML containing an iframe displaying this project"""
        url = self.url + "?jupyter=true"
        style = f"border:none;width:100%;height:{height}px;"
        prefix = ""
        if hidden:
            style += "display:none;"
            prefix = ipython.toggle_button("project")
        return prefix + f'<iframe src="{url}" style="{style}"></iframe>'

    def _repr_html_(self) -> str:
        return self.to_html()

    def __repr__(self):
        return "<Project {}>".format("/".join(self.path))

    @normalize_exceptions
    def artifacts_types(self, per_page=50):
        return ProjectArtifactTypes(self.client, self.entity, self.name)

    @normalize_exceptions
    def sweeps(self):
        query = gql(
            """
            query GetSweeps($project: String!, $entity: String!) {
                project(name: $project, entityName: $entity) {
                    totalSweeps
                    sweeps {
                        edges {
                            node {
                                ...SweepFragment
                            }
                            cursor
                        }
                        pageInfo {
                            endCursor
                            hasNextPage
                        }
                    }
                }
            }
            %s
            """
            % SWEEP_FRAGMENT
        )
        variable_values = {"project": self.name, "entity": self.entity}
        ret = self.client.execute(query, variable_values)
        if ret["project"]["totalSweeps"] < 1:
            return []

        return [
            # match format of existing public sweep apis
            Sweep(
                self.client,
                self.entity,
                self.name,
                e["node"]["name"],
                attrs={
                    "id": e["node"]["id"],
                    "name": e["node"]["name"],
                    "bestLoss": e["node"]["bestLoss"],
                    "config": e["node"]["config"],
                },
            )
            for e in ret["project"]["sweeps"]["edges"]
        ]


class Runs(Paginator):
    """An iterable collection of runs associated with a project and optional filter.
    This is generally used indirectly via the `Api`.runs method
    """

    QUERY = gql(
        """
        query Runs($project: String!, $entity: String!, $cursor: String, $perPage: Int = 50, $order: String, $filters: JSONString) {
            project(name: $project, entityName: $entity) {
                runCount(filters: $filters)
                readOnly
                runs(filters: $filters, after: $cursor, first: $perPage, order: $order) {
                    edges {
                        node {
                            ...RunFragment
                        }
                        cursor
                    }
                    pageInfo {
                        endCursor
                        hasNextPage
                    }
                }
            }
        }
        %s
        """
        % RUN_FRAGMENT
    )

    def __init__(
        self,
        client: "RetryingClient",
        entity: str,
        project: str,
        filters: Optional[Dict[str, Any]] = None,
        order: Optional[str] = None,
        per_page: int = 50,
        include_sweeps: bool = True,
    ):
        self.entity = entity
        self.project = project
        self.filters = filters or {}
        self.order = order
        self._sweeps = {}
        self._include_sweeps = include_sweeps
        variables = {
            "project": self.project,
            "entity": self.entity,
            "order": self.order,
            "filters": json.dumps(self.filters),
        }
        super().__init__(client, variables, per_page)

    @property
    def length(self):
        if self.last_response:
            return self.last_response["project"]["runCount"]
        else:
            return None

    @property
    def more(self):
        if self.last_response:
            return self.last_response["project"]["runs"]["pageInfo"]["hasNextPage"]
        else:
            return True

    @property
    def cursor(self):
        if self.last_response:
            return self.last_response["project"]["runs"]["edges"][-1]["cursor"]
        else:
            return None

    def convert_objects(self):
        objs = []
        if self.last_response is None or self.last_response.get("project") is None:
            raise ValueError("Could not find project %s" % self.project)
        for run_response in self.last_response["project"]["runs"]["edges"]:
            run = Run(
                self.client,
                self.entity,
                self.project,
                run_response["node"]["name"],
                run_response["node"],
                include_sweeps=self._include_sweeps,
            )
            objs.append(run)

            if self._include_sweeps and run.sweep_name:
                if run.sweep_name in self._sweeps:
                    sweep = self._sweeps[run.sweep_name]
                else:
                    sweep = Sweep.get(
                        self.client,
                        self.entity,
                        self.project,
                        run.sweep_name,
                        withRuns=False,
                    )
                    self._sweeps[run.sweep_name] = sweep

                if sweep is None:
                    continue
                run.sweep = sweep

        return objs

    def __repr__(self):
        return f"<Runs {self.entity}/{self.project}>"


class Run(Attrs):
    """
    A single run associated with an entity and project.

    Attributes:
        tags ([str]): a list of tags associated with the run
        url (str): the url of this run
        id (str): unique identifier for the run (defaults to eight characters)
        name (str): the name of the run
        state (str): one of: running, finished, crashed, killed, preempting, preempted
        config (dict): a dict of hyperparameters associated with the run
        created_at (str): ISO timestamp when the run was started
        system_metrics (dict): the latest system metrics recorded for the run
        summary (dict): A mutable dict-like property that holds the current summary.
                    Calling update will persist any changes.
        project (str): the project associated with the run
        entity (str): the name of the entity associated with the run
        user (str): the name of the user who created the run
        path (str): Unique identifier [entity]/[project]/[run_id]
        notes (str): Notes about the run
        read_only (boolean): Whether the run is editable
        history_keys (str): Keys of the history metrics that have been logged
            with `wandb.log({key: value})`
    """

    def __init__(
        self,
        client: "RetryingClient",
        entity: str,
        project: str,
        run_id: str,
        attrs: Optional[Mapping] = None,
        include_sweeps: bool = True,
    ):
        """
        Run is always initialized by calling api.runs() where api is an instance of wandb.Api
        """
        _attrs = attrs or {}
        super().__init__(dict(_attrs))
        self.client = client
        self._entity = entity
        self.project = project
        self._files = {}
        self._base_dir = env.get_dir(tempfile.gettempdir())
        self.id = run_id
        self.sweep = None
        self._include_sweeps = include_sweeps
        self.dir = os.path.join(self._base_dir, *self.path)
        try:
            os.makedirs(self.dir)
        except OSError:
            pass
        self._summary = None
        self._state = _attrs.get("state", "not found")

        self.load(force=not _attrs)

    @property
    def state(self):
        return self._state

    @property
    def entity(self):
        return self._entity

    @property
    def username(self):
        wandb.termwarn("Run.username is deprecated. Please use Run.entity instead.")
        return self._entity

    @property
    def storage_id(self):
        # For compatibility with wandb.Run, which has storage IDs
        # in self.storage_id and names in self.id.

        return self._attrs.get("id")

    @property
    def id(self):
        return self._attrs.get("name")

    @id.setter
    def id(self, new_id):
        attrs = self._attrs
        attrs["name"] = new_id
        return new_id

    @property
    def name(self):
        return self._attrs.get("displayName")

    @name.setter
    def name(self, new_name):
        self._attrs["displayName"] = new_name
        return new_name

    @classmethod
    def create(cls, api, run_id=None, project=None, entity=None):
        """Create a run for the given project"""
        run_id = run_id or util.generate_id()
        project = project or api.settings.get("project") or "uncategorized"
        mutation = gql(
            """
        mutation UpsertBucket($project: String, $entity: String, $name: String!) {
            upsertBucket(input: {modelName: $project, entityName: $entity, name: $name}) {
                bucket {
                    project {
                        name
                        entity { name }
                    }
                    id
                    name
                }
                inserted
            }
        }
        """
        )
        variables = {"entity": entity, "project": project, "name": run_id}
        res = api.client.execute(mutation, variable_values=variables)
        res = res["upsertBucket"]["bucket"]
        return Run(
            api.client,
            res["project"]["entity"]["name"],
            res["project"]["name"],
            res["name"],
            {
                "id": res["id"],
                "config": "{}",
                "systemMetrics": "{}",
                "summaryMetrics": "{}",
                "tags": [],
                "description": None,
                "notes": None,
                "state": "running",
            },
        )

    def load(self, force=False):
        query = gql(
            """
        query Run($project: String!, $entity: String!, $name: String!) {
            project(name: $project, entityName: $entity) {
                run(name: $name) {
                    ...RunFragment
                }
            }
        }
        %s
        """
            % RUN_FRAGMENT
        )
        if force or not self._attrs:
            response = self._exec(query)
            if (
                response is None
                or response.get("project") is None
                or response["project"].get("run") is None
            ):
                raise ValueError("Could not find run %s" % self)
            self._attrs = response["project"]["run"]
            self._state = self._attrs["state"]

            if self._include_sweeps and self.sweep_name and not self.sweep:
                # There may be a lot of runs. Don't bother pulling them all
                # just for the sake of this one.
                self.sweep = Sweep.get(
                    self.client,
                    self.entity,
                    self.project,
                    self.sweep_name,
                    withRuns=False,
                )

        self._attrs["summaryMetrics"] = (
            json.loads(self._attrs["summaryMetrics"])
            if self._attrs.get("summaryMetrics")
            else {}
        )
        self._attrs["systemMetrics"] = (
            json.loads(self._attrs["systemMetrics"])
            if self._attrs.get("systemMetrics")
            else {}
        )
        if self._attrs.get("user"):
            self.user = User(self.client, self._attrs["user"])
        config_user, config_raw = {}, {}
        for key, value in json.loads(self._attrs.get("config") or "{}").items():
            config = config_raw if key in WANDB_INTERNAL_KEYS else config_user
            if isinstance(value, dict) and "value" in value:
                config[key] = value["value"]
            else:
                config[key] = value
        config_raw.update(config_user)
        self._attrs["config"] = config_user
        self._attrs["rawconfig"] = config_raw
        return self._attrs

    @normalize_exceptions
    def wait_until_finished(self):
        query = gql(
            """
            query RunState($project: String!, $entity: String!, $name: String!) {
                project(name: $project, entityName: $entity) {
                    run(name: $name) {
                        state
                    }
                }
            }
        """
        )
        while True:
            res = self._exec(query)
            state = res["project"]["run"]["state"]
            if state in ["finished", "crashed", "failed"]:
                print(f"Run finished with status: {state}")
                self._attrs["state"] = state
                self._state = state
                return
            time.sleep(5)

    @normalize_exceptions
    def update(self):
        """
        Persists changes to the run object to the wandb backend.
        """
        mutation = gql(
            """
        mutation UpsertBucket($id: String!, $description: String, $display_name: String, $notes: String, $tags: [String!], $config: JSONString!, $groupName: String) {
            upsertBucket(input: {id: $id, description: $description, displayName: $display_name, notes: $notes, tags: $tags, config: $config, groupName: $groupName}) {
                bucket {
                    ...RunFragment
                }
            }
        }
        %s
        """
            % RUN_FRAGMENT
        )
        _ = self._exec(
            mutation,
            id=self.storage_id,
            tags=self.tags,
            description=self.description,
            notes=self.notes,
            display_name=self.display_name,
            config=self.json_config,
            groupName=self.group,
        )
        self.summary.update()

    @normalize_exceptions
    def delete(self, delete_artifacts=False):
        """
        Deletes the given run from the wandb backend.
        """
        mutation = gql(
            """
            mutation DeleteRun(
                $id: ID!,
                %s
            ) {
                deleteRun(input: {
                    id: $id,
                    %s
                }) {
                    clientMutationId
                }
            }
        """
            %
            # Older backends might not support the 'deleteArtifacts' argument,
            # so only supply it when it is explicitly set.
            (
                "$deleteArtifacts: Boolean" if delete_artifacts else "",
                "deleteArtifacts: $deleteArtifacts" if delete_artifacts else "",
            )
        )

        self.client.execute(
            mutation,
            variable_values={
                "id": self.storage_id,
                "deleteArtifacts": delete_artifacts,
            },
        )

    def save(self):
        self.update()

    @property
    def json_config(self):
        config = {}
        for k, v in self.config.items():
            config[k] = {"value": v, "desc": None}
        return json.dumps(config)

    def _exec(self, query, **kwargs):
        """Execute a query against the cloud backend"""
        variables = {"entity": self.entity, "project": self.project, "name": self.id}
        variables.update(kwargs)
        return self.client.execute(query, variable_values=variables)

    def _sampled_history(self, keys, x_axis="_step", samples=500):
        spec = {"keys": [x_axis] + keys, "samples": samples}
        query = gql(
            """
        query RunSampledHistory($project: String!, $entity: String!, $name: String!, $specs: [JSONString!]!) {
            project(name: $project, entityName: $entity) {
                run(name: $name) { sampledHistory(specs: $specs) }
            }
        }
        """
        )

        response = self._exec(query, specs=[json.dumps(spec)])
        # sampledHistory returns one list per spec, we only send one spec
        return response["project"]["run"]["sampledHistory"][0]

    def _full_history(self, samples=500, stream="default"):
        node = "history" if stream == "default" else "events"
        query = gql(
            """
        query RunFullHistory($project: String!, $entity: String!, $name: String!, $samples: Int) {
            project(name: $project, entityName: $entity) {
                run(name: $name) { %s(samples: $samples) }
            }
        }
        """
            % node
        )

        response = self._exec(query, samples=samples)
        return [json.loads(line) for line in response["project"]["run"][node]]

    @normalize_exceptions
    def files(self, names=None, per_page=50):
        """
        Arguments:
            names (list): names of the requested files, if empty returns all files
            per_page (int): number of results per page

        Returns:
            A `Files` object, which is an iterator over `File` objects.
        """
        return Files(self.client, self, names or [], per_page)

    @normalize_exceptions
    def file(self, name):
        """
        Arguments:
            name (str): name of requested file.

        Returns:
            A `File` matching the name argument.
        """
        return Files(self.client, self, [name])[0]

    @normalize_exceptions
    def upload_file(self, path, root="."):
        """
        Arguments:
            path (str): name of file to upload.
            root (str): the root path to save the file relative to.  i.e.
                If you want to have the file saved in the run as "my_dir/file.txt"
                and you're currently in "my_dir" you would set root to "../"

        Returns:
            A `File` matching the name argument.
        """
        api = InternalApi(
            default_settings={"entity": self.entity, "project": self.project},
            retry_timedelta=RETRY_TIMEDELTA,
        )
        api.set_current_run_id(self.id)
        root = os.path.abspath(root)
        name = os.path.relpath(path, root)
        with open(os.path.join(root, name), "rb") as f:
            api.push({util.to_forward_slash_path(name): f})
        return Files(self.client, self, [name])[0]

    @normalize_exceptions
    def history(
        self, samples=500, keys=None, x_axis="_step", pandas=True, stream="default"
    ):
        """
        Returns sampled history metrics for a run.  This is simpler and faster if you are ok with
        the history records being sampled.

        Arguments:
            samples (int, optional): The number of samples to return
            pandas (bool, optional): Return a pandas dataframe
            keys (list, optional): Only return metrics for specific keys
            x_axis (str, optional): Use this metric as the xAxis defaults to _step
            stream (str, optional): "default" for metrics, "system" for machine metrics

        Returns:
            If pandas=True returns a `pandas.DataFrame` of history metrics.
            If pandas=False returns a list of dicts of history metrics.
        """
        if keys is not None and not isinstance(keys, list):
            wandb.termerror("keys must be specified in a list")
            return []
        if keys is not None and len(keys) > 0 and not isinstance(keys[0], str):
            wandb.termerror("keys argument must be a list of strings")
            return []

        if keys and stream != "default":
            wandb.termerror("stream must be default when specifying keys")
            return []
        elif keys:
            lines = self._sampled_history(keys=keys, x_axis=x_axis, samples=samples)
        else:
            lines = self._full_history(samples=samples, stream=stream)
        if pandas:
            pandas = util.get_module("pandas")
            if pandas:
                lines = pandas.DataFrame.from_records(lines)
            else:
                print("Unable to load pandas, call history with pandas=False")
        return lines

    @normalize_exceptions
    def scan_history(self, keys=None, page_size=1000, min_step=None, max_step=None):
        """
        Returns an iterable collection of all history records for a run.

        Example:
            Export all the loss values for an example run

            ```python
            run = api.run("l2k2/examples-numpy-boston/i0wt6xua")
            history = run.scan_history(keys=["Loss"])
            losses = [row["Loss"] for row in history]
            ```


        Arguments:
            keys ([str], optional): only fetch these keys, and only fetch rows that have all of keys defined.
            page_size (int, optional): size of pages to fetch from the api

        Returns:
            An iterable collection over history records (dict).
        """
        if keys is not None and not isinstance(keys, list):
            wandb.termerror("keys must be specified in a list")
            return []
        if keys is not None and len(keys) > 0 and not isinstance(keys[0], str):
            wandb.termerror("keys argument must be a list of strings")
            return []

        last_step = self.lastHistoryStep
        # set defaults for min/max step
        if min_step is None:
            min_step = 0
        if max_step is None:
            max_step = last_step + 1
        # if the max step is past the actual last step, clamp it down
        if max_step > last_step:
            max_step = last_step + 1
        if keys is None:
            return HistoryScan(
                run=self,
                client=self.client,
                page_size=page_size,
                min_step=min_step,
                max_step=max_step,
            )
        else:
            return SampledHistoryScan(
                run=self,
                client=self.client,
                keys=keys,
                page_size=page_size,
                min_step=min_step,
                max_step=max_step,
            )

    @normalize_exceptions
    def logged_artifacts(self, per_page=100):
        return RunArtifacts(self.client, self, mode="logged", per_page=per_page)

    @normalize_exceptions
    def used_artifacts(self, per_page=100):
        return RunArtifacts(self.client, self, mode="used", per_page=per_page)

    @normalize_exceptions
    def use_artifact(self, artifact, use_as=None):
        """Declare an artifact as an input to a run.

        Arguments:
            artifact (`Artifact`): An artifact returned from
                `wandb.Api().artifact(name)`
            use_as (string, optional): A string identifying
                how the artifact is used in the script. Used
                to easily differentiate artifacts used in a
                run, when using the beta wandb launch
                feature's artifact swapping functionality.
        Returns:
            A `Artifact` object.
        """
        api = InternalApi(
            default_settings={"entity": self.entity, "project": self.project},
            retry_timedelta=RETRY_TIMEDELTA,
        )
        api.set_current_run_id(self.id)

        if isinstance(artifact, Artifact):
            api.use_artifact(artifact.id, use_as=use_as or artifact.name)
            return artifact
        elif isinstance(artifact, wandb.Artifact):
            raise ValueError(
                "Only existing artifacts are accepted by this api. "
                "Manually create one with `wandb artifacts put`"
            )
        else:
            raise ValueError("You must pass a wandb.Api().artifact() to use_artifact")

    @normalize_exceptions
    def log_artifact(self, artifact, aliases=None):
        """Declare an artifact as output of a run.

        Arguments:
            artifact (`Artifact`): An artifact returned from
                `wandb.Api().artifact(name)`
            aliases (list, optional): Aliases to apply to this artifact
        Returns:
            A `Artifact` object.
        """
        api = InternalApi(
            default_settings={"entity": self.entity, "project": self.project},
            retry_timedelta=RETRY_TIMEDELTA,
        )
        api.set_current_run_id(self.id)

        if isinstance(artifact, Artifact):
            artifact_collection_name = artifact.name.split(":")[0]
            api.create_artifact(
                artifact.type,
                artifact_collection_name,
                artifact.digest,
                aliases=aliases,
            )
            return artifact
        elif isinstance(artifact, wandb.Artifact):
            raise ValueError(
                "Only existing artifacts are accepted by this api. "
                "Manually create one with `wandb artifacts put`"
            )
        else:
            raise ValueError("You must pass a wandb.Api().artifact() to use_artifact")

    @property
    def summary(self):
        if self._summary is None:
            # TODO: fix the outdir issue
            self._summary = HTTPSummary(self, self.client, summary=self.summary_metrics)
        return self._summary

    @property
    def path(self):
        return [
            urllib.parse.quote_plus(str(self.entity)),
            urllib.parse.quote_plus(str(self.project)),
            urllib.parse.quote_plus(str(self.id)),
        ]

    @property
    def url(self):
        path = self.path
        path.insert(2, "runs")
        return self.client.app_url + "/".join(path)

    @property
    def lastHistoryStep(self):  # noqa: N802
        query = gql(
            """
        query RunHistoryKeys($project: String!, $entity: String!, $name: String!) {
            project(name: $project, entityName: $entity) {
                run(name: $name) { historyKeys }
            }
        }
        """
        )
        response = self._exec(query)
        if (
            response is None
            or response.get("project") is None
            or response["project"].get("run") is None
            or response["project"]["run"].get("historyKeys") is None
        ):
            return -1
        history_keys = response["project"]["run"]["historyKeys"]
        return history_keys["lastStep"] if "lastStep" in history_keys else -1

    def to_html(self, height=420, hidden=False):
        """Generate HTML containing an iframe displaying this run"""
        url = self.url + "?jupyter=true"
        style = f"border:none;width:100%;height:{height}px;"
        prefix = ""
        if hidden:
            style += "display:none;"
            prefix = ipython.toggle_button()
        return prefix + f'<iframe src="{url}" style="{style}"></iframe>'

    def _repr_html_(self) -> str:
        return self.to_html()

    def __repr__(self):
        return "<Run {} ({})>".format("/".join(self.path), self.state)


class QueuedRun:
    """
    A single queued run associated with an entity and project. Call `run = wait_until_running()` or `run = wait_until_finished()` methods to access the run
    """

    def __init__(
        self,
        client,
        entity,
        project,
        queue_id,
        run_queue_item_id,
        container_job=False,
    ):
        self.client = client
        self._entity = entity
        self._project = project
        self._queue_id = queue_id
        self._run_queue_item_id = run_queue_item_id
        self.sweep = None
        self._run = None
        self.container_job = container_job

    @property
    def queue_id(self):
        return self._queue_id

    @property
    def id(self):
        return self._run_queue_item_id

    @property
    def project(self):
        return self._project

    @property
    def entity(self):
        return self._entity

    @property
    def state(self):
        item = self._get_item()
        if item:
            return item["state"].lower()

        raise ValueError(
            f"Could not find QueuedRunItem associated with id: {self.id} on queue id {self.queue_id} at itemId: {self.id}"
        )

    @normalize_exceptions
    def _get_run_queue_item_legacy(self) -> Dict:
        query = gql(
            """
            query GetRunQueueItem($projectName: String!, $entityName: String!, $runQueue: String!) {
                project(name: $projectName, entityName: $entityName) {
                    runQueue(name:$runQueue) {
                        runQueueItems {
                            edges {
                                node {
                                    id
                                    state
                                    associatedRunId
                                }
                            }
                        }
                    }
                }
            }
            """
        )
        variable_values = {
            "projectName": self.project,
            "entityName": self._entity,
            "runQueue": self.queue_id,
        }
        res = self.client.execute(query, variable_values)

        for item in res["project"]["runQueue"]["runQueueItems"]["edges"]:
            if str(item["node"]["id"]) == str(self.id):
                return item["node"]

    @normalize_exceptions
    def _get_item(self):
        query = gql(
            """
            query GetRunQueueItem($projectName: String!, $entityName: String!, $runQueue: String!, $itemId: ID!) {
                project(name: $projectName, entityName: $entityName) {
                    runQueue(name: $runQueue) {
                        runQueueItem(id: $itemId) {
                            id
                            state
                            associatedRunId
                        }
                    }
                }
            }
        """
        )
        variable_values = {
            "projectName": self.project,
            "entityName": self._entity,
            "runQueue": self.queue_id,
            "itemId": self.id,
        }
        try:
            res = self.client.execute(query, variable_values)  # exception w/ old server
            if res["project"]["runQueue"].get("runQueueItem") is not None:
                return res["project"]["runQueue"]["runQueueItem"]
        except Exception as e:
            if "Cannot query field" not in str(e):
                raise LaunchError(f"Unknown exception: {e}")

        return self._get_run_queue_item_legacy()

    @normalize_exceptions
    def wait_until_finished(self):
        if not self._run:
            self.wait_until_running()

        self._run.wait_until_finished()
        # refetch run to get updated summary
        self._run.load(force=True)
        return self._run

    @normalize_exceptions
    def delete(self, delete_artifacts=False):
        """
        Deletes the given queued run from the wandb backend.
        """
        mutation = gql(
            """
            mutation DeleteFromRunQueue($queueID: String!, $runQueueItemID: String!)
            {
                deleteFromRunQueue(input: {queueID: $queueID, runQueueItemID: $runQueueItemID}) {
                    success
                    clientMutationId
                }
            }
            """
        )
        self.client.execute(
            mutation,
            variable_values={
                "queueID": self.queue_id,
                "runQueueItemID": self._run_queue_item_id,
            },
        )

    @normalize_exceptions
    def wait_until_running(self):
        if self._run is not None:
            return self._run
        if self.container_job:
            raise LaunchError("Container jobs cannot be waited on")

        while True:
            # sleep here to hide an ugly warning
            time.sleep(2)
            item = self._get_item()
            if item and item["associatedRunId"] is not None:
                try:
                    self._run = Run(
                        self.client,
                        self._entity,
                        self.project,
                        item["associatedRunId"],
                        None,
                    )
                    self._run_id = item["associatedRunId"]
                    return self._run
                except ValueError as e:
                    print(e)
            elif item:
                wandb.termlog("Waiting for run to start")

            time.sleep(3)

    def __repr__(self):
        return f"<QueuedRun {self.queue_id} ({self.id})"


class Sweep(Attrs):
    """A set of runs associated with a sweep.

    Examples:
        Instantiate with:
        ```
        api = wandb.Api()
        sweep = api.sweep(path/to/sweep)
        ```

    Attributes:
        runs: (`Runs`) list of runs
        id: (str) sweep id
        project: (str) name of project
        config: (str) dictionary of sweep configuration
        state: (str) the state of the sweep
    """

    QUERY = gql(
        """
    query Sweep($project: String, $entity: String, $name: String!) {
        project(name: $project, entityName: $entity) {
            sweep(sweepName: $name) {
                id
                name
                state
                bestLoss
                config
            }
        }
    }
    """
    )

    def __init__(self, client, entity, project, sweep_id, attrs=None):
        # TODO: Add agents / flesh this out.
        super().__init__(dict(attrs or {}))
        self.client = client
        self._entity = entity
        self.project = project
        self.id = sweep_id
        self.runs = []

        self.load(force=not attrs)

    @property
    def entity(self):
        return self._entity

    @property
    def username(self):
        wandb.termwarn("Sweep.username is deprecated. please use Sweep.entity instead.")
        return self._entity

    @property
    def config(self):
        return util.load_yaml(self._attrs["config"])

    def load(self, force: bool = False):
        if force or not self._attrs:
            sweep = self.get(self.client, self.entity, self.project, self.id)
            if sweep is None:
                raise ValueError("Could not find sweep %s" % self)
            self._attrs = sweep._attrs
            self.runs = sweep.runs

        return self._attrs

    @property
    def order(self):
        if self._attrs.get("config") and self.config.get("metric"):
            sort_order = self.config["metric"].get("goal", "minimize")
            prefix = "+" if sort_order == "minimize" else "-"
            return QueryGenerator.format_order_key(
                prefix + self.config["metric"]["name"]
            )

    def best_run(self, order=None):
        "Returns the best run sorted by the metric defined in config or the order passed in"
        if order is None:
            order = self.order
        else:
            order = QueryGenerator.format_order_key(order)
        if order is None:
            wandb.termwarn(
                "No order specified and couldn't find metric in sweep config, returning most recent run"
            )
        else:
            wandb.termlog("Sorting runs by %s" % order)
        filters = {"$and": [{"sweep": self.id}]}
        try:
            return Runs(
                self.client,
                self.entity,
                self.project,
                order=order,
                filters=filters,
                per_page=1,
            )[0]
        except IndexError:
            return None

    @property
    def path(self):
        return [
            urllib.parse.quote_plus(str(self.entity)),
            urllib.parse.quote_plus(str(self.project)),
            urllib.parse.quote_plus(str(self.id)),
        ]

    @property
    def url(self):
        path = self.path
        path.insert(2, "sweeps")
        return self.client.app_url + "/".join(path)

    @property
    def name(self):
        return self.config.get("name") or self.id

    @classmethod
    def get(
        cls,
        client,
        entity=None,
        project=None,
        sid=None,
        order=None,
        query=None,
        **kwargs,
    ):
        """Execute a query against the cloud backend"""
        if query is None:
            query = cls.QUERY

        variables = {
            "entity": entity,
            "project": project,
            "name": sid,
        }
        variables.update(kwargs)

        response = client.execute(query, variable_values=variables)
        if response.get("project") is None:
            return None
        elif response["project"].get("sweep") is None:
            return None

        sweep_response = response["project"]["sweep"]
        sweep = cls(client, entity, project, sid, attrs=sweep_response)
        sweep.runs = Runs(
            client,
            entity,
            project,
            order=order,
            per_page=10,
            filters={"$and": [{"sweep": sweep.id}]},
        )

        return sweep

    def to_html(self, height=420, hidden=False):
        """Generate HTML containing an iframe displaying this sweep"""
        url = self.url + "?jupyter=true"
        style = f"border:none;width:100%;height:{height}px;"
        prefix = ""
        if hidden:
            style += "display:none;"
            prefix = ipython.toggle_button("sweep")
        return prefix + f'<iframe src="{url}" style="{style}"></iframe>'

    def _repr_html_(self) -> str:
        return self.to_html()

    def __repr__(self):
        return "<Sweep {} ({})>".format(
            "/".join(self.path), self._attrs.get("state", "Unknown State")
        )


class Files(Paginator):
    """An iterable collection of `File` objects."""

    QUERY = gql(
        """
        query RunFiles($project: String!, $entity: String!, $name: String!, $fileCursor: String,
            $fileLimit: Int = 50, $fileNames: [String] = [], $upload: Boolean = false) {
            project(name: $project, entityName: $entity) {
                run(name: $name) {
                    fileCount
                    ...RunFilesFragment
                }
            }
        }
        %s
        """
        % FILE_FRAGMENT
    )

    def __init__(self, client, run, names=None, per_page=50, upload=False):
        self.run = run
        variables = {
            "project": run.project,
            "entity": run.entity,
            "name": run.id,
            "fileNames": names or [],
            "upload": upload,
        }
        super().__init__(client, variables, per_page)

    @property
    def length(self):
        if self.last_response:
            return self.last_response["project"]["run"]["fileCount"]
        else:
            return None

    @property
    def more(self):
        if self.last_response:
            return self.last_response["project"]["run"]["files"]["pageInfo"][
                "hasNextPage"
            ]
        else:
            return True

    @property
    def cursor(self):
        if self.last_response:
            return self.last_response["project"]["run"]["files"]["edges"][-1]["cursor"]
        else:
            return None

    def update_variables(self):
        self.variables.update({"fileLimit": self.per_page, "fileCursor": self.cursor})

    def convert_objects(self):
        return [
            File(self.client, r["node"])
            for r in self.last_response["project"]["run"]["files"]["edges"]
        ]

    def __repr__(self):
        return "<Files {} ({})>".format("/".join(self.run.path), len(self))


class File(Attrs):
    """File is a class associated with a file saved by wandb.

    Attributes:
        name (string): filename
        url (string): path to file
        direct_url (string): path to file in the bucket
        md5 (string): md5 of file
        mimetype (string): mimetype of file
        updated_at (string): timestamp of last update
        size (int): size of file in bytes

    """

    def __init__(self, client, attrs):
        self.client = client
        self._attrs = attrs
        super().__init__(dict(attrs))

    @property
    def size(self):
        size_bytes = self._attrs["sizeBytes"]
        if size_bytes is not None:
            return int(size_bytes)
        return 0

    @normalize_exceptions
    @retry.retriable(
        retry_timedelta=RETRY_TIMEDELTA,
        check_retry_fn=util.no_retry_auth,
        retryable_exceptions=(RetryError, requests.RequestException),
    )
    def download(self, root=".", replace=False):
        """Downloads a file previously saved by a run from the wandb server.

        Arguments:
            replace (boolean): If `True`, download will overwrite a local file
                if it exists. Defaults to `False`.
            root (str): Local directory to save the file.  Defaults to ".".

        Raises:
            `ValueError` if file already exists and replace=False
        """
        path = os.path.join(root, self.name)
        if os.path.exists(path) and not replace:
            raise ValueError("File already exists, pass replace=True to overwrite")
        util.download_file_from_url(path, self.url, Api().api_key)
        return open(path)

    @normalize_exceptions
    def delete(self):
        mutation = gql(
            """
        mutation deleteFiles($files: [ID!]!) {
            deleteFiles(input: {
                files: $files
            }) {
                success
            }
        }
        """
        )
        self.client.execute(mutation, variable_values={"files": [self.id]})

    def __repr__(self):
        return "<File {} ({}) {}>".format(
            self.name,
            self.mimetype,
            util.to_human_size(self.size, units=util.POW_2_BYTES),
        )


class Reports(Paginator):
    """Reports is an iterable collection of `BetaReport` objects."""

    QUERY = gql(
        """
        query ProjectViews($project: String!, $entity: String!, $reportCursor: String,
            $reportLimit: Int!, $viewType: String = "runs", $viewName: String) {
            project(name: $project, entityName: $entity) {
                allViews(viewType: $viewType, viewName: $viewName, first:
                    $reportLimit, after: $reportCursor) {
                    edges {
                        node {
                            id
                            name
                            displayName
                            description
                            user {
                                username
                                photoUrl
                            }
                            spec
                            updatedAt
                        }
                        cursor
                    }
                    pageInfo {
                        endCursor
                        hasNextPage
                    }

                }
            }
        }
        """
    )

    def __init__(self, client, project, name=None, entity=None, per_page=50):
        self.project = project
        self.name = name
        variables = {
            "project": project.name,
            "entity": project.entity,
            "viewName": self.name,
        }
        super().__init__(client, variables, per_page)

    @property
    def length(self):
        # TODO: Add the count the backend
        if self.last_response:
            return len(self.objects)
        else:
            return None

    @property
    def more(self):
        if self.last_response:
            return self.last_response["project"]["allViews"]["pageInfo"]["hasNextPage"]
        else:
            return True

    @property
    def cursor(self):
        if self.last_response:
            return self.last_response["project"]["allViews"]["edges"][-1]["cursor"]
        else:
            return None

    def update_variables(self):
        self.variables.update(
            {"reportCursor": self.cursor, "reportLimit": self.per_page}
        )

    def convert_objects(self):
        if self.last_response["project"] is None:
            raise ValueError(
                f"Project {self.variables['project']} does not exist under entity {self.variables['entity']}"
            )
        return [
            BetaReport(
                self.client,
                r["node"],
                entity=self.project.entity,
                project=self.project.name,
            )
            for r in self.last_response["project"]["allViews"]["edges"]
        ]

    def __repr__(self):
        return "<Reports {}>".format("/".join(self.project.path))


class QueryGenerator:
    """QueryGenerator is a helper object to write filters for runs"""

    INDIVIDUAL_OP_TO_MONGO = {
        "!=": "$ne",
        ">": "$gt",
        ">=": "$gte",
        "<": "$lt",
        "<=": "$lte",
        "IN": "$in",
        "NIN": "$nin",
        "REGEX": "$regex",
    }
    MONGO_TO_INDIVIDUAL_OP = {v: k for k, v in INDIVIDUAL_OP_TO_MONGO.items()}

    GROUP_OP_TO_MONGO = {"AND": "$and", "OR": "$or"}
    MONGO_TO_GROUP_OP = {v: k for k, v in GROUP_OP_TO_MONGO.items()}

    def __init__(self):
        pass

    @classmethod
    def format_order_key(cls, key: str):
        if key.startswith("+") or key.startswith("-"):
            direction = key[0]
            key = key[1:]
        else:
            direction = "-"
        parts = key.split(".")
        if len(parts) == 1:
            # Assume the user meant summary_metrics if not a run column
            if parts[0] not in ["createdAt", "updatedAt", "name", "sweep"]:
                return direction + "summary_metrics." + parts[0]
        # Assume summary metrics if prefix isn't known
        elif parts[0] not in ["config", "summary_metrics", "tags"]:
            return direction + ".".join(["summary_metrics"] + parts)
        else:
            return direction + ".".join(parts)

    def _is_group(self, op):
        return op.get("filters") is not None

    def _is_individual(self, op):
        return op.get("key") is not None

    def _to_mongo_op_value(self, op, value):
        if op == "=":
            return value
        else:
            return {self.INDIVIDUAL_OP_TO_MONGO[op]: value}

    def key_to_server_path(self, key):
        if key["section"] == "config":
            return "config." + key["name"]
        elif key["section"] == "summary":
            return "summary_metrics." + key["name"]
        elif key["section"] == "keys_info":
            return "keys_info.keys." + key["name"]
        elif key["section"] == "run":
            return key["name"]
        elif key["section"] == "tags":
            return "tags." + key["name"]
        raise ValueError("Invalid key: %s" % key)

    def server_path_to_key(self, path):
        if path.startswith("config."):
            return {"section": "config", "name": path.split("config.", 1)[1]}
        elif path.startswith("summary_metrics."):
            return {"section": "summary", "name": path.split("summary_metrics.", 1)[1]}
        elif path.startswith("keys_info.keys."):
            return {"section": "keys_info", "name": path.split("keys_info.keys.", 1)[1]}
        elif path.startswith("tags."):
            return {"section": "tags", "name": path.split("tags.", 1)[1]}
        else:
            return {"section": "run", "name": path}

    def keys_to_order(self, keys):
        orders = []
        for key in keys["keys"]:
            order = self.key_to_server_path(key["key"])
            if key.get("ascending"):
                order = "+" + order
            else:
                order = "-" + order
            orders.append(order)
        # return ",".join(orders)
        return orders

    def order_to_keys(self, order):
        keys = []
        for k in order:  # orderstr.split(","):
            name = k[1:]
            if k[0] == "+":
                ascending = True
            elif k[0] == "-":
                ascending = False
            else:
                raise Exception("you must sort by ascending(+) or descending(-)")

            key = {"key": {"section": "run", "name": name}, "ascending": ascending}
            keys.append(key)

        return {"keys": keys}

    def _to_mongo_individual(self, filter):
        if filter["key"]["name"] == "":
            return None

        if filter.get("value") is None and filter["op"] != "=" and filter["op"] != "!=":
            return None

        if filter.get("disabled") is not None and filter["disabled"]:
            return None

        if filter["key"]["section"] == "tags":
            if filter["op"] == "IN":
                return {"tags": {"$in": filter["value"]}}
            if filter["value"] is False:
                return {
                    "$or": [{"tags": None}, {"tags": {"$ne": filter["key"]["name"]}}]
                }
            else:
                return {"tags": filter["key"]["name"]}
        path = self.key_to_server_path(filter["key"])
        if path is None:
            return path
        return {path: self._to_mongo_op_value(filter["op"], filter["value"])}

    def filter_to_mongo(self, filter):
        if self._is_individual(filter):
            return self._to_mongo_individual(filter)
        elif self._is_group(filter):
            return {
                self.GROUP_OP_TO_MONGO[filter["op"]]: [
                    self.filter_to_mongo(f) for f in filter["filters"]
                ]
            }

    def mongo_to_filter(self, filter):
        # Returns {"op": "OR", "filters": [{"op": "AND", "filters": []}]}
        if filter is None:
            return None  # this covers the case where self.filter_to_mongo returns None.

        group_op = None
        for key in filter.keys():
            # if self.MONGO_TO_GROUP_OP[key]:
            if key in self.MONGO_TO_GROUP_OP:
                group_op = key
                break
        if group_op is not None:
            return {
                "op": self.MONGO_TO_GROUP_OP[group_op],
                "filters": [self.mongo_to_filter(f) for f in filter[group_op]],
            }
        else:
            for k, v in filter.items():
                if isinstance(v, dict):
                    # TODO: do we always have one key in this case?
                    op = next(iter(v.keys()))
                    return {
                        "key": self.server_path_to_key(k),
                        "op": self.MONGO_TO_INDIVIDUAL_OP[op],
                        "value": v[op],
                    }
                else:
                    return {"key": self.server_path_to_key(k), "op": "=", "value": v}


class PythonMongoishQueryGenerator:

    from pkg_resources import parse_version

    def __init__(self, run_set):
        self.run_set = run_set
        self.panel_metrics_helper = PanelMetricsHelper()

    FRONTEND_NAME_MAPPING = {
        "ID": "name",
        "Name": "displayName",
        "Tags": "tags",
        "State": "state",
        "CreatedTimestamp": "createdAt",
        "Runtime": "duration",
        "User": "username",
        "Sweep": "sweep",
        "Group": "group",
        "JobType": "jobType",
        "Hostname": "host",
        "UsingArtifact": "inputArtifacts",
        "OutputtingArtifact": "outputArtifacts",
        "Step": "_step",
        "Relative Time (Wall)": "_absolute_runtime",
        "Relative Time (Process)": "_runtime",
        "Wall Time": "_timestamp"
        # "GroupedRuns": "__wb_group_by_all"
    }
    FRONTEND_NAME_MAPPING_REVERSED = {v: k for k, v in FRONTEND_NAME_MAPPING.items()}
    AST_OPERATORS = {
        ast.Lt: "$lt",
        ast.LtE: "$lte",
        ast.Gt: "$gt",
        ast.GtE: "$gte",
        ast.Eq: "=",
        ast.Is: "=",
        ast.NotEq: "$ne",
        ast.IsNot: "$ne",
        ast.In: "$in",
        ast.NotIn: "$nin",
        ast.And: "$and",
        ast.Or: "$or",
        ast.Not: "$not",
    }

    if parse_version(platform.python_version()) >= parse_version("3.8"):
        AST_FIELDS = {
            ast.Constant: "value",
            ast.Name: "id",
            ast.List: "elts",
            ast.Tuple: "elts",
        }
    else:
        AST_FIELDS = {
            ast.Str: "s",
            ast.Num: "n",
            ast.Name: "id",
            ast.List: "elts",
            ast.Tuple: "elts",
            ast.NameConstant: "value",
        }

    def _handle_compare(self, node):
        # only left side can be a col
        left = self.front_to_back(self._handle_fields(node.left))
        op = self._handle_ops(node.ops[0])
        right = self._handle_fields(node.comparators[0])

        # Eq has no op for some reason
        if op == "=":
            return {left: right}
        else:
            return {left: {op: right}}

    def _handle_fields(self, node):
        result = getattr(node, self.AST_FIELDS.get(type(node)))
        if isinstance(result, list):
            return [self._handle_fields(node) for node in result]
        elif isinstance(result, str):
            return self._unconvert(result)
        return result

    def _handle_ops(self, node):
        return self.AST_OPERATORS.get(type(node))

    def _convert(self, filterstr):
        _conversion = filterstr.replace(".", "__________")  # this is so silly
        # return _conversion
        return "(" + _conversion + ")"  # wrap expr to make it eval-able

    def _unconvert(self, field_name):
        return field_name.replace("__________", ".")  # maximum silly, but it works!

    def python_to_mongo(self, filterstr):
        try:
            tree = ast.parse(self._convert(filterstr), mode="eval")
        except SyntaxError as e:
            raise ValueError(
                "Invalid python comparison expression; form something like `my_col == 123`"
            ) from e

        multiple_filters = hasattr(tree.body, "op")

        if multiple_filters:
            op = self.AST_OPERATORS.get(type(tree.body.op))
            values = [self._handle_compare(v) for v in tree.body.values]
        else:
            op = "$and"
            values = [self._handle_compare(tree.body)]
        return {"$or": [{op: values}]}

    def front_to_back(self, name):
        name, *rest = name.split(".")
        rest = "." + ".".join(rest) if rest else ""

        if name in self.FRONTEND_NAME_MAPPING:
            return self.FRONTEND_NAME_MAPPING[name]
        elif name in self.FRONTEND_NAME_MAPPING_REVERSED:
            return name
        elif name in self.run_set._runs_config:
            return f"config.{name}.value{rest}"
        else:  # assume summary metrics
            return f"summary_metrics.{name}{rest}"

    def back_to_front(self, name):
        if name in self.FRONTEND_NAME_MAPPING_REVERSED:
            return self.FRONTEND_NAME_MAPPING_REVERSED[name]
        elif name in self.FRONTEND_NAME_MAPPING:
            return name
        elif (
            name.startswith("config.") and ".value" in name
        ):  # may be brittle: originally "endswith", but that doesn't work with nested keys...
            # strip is weird sometimes (??)
            return name.replace("config.", "").replace(".value", "")
        elif name.startswith("summary_metrics."):
            return name.replace("summary_metrics.", "")
        wandb.termerror(f"Unknown token: {name}")
        return name

    # These are only used for ParallelCoordinatesPlot because it has weird backend names...
    def pc_front_to_back(self, name):
        name, *rest = name.split(".")
        rest = "." + ".".join(rest) if rest else ""
        if name is None:
            return None
        elif name in self.panel_metrics_helper.FRONTEND_NAME_MAPPING:
            return "summary:" + self.panel_metrics_helper.FRONTEND_NAME_MAPPING[name]
        elif name in self.FRONTEND_NAME_MAPPING:
            return self.FRONTEND_NAME_MAPPING[name]
        elif name in self.FRONTEND_NAME_MAPPING_REVERSED:
            return name
        elif name in self.run_set._runs_config:
            return f"config:{name}.value{rest}"
        else:  # assume summary metrics
            return f"summary:{name}{rest}"

    def pc_back_to_front(self, name):
        if name is None:
            return None
        elif "summary:" in name:
            name = name.replace("summary:", "")
            return self.panel_metrics_helper.FRONTEND_NAME_MAPPING_REVERSED.get(
                name, name
            )
        elif name in self.FRONTEND_NAME_MAPPING_REVERSED:
            return self.FRONTEND_NAME_MAPPING_REVERSED[name]
        elif name in self.FRONTEND_NAME_MAPPING:
            return name
        elif name.startswith("config:") and ".value" in name:
            return name.replace("config:", "").replace(".value", "")
        elif name.startswith("summary_metrics."):
            return name.replace("summary_metrics.", "")
        return name


class PanelMetricsHelper:
    FRONTEND_NAME_MAPPING = {
        "Step": "_step",
        "Relative Time (Wall)": "_absolute_runtime",
        "Relative Time (Process)": "_runtime",
        "Wall Time": "_timestamp",
    }
    FRONTEND_NAME_MAPPING_REVERSED = {v: k for k, v in FRONTEND_NAME_MAPPING.items()}

    RUN_MAPPING = {"Created Timestamp": "createdAt", "Latest Timestamp": "heartbeatAt"}
    RUN_MAPPING_REVERSED = {v: k for k, v in RUN_MAPPING.items()}

    def front_to_back(self, name):
        if name in self.FRONTEND_NAME_MAPPING:
            return self.FRONTEND_NAME_MAPPING[name]
        return name

    def back_to_front(self, name):
        if name in self.FRONTEND_NAME_MAPPING_REVERSED:
            return self.FRONTEND_NAME_MAPPING_REVERSED[name]
        return name

    # ScatterPlot and ParallelCoords have weird conventions
    def special_front_to_back(self, name):
        if name is None:
            return name
        elif name in self.RUN_MAPPING:
            return "run:" + self.RUN_MAPPING[name]
        elif name in self.FRONTEND_NAME_MAPPING:
            return "summary:" + self.FRONTEND_NAME_MAPPING[name]
        elif name == "Index":
            return name
        return "summary:" + name

    def special_back_to_front(self, name):
        if name is None:
            return name
        elif "summary:" in name:
            name = name.replace("summary:", "")
            return self.FRONTEND_NAME_MAPPING_REVERSED.get(name, name)
        elif "run:" in name:
            name = name.replace("run:", "")
            return self.RUN_MAPPING_REVERSED[name]
        return name


class BetaReport(Attrs):
    """BetaReport is a class associated with reports created in wandb.

    WARNING: this API will likely change in a future release

    Attributes:
        name (string): report name
        description (string): report description;
        user (User): the user that created the report
        spec (dict): the spec off the report;
        updated_at (string): timestamp of last update
    """

    def __init__(self, client, attrs, entity=None, project=None):
        self.client = client
        self.project = project
        self.entity = entity
        self.query_generator = QueryGenerator()
        super().__init__(dict(attrs))
        self._attrs["spec"] = json.loads(self._attrs["spec"])

    @property
    def sections(self):
        return self.spec["panelGroups"]

    def runs(self, section, per_page=50, only_selected=True):
        run_set_idx = section.get("openRunSet", 0)
        run_set = section["runSets"][run_set_idx]
        order = self.query_generator.key_to_server_path(run_set["sort"]["key"])
        if run_set["sort"].get("ascending"):
            order = "+" + order
        else:
            order = "-" + order
        filters = self.query_generator.filter_to_mongo(run_set["filters"])
        if only_selected:
            # TODO: handle this not always existing
            filters["$or"][0]["$and"].append(
                {"name": {"$in": run_set["selections"]["tree"]}}
            )
        return Runs(
            self.client,
            self.entity,
            self.project,
            filters=filters,
            order=order,
            per_page=per_page,
        )

    @property
    def updated_at(self):
        return self._attrs["updatedAt"]

    @property
    def url(self):
        return self.client.app_url + "/".join(
            [
                self.entity,
                self.project,
                "reports",
                "--".join(
                    [
                        urllib.parse.quote(self.display_name.replace(" ", "-")),
                        self.id.replace("=", ""),
                    ]
                ),
            ]
        )

    def to_html(self, height=1024, hidden=False):
        """Generate HTML containing an iframe displaying this report"""
        url = self.url + "?jupyter=true"
        style = f"border:none;width:100%;height:{height}px;"
        prefix = ""
        if hidden:
            style += "display:none;"
            prefix = ipython.toggle_button("report")
        return prefix + f'<iframe src="{url}" style="{style}"></iframe>'

    def _repr_html_(self) -> str:
        return self.to_html()


class HistoryScan:
    QUERY = gql(
        """
        query HistoryPage($entity: String!, $project: String!, $run: String!, $minStep: Int64!, $maxStep: Int64!, $pageSize: Int!) {
            project(name: $project, entityName: $entity) {
                run(name: $run) {
                    history(minStep: $minStep, maxStep: $maxStep, samples: $pageSize)
                }
            }
        }
        """
    )

    def __init__(self, client, run, min_step, max_step, page_size=1000):
        self.client = client
        self.run = run
        self.page_size = page_size
        self.min_step = min_step
        self.max_step = max_step
        self.page_offset = min_step  # minStep for next page
        self.scan_offset = 0  # index within current page of rows
        self.rows = []  # current page of rows

    def __iter__(self):
        self.page_offset = self.min_step
        self.scan_offset = 0
        self.rows = []
        return self

    def __next__(self):
        while True:
            if self.scan_offset < len(self.rows):
                row = self.rows[self.scan_offset]
                self.scan_offset += 1
                return row
            if self.page_offset >= self.max_step:
                raise StopIteration()
            self._load_next()

    next = __next__

    @normalize_exceptions
    @retry.retriable(
        check_retry_fn=util.no_retry_auth,
        retryable_exceptions=(RetryError, requests.RequestException),
    )
    def _load_next(self):
        max_step = self.page_offset + self.page_size
        if max_step > self.max_step:
            max_step = self.max_step
        variables = {
            "entity": self.run.entity,
            "project": self.run.project,
            "run": self.run.id,
            "minStep": int(self.page_offset),
            "maxStep": int(max_step),
            "pageSize": int(self.page_size),
        }

        res = self.client.execute(self.QUERY, variable_values=variables)
        res = res["project"]["run"]["history"]
        self.rows = [json.loads(row) for row in res]
        self.page_offset += self.page_size
        self.scan_offset = 0


class SampledHistoryScan:
    QUERY = gql(
        """
        query SampledHistoryPage($entity: String!, $project: String!, $run: String!, $spec: JSONString!) {
            project(name: $project, entityName: $entity) {
                run(name: $run) {
                    sampledHistory(specs: [$spec])
                }
            }
        }
        """
    )

    def __init__(self, client, run, keys, min_step, max_step, page_size=1000):
        self.client = client
        self.run = run
        self.keys = keys
        self.page_size = page_size
        self.min_step = min_step
        self.max_step = max_step
        self.page_offset = min_step  # minStep for next page
        self.scan_offset = 0  # index within current page of rows
        self.rows = []  # current page of rows

    def __iter__(self):
        self.page_offset = self.min_step
        self.scan_offset = 0
        self.rows = []
        return self

    def __next__(self):
        while True:
            if self.scan_offset < len(self.rows):
                row = self.rows[self.scan_offset]
                self.scan_offset += 1
                return row
            if self.page_offset >= self.max_step:
                raise StopIteration()
            self._load_next()

    next = __next__

    @normalize_exceptions
    @retry.retriable(
        check_retry_fn=util.no_retry_auth,
        retryable_exceptions=(RetryError, requests.RequestException),
    )
    def _load_next(self):
        max_step = self.page_offset + self.page_size
        if max_step > self.max_step:
            max_step = self.max_step
        variables = {
            "entity": self.run.entity,
            "project": self.run.project,
            "run": self.run.id,
            "spec": json.dumps(
                {
                    "keys": self.keys,
                    "minStep": int(self.page_offset),
                    "maxStep": int(max_step),
                    "samples": int(self.page_size),
                }
            ),
        }

        res = self.client.execute(self.QUERY, variable_values=variables)
        res = res["project"]["run"]["sampledHistory"]
        self.rows = res[0]
        self.page_offset += self.page_size
        self.scan_offset = 0


class ProjectArtifactTypes(Paginator):
    QUERY = gql(
        """
        query ProjectArtifacts(
            $entityName: String!,
            $projectName: String!,
            $cursor: String,
        ) {
            project(name: $projectName, entityName: $entityName) {
                artifactTypes(after: $cursor) {
                    ...ArtifactTypesFragment
                }
            }
        }
        %s
    """
        % ARTIFACTS_TYPES_FRAGMENT
    )

    def __init__(
        self,
        client: Client,
        entity: str,
        project: str,
        name: Optional[str] = None,
        per_page: Optional[int] = 50,
    ):
        self.entity = entity
        self.project = project

        variable_values = {
            "entityName": entity,
            "projectName": project,
        }

        super().__init__(client, variable_values, per_page)

    @property
    def length(self):
        # TODO
        return None

    @property
    def more(self):
        if self.last_response:
            return self.last_response["project"]["artifactTypes"]["pageInfo"][
                "hasNextPage"
            ]
        else:
            return True

    @property
    def cursor(self):
        if self.last_response:
            return self.last_response["project"]["artifactTypes"]["edges"][-1]["cursor"]
        else:
            return None

    def update_variables(self):
        self.variables.update({"cursor": self.cursor})

    def convert_objects(self):
        if self.last_response["project"] is None:
            return []
        return [
            ArtifactType(
                self.client, self.entity, self.project, r["node"]["name"], r["node"]
            )
            for r in self.last_response["project"]["artifactTypes"]["edges"]
        ]


class ProjectArtifactCollections(Paginator):
    QUERY = gql(
        """
        query ProjectArtifactCollections(
            $entityName: String!,
            $projectName: String!,
            $artifactTypeName: String!
            $cursor: String,
        ) {
            project(name: $projectName, entityName: $entityName) {
                artifactType(name: $artifactTypeName) {
                    artifactSequences(after: $cursor) {
                        pageInfo {
                            endCursor
                            hasNextPage
                        }
                        totalCount
                        edges {
                            node {
                                id
                                name
                                description
                                createdAt
                            }
                            cursor
                        }
                    }
                }
            }
        }
    """
    )

    def __init__(
        self,
        client: Client,
        entity: str,
        project: str,
        type_name: str,
        per_page: Optional[int] = 50,
    ):
        self.entity = entity
        self.project = project
        self.type_name = type_name

        variable_values = {
            "entityName": entity,
            "projectName": project,
            "artifactTypeName": type_name,
        }

        super().__init__(client, variable_values, per_page)

    @property
    def length(self):
        if self.last_response:
            return self.last_response["project"]["artifactType"]["artifactSequences"][
                "totalCount"
            ]
        else:
            return None

    @property
    def more(self):
        if self.last_response:
            return self.last_response["project"]["artifactType"]["artifactSequences"][
                "pageInfo"
            ]["hasNextPage"]
        else:
            return True

    @property
    def cursor(self):
        if self.last_response:
            return self.last_response["project"]["artifactType"]["artifactSequences"][
                "edges"
            ][-1]["cursor"]
        else:
            return None

    def update_variables(self):
        self.variables.update({"cursor": self.cursor})

    def convert_objects(self):
        return [
            ArtifactCollection(
                self.client,
                self.entity,
                self.project,
                r["node"]["name"],
                self.type_name,
                r["node"],
            )
            for r in self.last_response["project"]["artifactType"]["artifactSequences"][
                "edges"
            ]
        ]


class RunArtifacts(Paginator):
    OUTPUT_QUERY = gql(
        """
        query RunOutputArtifacts(
            $entity: String!, $project: String!, $runName: String!, $cursor: String, $perPage: Int,
        ) {
            project(name: $project, entityName: $entity) {
                run(name: $runName) {
                    outputArtifacts(after: $cursor, first: $perPage) {
                        totalCount
                        edges {
                            node {
                                ...ArtifactFragment
                            }
                            cursor
                        }
                        pageInfo {
                            endCursor
                            hasNextPage
                        }
                    }
                }
            }
        }
        %s
    """
        % ARTIFACT_FRAGMENT
    )

    INPUT_QUERY = gql(
        """
        query RunInputArtifacts(
            $entity: String!, $project: String!, $runName: String!, $cursor: String, $perPage: Int,
        ) {
            project(name: $project, entityName: $entity) {
                run(name: $runName) {
                    inputArtifacts(after: $cursor, first: $perPage) {
                        totalCount
                        edges {
                            node {
                                ...ArtifactFragment
                            }
                            cursor
                        }
                        pageInfo {
                            endCursor
                            hasNextPage
                        }
                    }
                }
            }
        }
        %s
    """
        % ARTIFACT_FRAGMENT
    )

    def __init__(
        self, client: Client, run: "Run", mode="logged", per_page: Optional[int] = 50
    ):
        self.run = run
        if mode == "logged":
            self.run_key = "outputArtifacts"
            self.QUERY = self.OUTPUT_QUERY
        elif mode == "used":
            self.run_key = "inputArtifacts"
            self.QUERY = self.INPUT_QUERY
        else:
            raise ValueError("mode must be logged or used")

        variable_values = {
            "entity": run.entity,
            "project": run.project,
            "runName": run.id,
        }

        super().__init__(client, variable_values, per_page)

    @property
    def length(self):
        if self.last_response:
            return self.last_response["project"]["run"][self.run_key]["totalCount"]
        else:
            return None

    @property
    def more(self):
        if self.last_response:
            return self.last_response["project"]["run"][self.run_key]["pageInfo"][
                "hasNextPage"
            ]
        else:
            return True

    @property
    def cursor(self):
        if self.last_response:
            return self.last_response["project"]["run"][self.run_key]["edges"][-1][
                "cursor"
            ]
        else:
            return None

    def convert_objects(self):
        return [
            Artifact(
                self.client,
                self.run.entity,
                self.run.project,
                "{}:v{}".format(
                    r["node"]["artifactSequence"]["name"], r["node"]["versionIndex"]
                ),
                r["node"],
            )
            for r in self.last_response["project"]["run"][self.run_key]["edges"]
        ]


class ArtifactType:
    def __init__(
        self,
        client: Client,
        entity: str,
        project: str,
        type_name: str,
        attrs: Mapping[str, Any] = None,
    ):
        self.client = client
        self.entity = entity
        self.project = project
        self.type = type_name
        self._attrs = attrs
        if self._attrs is None:
            self.load()

    def load(self):
        query = gql(
            """
        query ProjectArtifactType(
            $entityName: String!,
            $projectName: String!,
            $artifactTypeName: String!
        ) {
            project(name: $projectName, entityName: $entityName) {
                artifactType(name: $artifactTypeName) {
                    id
                    name
                    description
                    createdAt
                }
            }
        }
        """
        )
        response: Optional[Mapping[str, Any]] = self.client.execute(
            query,
            variable_values={
                "entityName": self.entity,
                "projectName": self.project,
                "artifactTypeName": self.type,
            },
        )
        if (
            response is None
            or response.get("project") is None
            or response["project"].get("artifactType") is None
        ):
            raise ValueError("Could not find artifact type %s" % self.type)
        self._attrs = response["project"]["artifactType"]
        return self._attrs

    @property
    def id(self):
        return self._attrs["id"]

    @property
    def name(self):
        return self._attrs["name"]

    @normalize_exceptions
    def collections(self, per_page=50):
        """Artifact collections"""
        return ProjectArtifactCollections(
            self.client, self.entity, self.project, self.type
        )

    def collection(self, name):
        return ArtifactCollection(
            self.client, self.entity, self.project, name, self.type
        )

    def __repr__(self):
        return f"<ArtifactType {self.type}>"


class ArtifactCollection:
    def __init__(
        self,
        client: Client,
        entity: str,
        project: str,
        name: str,
        type: str,
        attrs: Optional[Mapping[str, Any]] = None,
    ):
        self.client = client
        self.entity = entity
        self.project = project
        self.name = name
        self.type = type
        self._attrs = attrs
        if self._attrs is None:
            self.load()

    @property
    def id(self):
        return self._attrs["id"]

    @normalize_exceptions
    def versions(self, per_page=50):
        """Artifact versions"""
        return ArtifactVersions(
            self.client,
            self.entity,
            self.project,
            self.name,
            self.type,
            per_page=per_page,
        )

    def load(self):
        query = gql(
            """
        query ArtifactCollection(
            $entityName: String!,
            $projectName: String!,
            $artifactTypeName: String!
            $artifactCollectionName: String!
        ) {
            project(name: $projectName, entityName: $entityName) {
                artifactType(name: $artifactTypeName) {
                    artifactSequence(name: $artifactCollectionName) {
                        id
                        name
                        description
                        createdAt
                    }
                }
            }
        }
        """
        )
        response = self.client.execute(
            query,
            variable_values={
                "entityName": self.entity,
                "projectName": self.project,
                "artifactTypeName": self.type,
                "artifactCollectionName": self.name,
            },
        )
        if (
            response is None
            or response.get("project") is None
            or response["project"].get("artifactType") is None
            or response["project"]["artifactType"].get("artifactSequence") is None
        ):
            raise ValueError("Could not find artifact type %s" % self.type)
        self._attrs = response["project"]["artifactType"]["artifactSequence"]
        return self._attrs

    def __repr__(self):
        return f"<ArtifactCollection {self.name} ({self.type})>"


class _DownloadedArtifactEntry(artifacts.ArtifactEntry):
    def __init__(
        self, name: str, entry: "artifacts.ArtifactEntry", parent_artifact: "Artifact"
    ):
        self.name = name
        self.entry = entry
        self._parent_artifact = parent_artifact

        # Have to copy over a bunch of variables to get this ArtifactEntry interface
        # to work properly
        self.path = entry.path
        self.ref = entry.ref
        self.digest = entry.digest
        self.birth_artifact_id = entry.birth_artifact_id
        self.size = entry.size
        self.extra = entry.extra
        self.local_path = entry.local_path

    def parent_artifact(self):
        return self._parent_artifact

    def copy(self, cache_path, target_path):
        # can't have colons in Windows
        if platform.system() == "Windows":
            head, tail = os.path.splitdrive(target_path)
            target_path = head + tail.replace(":", "-")

        need_copy = (
            not os.path.isfile(target_path)
            or os.stat(cache_path).st_mtime != os.stat(target_path).st_mtime
        )
        if need_copy:
            util.mkdir_exists_ok(os.path.dirname(target_path))
            # We use copy2, which preserves file metadata including modified
            # time (which we use above to check whether we should do the copy).
            shutil.copy2(cache_path, target_path)
        return target_path

    def download(self, root=None):
        root = root or self._parent_artifact._default_root()
        self._parent_artifact._add_download_root(root)
        manifest = self._parent_artifact._load_manifest()
        if self.entry.ref is not None:
            cache_path = manifest.storage_policy.load_reference(
                self._parent_artifact,
                self.name,
                manifest.entries[self.name],
                local=True,
            )
        else:
            cache_path = manifest.storage_policy.load_file(
                self._parent_artifact, self.name, manifest.entries[self.name]
            )

        return self.copy(cache_path, os.path.join(root, self.name))

    def ref_target(self):
        manifest = self._parent_artifact._load_manifest()
        if self.entry.ref is not None:
            return manifest.storage_policy.load_reference(
                self._parent_artifact,
                self.name,
                manifest.entries[self.name],
                local=False,
            )
        raise ValueError("Only reference entries support ref_target().")

    def ref_url(self):
        return (
            "wandb-artifact://"
            + util.b64_to_hex_id(self._parent_artifact.id)
            + "/"
            + self.name
        )


class _ArtifactDownloadLogger:
    def __init__(
        self,
        nfiles: int,
        clock_for_testing: Callable[[], float] = time.time,
        termlog_for_testing=termlog,
    ) -> None:
        self._nfiles = nfiles
        self._clock = clock_for_testing
        self._termlog = termlog_for_testing

        self._n_files_downloaded = 0
        self._last_log_time = self._clock()
        self._lock = multiprocessing.dummy.Lock()

    def notify_downloaded(self) -> None:
        with self._lock:
            self._n_files_downloaded += 1
            if self._clock() - self._last_log_time > 5:
                self._termlog(
                    f"Downloaded {self._n_files_downloaded} of {self._nfiles} files..."
                )
                self._last_log_time = self._clock()


class Artifact(artifacts.Artifact):
    """
    A wandb Artifact.

    An artifact that has been logged, including all its attributes, links to the runs
    that use it, and a link to the run that logged it.

    Examples:
        Basic usage
        ```
        api = wandb.Api()
        artifact = api.artifact('project/artifact:alias')

        # Get information about the artifact...
        artifact.digest
        artifact.aliases
        ```

        Updating an artifact
        ```
        artifact = api.artifact('project/artifact:alias')

        # Update the description
        artifact.description = 'My new description'

        # Selectively update metadata keys
        artifact.metadata["oldKey"] = "new value"

        # Replace the metadata entirely
        artifact.metadata = {"newKey": "new value"}

        # Add an alias
        artifact.aliases.append('best')

        # Remove an alias
        artifact.aliases.remove('latest')

        # Completely replace the aliases
        artifact.aliases = ['replaced']

        # Persist all artifact modifications
        artifact.save()
        ```

        Artifact graph traversal
        ```
        artifact = api.artifact('project/artifact:alias')

        # Walk up and down the graph from an artifact:
        producer_run = artifact.logged_by()
        consumer_runs = artifact.used_by()

        # Walk up and down the graph from a run:
        logged_artifacts = run.logged_artifacts()
        used_artifacts = run.used_artifacts()
        ```

        Deleting an artifact
        ```
        artifact = api.artifact('project/artifact:alias')
        artifact.delete()
        ```
    """

    QUERY = gql(
        """
        query ArtifactWithCurrentManifest(
            $id: ID!,
        ) {
            artifact(id: $id) {
                currentManifest {
                    id
                    file {
                        id
                        directUrl
                    }
                }
                ...ArtifactFragment
            }
        }
        %s
    """
        % ARTIFACT_FRAGMENT
    )

    @classmethod
    def from_id(cls, artifact_id: str, client: Client):
        artifact = artifacts.get_artifacts_cache().get_artifact(artifact_id)
        if artifact is not None:
            return artifact
        response: Mapping[str, Any] = client.execute(
            Artifact.QUERY,
            variable_values={"id": artifact_id},
        )

        name = None
        if response.get("artifact") is not None:
            if response["artifact"].get("aliases") is not None:
                aliases = response["artifact"]["aliases"]
                name = ":".join(
                    [aliases[0]["artifactCollectionName"], aliases[0]["alias"]]
                )
                if len(aliases) > 1:
                    for alias in aliases:
                        if alias["alias"] != "latest":
                            name = ":".join(
                                [alias["artifactCollectionName"], alias["alias"]]
                            )
                            break

            artifact = cls(
                client=client,
                entity=None,
                project=None,
                name=name,
                attrs=response["artifact"],
            )
            index_file_url = response["artifact"]["currentManifest"]["file"][
                "directUrl"
            ]
            with requests.get(index_file_url) as req:
                req.raise_for_status()
                artifact._manifest = artifacts.ArtifactManifest.from_manifest_json(
                    artifact, json.loads(util.ensure_text(req.content))
                )

            artifact._load_dependent_manifests()

            return artifact

    def __init__(self, client, entity, project, name, attrs=None):
        self.client = client
        self._entity = entity
        self._project = project
        self._artifact_name = name
        self._attrs = attrs
        if self._attrs is None:
            self._load()
        self._metadata = json.loads(self._attrs.get("metadata") or "{}")
        self._description = self._attrs.get("description", None)
        self._sequence_name = self._attrs["artifactSequence"]["name"]
        self._version_index = self._attrs.get("versionIndex", None)
        self._aliases = [
            a["alias"]
            for a in self._attrs["aliases"]
            if not re.match(r"^v\d+$", a["alias"])
            and a["artifactCollectionName"] == self._sequence_name
        ]
        self._manifest = None
        self._is_downloaded = False
        self._dependent_artifacts = []
        self._download_roots = set()
        self._download_logger: Optional[_ArtifactDownloadLogger] = None
        artifacts.get_artifacts_cache().store_artifact(self)

    @property
    def id(self):
        return self._attrs["id"]

    @property
    def file_count(self):
        return self._attrs["fileCount"]

    @property
    def version(self):
        return "v%d" % self._version_index

    @property
    def entity(self):
        return self._entity

    @property
    def project(self):
        return self._project

    @property
    def metadata(self):
        return self._metadata

    @metadata.setter
    def metadata(self, metadata):
        self._metadata = metadata

    @property
    def manifest(self):
        return self._load_manifest()

    @property
    def digest(self):
        return self._attrs["digest"]

    @property
    def state(self):
        return self._attrs["state"]

    @property
    def size(self):
        return self._attrs["size"]

    @property
    def created_at(self):
        """
        Returns:
            (datetime): The time at which the artifact was created.
        """
        return self._attrs["createdAt"]

    @property
    def updated_at(self):
        """
        Returns:
            (datetime): The time at which the artifact was last updated.
        """
        return self._attrs["updatedAt"] or self._attrs["createdAt"]

    @property
    def description(self):
        return self._description

    @description.setter
    def description(self, desc):
        self._description = desc

    @property
    def type(self):
        return self._attrs["artifactType"]["name"]

    @property
    def commit_hash(self):
        return self._attrs.get("commitHash", "")

    @property
    def name(self):
        if self._version_index is None:
            return self.digest
        return f"{self._sequence_name}:v{self._version_index}"

    @property
    def aliases(self):
        """
        The aliases associated with this artifact.

        Returns:
            List[str]: The aliases associated with this artifact.

        """
        return self._aliases

    @aliases.setter
    def aliases(self, aliases):
        for alias in aliases:
            if any(char in alias for char in ["/", ":"]):
                raise ValueError(
                    'Invalid alias "%s", slashes and colons are disallowed' % alias
                )
        self._aliases = aliases

    @staticmethod
    def expected_type(client, name, entity_name, project_name):
        """Returns the expected type for a given artifact name and project"""
        query = gql(
            """
        query ArtifactType(
            $entityName: String,
            $projectName: String,
            $name: String!
        ) {
            project(name: $projectName, entityName: $entityName) {
                artifact(name: $name) {
                    artifactType {
                        name
                    }
                }
            }
        }
        """
        )
        if ":" not in name:
            name += ":latest"

        response = client.execute(
            query,
            variable_values={
                "entityName": entity_name,
                "projectName": project_name,
                "name": name,
            },
        )

        project = response.get("project")
        if project is not None:
            artifact = project.get("artifact")
            if artifact is not None:
                artifact_type = artifact.get("artifactType")
                if artifact_type is not None:
                    return artifact_type.get("name")

        return None

    @property
    def _use_as(self):
        return self._attrs.get("_use_as")

    @_use_as.setter
    def _use_as(self, use_as):
        self._attrs["_use_as"] = use_as
        return use_as

    @normalize_exceptions
    def link(self, target_path: str, aliases=None):
        if ":" in target_path:
            raise ValueError(
                f"target_path {target_path} cannot contain `:` because it is not an alias."
            )

        portfolio, project, entity = util._parse_entity_project_item(target_path)
        aliases = util._resolve_aliases(aliases)

        EmptyRunProps = namedtuple("Empty", "entity project")
        r = wandb.run if wandb.run else EmptyRunProps(entity=None, project=None)
        entity = entity or r.entity or self.entity
        project = project or r.project or self.project

        mutation = gql(
            """
            mutation LinkArtifact($artifactID: ID!, $artifactPortfolioName: String!, $entityName: String!, $projectName: String!, $aliases: [ArtifactAliasInput!]) {
    linkArtifact(input: {artifactID: $artifactID, artifactPortfolioName: $artifactPortfolioName,
        entityName: $entityName,
        projectName: $projectName,
        aliases: $aliases
    }) {
            versionIndex
    }
}
        """
        )
        self.client.execute(
            mutation,
            variable_values={
                "artifactID": self.id,
                "artifactPortfolioName": portfolio,
                "entityName": entity,
                "projectName": project,
                "aliases": [
                    {"alias": alias, "artifactCollectionName": portfolio}
                    for alias in aliases
                ],
            },
        )
        return True

    @normalize_exceptions
    def delete(self, delete_aliases=False):
        """
        Delete an artifact and its files.

        Examples:
            Delete all the "model" artifacts a run has logged:
            ```
            runs = api.runs(path="my_entity/my_project")
            for run in runs:
                for artifact in run.logged_artifacts():
                    if artifact.type == "model":
                        artifact.delete(delete_aliases=True)
            ```

        Arguments:
            delete_aliases: (bool) If true, deletes all aliases associated with the artifact.
                Otherwise, this raises an exception if the artifact has existing aliases.
        """
        mutation = gql(
            """
        mutation DeleteArtifact($artifactID: ID!, $deleteAliases: Boolean) {
            deleteArtifact(input: {
                artifactID: $artifactID
                deleteAliases: $deleteAliases
            }) {
                artifact {
                    id
                }
            }
        }
        """
        )
        self.client.execute(
            mutation,
            variable_values={
                "artifactID": self.id,
                "deleteAliases": delete_aliases,
            },
        )
        return True

    def new_file(self, name, mode=None):
        raise ValueError("Cannot add files to an artifact once it has been saved")

    def add_file(self, local_path, name=None, is_tmp=False):
        raise ValueError("Cannot add files to an artifact once it has been saved")

    def add_dir(self, path, name=None):
        raise ValueError("Cannot add files to an artifact once it has been saved")

    def add_reference(self, uri, name=None, checksum=True, max_objects=None):
        raise ValueError("Cannot add files to an artifact once it has been saved")

    def add(self, obj, name):
        raise ValueError("Cannot add files to an artifact once it has been saved")

    def _add_download_root(self, dir_path):
        """Adds `dir_path` as one of the known directories which this
        artifact treated as a root"""
        self._download_roots.add(os.path.abspath(dir_path))

    def _is_download_root(self, dir_path):
        """Determines if `dir_path` is a directory which this artifact as
        treated as a root for downloading"""
        return dir_path in self._download_roots

    def _local_path_to_name(self, file_path):
        """Converts a local file path to a path entry in the artifact"""
        abs_file_path = os.path.abspath(file_path)
        abs_file_parts = abs_file_path.split(os.sep)
        for i in range(len(abs_file_parts) + 1):
            if self._is_download_root(os.path.join(os.sep, *abs_file_parts[:i])):
                return os.path.join(*abs_file_parts[i:])
        return None

    def _get_obj_entry(self, name):
        """
        When objects are added with `.add(obj, name)`, the name is typically
        changed to include the suffix of the object type when serializing to JSON. So we need
        to be able to resolve a name, without tasking the user with appending .THING.json.
        This method returns an entry if it exists by a suffixed name.

        Args:
            name: (str) name used when adding
        """
        self._load_manifest()

        type_mapping = WBValue.type_mapping()
        for artifact_type_str in type_mapping:
            wb_class = type_mapping[artifact_type_str]
            wandb_file_name = wb_class.with_suffix(name)
            entry = self._manifest.entries.get(wandb_file_name)
            if entry is not None:
                return entry, wb_class
        return None, None

    def get_path(self, name):
        manifest = self._load_manifest()
        entry = manifest.entries.get(name)
        if entry is None:
            entry = self._get_obj_entry(name)[0]
            if entry is None:
                raise KeyError("Path not contained in artifact: %s" % name)
            else:
                name = entry.path

        return _DownloadedArtifactEntry(name, entry, self)

    def get(self, name):
        entry, wb_class = self._get_obj_entry(name)
        if entry is not None:
            # If the entry is a reference from another artifact, then get it directly from that artifact
            if self._manifest_entry_is_artifact_reference(entry):
                artifact = self._get_ref_artifact_from_entry(entry)
                return artifact.get(util.uri_from_path(entry.ref))

            # Special case for wandb.Table. This is intended to be a short term optimization.
            # Since tables are likely to download many other assets in artifact(s), we eagerly download
            # the artifact using the parallelized `artifact.download`. In the future, we should refactor
            # the deserialization pattern such that this special case is not needed.
            if wb_class == wandb.Table:
                self.download(recursive=True)

            # Get the ArtifactEntry
            item = self.get_path(entry.path)
            item_path = item.download()

            # Load the object from the JSON blob
            result = None
            json_obj = {}
            with open(item_path) as file:
                json_obj = json.load(file)
            result = wb_class.from_json(json_obj, self)
            result._set_artifact_source(self, name)
            return result

    def download(self, root=None, recursive=False):
        dirpath = root or self._default_root()
        self._add_download_root(dirpath)
        manifest = self._load_manifest()
        nfiles = len(manifest.entries)
        size = sum(e.size for e in manifest.entries.values())
        log = False
        if nfiles > 5000 or size > 50 * 1024 * 1024:
            log = True
            termlog(
                "Downloading large artifact %s, %.2fMB. %s files... "
                % (self._artifact_name, size / (1024 * 1024), nfiles),
            )
            start_time = datetime.datetime.now()

        # Force all the files to download into the same directory.
        # Download in parallel
        import multiprocessing.dummy  # this uses threads

        download_logger = _ArtifactDownloadLogger(nfiles=nfiles)

        pool = multiprocessing.dummy.Pool(32)
        pool.map(
            partial(self._download_file, root=dirpath, download_logger=download_logger),
            manifest.entries,
        )
        if recursive:
            pool.map(lambda artifact: artifact.download(), self._dependent_artifacts)
        pool.close()
        pool.join()

        self._is_downloaded = True

        if log:
            now = datetime.datetime.now()
            delta = abs((now - start_time).total_seconds())
            hours = int(delta // 3600)
            minutes = int((delta - hours * 3600) // 60)
            seconds = delta - hours * 3600 - minutes * 60
            termlog(
                f"Done. {hours}:{minutes}:{seconds:.1f}",
                prefix=False,
            )
        return dirpath

    def checkout(self, root=None):
        dirpath = root or self._default_root(include_version=False)

        for root, _, files in os.walk(dirpath):
            for file in files:
                full_path = os.path.join(root, file)
                artifact_path = util.to_forward_slash_path(
                    os.path.relpath(full_path, start=dirpath)
                )
                try:
                    self.get_path(artifact_path)
                except KeyError:
                    # File is not part of the artifact, remove it.
                    os.remove(full_path)

        return self.download(root=dirpath)

    def verify(self, root=None):
        dirpath = root or self._default_root()
        manifest = self._load_manifest()
        ref_count = 0

        for root, _, files in os.walk(dirpath):
            for file in files:
                full_path = os.path.join(root, file)
                artifact_path = util.to_forward_slash_path(
                    os.path.relpath(full_path, start=dirpath)
                )
                try:
                    self.get_path(artifact_path)
                except KeyError:
                    raise ValueError(
                        "Found file {} which is not a member of artifact {}".format(
                            full_path, self.name
                        )
                    )

        for entry in manifest.entries.values():
            if entry.ref is None:
                if (
                    artifacts.md5_file_b64(os.path.join(dirpath, entry.path))
                    != entry.digest
                ):
                    raise ValueError("Digest mismatch for file: %s" % entry.path)
            else:
                ref_count += 1
        if ref_count > 0:
            print("Warning: skipped verification of %s refs" % ref_count)

    def file(self, root=None):
        """Download a single file artifact to dir specified by the <root>

        Arguments:
            root: (str, optional) The root directory in which to place the file. Defaults to './artifacts/<self.name>/'.

        Returns:
            (str): The full path of the downloaded file.
        """

        if root is None:
            root = os.path.join(".", "artifacts", self.name)

        manifest = self._load_manifest()
        nfiles = len(manifest.entries)
        if nfiles > 1:
            raise ValueError(
                "This artifact contains more than one file, call `.download()` to get all files or call "
                '.get_path("filename").download()'
            )

        return self._download_file(list(manifest.entries)[0], root=root)

    def _download_file(
        self, name, root, download_logger: Optional[_ArtifactDownloadLogger] = None
    ):
        # download file into cache and copy to target dir
        downloaded_path = self.get_path(name).download(root)
        if download_logger is not None:
            download_logger.notify_downloaded()
        return downloaded_path

    def _default_root(self, include_version=True):
        root = (
            os.path.join(".", "artifacts", self.name)
            if include_version
            else os.path.join(".", "artifacts", self._sequence_name)
        )
        if platform.system() == "Windows":
            head, tail = os.path.splitdrive(root)
            root = head + tail.replace(":", "-")
        return root

    def json_encode(self):
        return util.artifact_to_json(self)

    @normalize_exceptions
    def save(self):
        """
        Persists artifact changes to the wandb backend.
        """
        mutation = gql(
            """
        mutation updateArtifact(
            $artifactID: ID!,
            $description: String,
            $metadata: JSONString,
            $aliases: [ArtifactAliasInput!]
        ) {
            updateArtifact(input: {
                artifactID: $artifactID,
                description: $description,
                metadata: $metadata,
                aliases: $aliases
            }) {
                artifact {
                    id
                }
            }
        }
        """
        )
        self.client.execute(
            mutation,
            variable_values={
                "artifactID": self.id,
                "description": self.description,
                "metadata": util.json_dumps_safer(self.metadata),
                "aliases": [
                    {
                        "artifactCollectionName": self._sequence_name,
                        "alias": alias,
                    }
                    for alias in self._aliases
                ],
            },
        )
        return True

    def wait(self):
        return self

    # TODO: not yet public, but we probably want something like this.
    def _list(self):
        manifest = self._load_manifest()
        return manifest.entries.keys()

    def __repr__(self):
        return f"<Artifact {self.id}>"

    def _load(self):
        query = gql(
            """
        query Artifact(
            $entityName: String,
            $projectName: String,
            $name: String!
        ) {
            project(name: $projectName, entityName: $entityName) {
                artifact(name: $name) {
                    ...ArtifactFragment
                }
            }
        }
        %s
        """
            % ARTIFACT_FRAGMENT
        )
        response = None
        try:
            response = self.client.execute(
                query,
                variable_values={
                    "entityName": self.entity,
                    "projectName": self.project,
                    "name": self._artifact_name,
                },
            )
        except Exception:
            # we check for this after doing the call, since the backend supports raw digest lookups
            # which don't include ":" and are 32 characters long
            if ":" not in self._artifact_name and len(self._artifact_name) != 32:
                raise ValueError(
                    'Attempted to fetch artifact without alias (e.g. "<artifact_name>:v3" or "<artifact_name>:latest")'
                )
        if (
            response is None
            or response.get("project") is None
            or response["project"].get("artifact") is None
        ):
            raise ValueError(
                'Project %s/%s does not contain artifact: "%s"'
                % (self.entity, self.project, self._artifact_name)
            )
        self._attrs = response["project"]["artifact"]
        return self._attrs

    def files(self, names=None, per_page=50):
        """Iterate over all files stored in this artifact.

        Arguments:
            names: (list of str, optional) The filename paths relative to the
                root of the artifact you wish to list.
            per_page: (int, default 50) The number of files to return per request

        Returns:
            (`ArtifactFiles`): An iterator containing `File` objects
        """
        return ArtifactFiles(self.client, self, names, per_page)

    def _load_manifest(self):
        if self._manifest is None:
            query = gql(
                """
            query ArtifactManifest(
                $entityName: String!,
                $projectName: String!,
                $name: String!
            ) {
                project(name: $projectName, entityName: $entityName) {
                    artifact(name: $name) {
                        currentManifest {
                            id
                            file {
                                id
                                directUrl
                            }
                        }
                    }
                }
            }
            """
            )
            response = self.client.execute(
                query,
                variable_values={
                    "entityName": self.entity,
                    "projectName": self.project,
                    "name": self._artifact_name,
                },
            )

            index_file_url = response["project"]["artifact"]["currentManifest"]["file"][
                "directUrl"
            ]
            with requests.get(index_file_url) as req:
                req.raise_for_status()
                self._manifest = artifacts.ArtifactManifest.from_manifest_json(
                    self, json.loads(util.ensure_text(req.content))
                )

            self._load_dependent_manifests()

        return self._manifest

    def _load_dependent_manifests(self):
        """Helper function to interrogate entries and ensure we have loaded their manifests"""
        # Make sure dependencies are avail
        for entry_key in self._manifest.entries:
            entry = self._manifest.entries[entry_key]
            if self._manifest_entry_is_artifact_reference(entry):
                dep_artifact = self._get_ref_artifact_from_entry(entry)
                if dep_artifact not in self._dependent_artifacts:
                    dep_artifact._load_manifest()
                    self._dependent_artifacts.append(dep_artifact)

    @staticmethod
    def _manifest_entry_is_artifact_reference(entry):
        """Helper function determines if an ArtifactEntry in manifest is an artifact reference"""
        return (
            entry.ref is not None
            and urllib.parse.urlparse(entry.ref).scheme == "wandb-artifact"
        )

    def _get_ref_artifact_from_entry(self, entry):
        """Helper function returns the referenced artifact from an entry"""
        artifact_id = util.host_from_path(entry.ref)
        return Artifact.from_id(util.hex_to_b64_id(artifact_id), self.client)

    def used_by(self):
        """Retrieves the runs which use this artifact directly

        Returns:
            [Run]: a list of Run objects which use this artifact
        """
        query = gql(
            """
            query ArtifactUsedBy(
                $id: ID!,
                $before: String,
                $after: String,
                $first: Int,
                $last: Int
            ) {
                artifact(id: $id) {
                    usedBy(before: $before, after: $after, first: $first, last: $last) {
                        edges {
                            node {
                                name
                                project {
                                    name
                                    entityName
                                }
                            }
                        }
                    }
                }
            }
        """
        )
        response = self.client.execute(
            query,
            variable_values={"id": self.id},
        )
        # yes, "name" is actually id
        runs = [
            Run(
                self.client,
                edge["node"]["project"]["entityName"],
                edge["node"]["project"]["name"],
                edge["node"]["name"],
            )
            for edge in response.get("artifact", {}).get("usedBy", {}).get("edges", [])
        ]
        return runs

    def logged_by(self):
        """Retrieves the run which logged this artifact

        Returns:
            Run: Run object which logged this artifact
        """
        query = gql(
            """
            query ArtifactCreatedBy(
                $id: ID!
            ) {
                artifact(id: $id) {
                    createdBy {
                        ... on Run {
                            name
                            project {
                                name
                                entityName
                            }
                        }
                    }
                }
            }
        """
        )
        response = self.client.execute(
            query,
            variable_values={"id": self.id},
        )
        run_obj = response.get("artifact", {}).get("createdBy", {})
        if run_obj is not None:
            return Run(
                self.client,
                run_obj["project"]["entityName"],
                run_obj["project"]["name"],
                run_obj["name"],
            )

    def __setitem__(self, name, item):
        return self.add(item, name)

    def __getitem__(self, name):
        return self.get(name)


class ArtifactVersions(Paginator):
    """An iterable collection of artifact versions associated with a project and optional filter.
    This is generally used indirectly via the `Api`.artifact_versions method
    """

    QUERY = gql(
        """
        query Artifacts($project: String!, $entity: String!, $type: String!, $collection: String!, $cursor: String, $perPage: Int = 50, $order: String, $filters: JSONString) {
            project(name: $project, entityName: $entity) {
                artifactType(name: $type) {
                    artifactSequence(name: $collection) {
                        name
                        artifacts(filters: $filters, after: $cursor, first: $perPage, order: $order) {
                            totalCount
                            edges {
                                node {
                                    ...ArtifactFragment
                                }
                                version
                                cursor
                            }
                            pageInfo {
                                endCursor
                                hasNextPage
                            }
                        }
                    }
                }
            }
        }
        %s
        """
        % ARTIFACT_FRAGMENT
    )

    def __init__(
        self,
        client: Client,
        entity: str,
        project: str,
        collection_name: str,
        type: str,
        filters: Optional[Mapping[str, Any]] = None,
        order: Optional[str] = None,
        per_page: int = 50,
    ):
        self.entity = entity
        self.collection_name = collection_name
        self.type = type
        self.project = project
        self.filters = filters or {}
        self.order = order
        variables = {
            "project": self.project,
            "entity": self.entity,
            "order": self.order,
            "type": self.type,
            "collection": self.collection_name,
            "filters": json.dumps(self.filters),
        }
        super().__init__(client, variables, per_page)

    @property
    def length(self):
        if self.last_response:
            return self.last_response["project"]["artifactType"]["artifactSequence"][
                "artifacts"
            ]["totalCount"]
        else:
            return None

    @property
    def more(self):
        if self.last_response:
            return self.last_response["project"]["artifactType"]["artifactSequence"][
                "artifacts"
            ]["pageInfo"]["hasNextPage"]
        else:
            return True

    @property
    def cursor(self):
        if self.last_response:
            return self.last_response["project"]["artifactType"]["artifactSequence"][
                "artifacts"
            ]["edges"][-1]["cursor"]
        else:
            return None

    def convert_objects(self):
        if self.last_response["project"]["artifactType"]["artifactSequence"] is None:
            return []
        return [
            Artifact(
                self.client,
                self.entity,
                self.project,
                self.collection_name + ":" + a["version"],
                a["node"],
            )
            for a in self.last_response["project"]["artifactType"]["artifactSequence"][
                "artifacts"
            ]["edges"]
        ]


class ArtifactFiles(Paginator):
    QUERY = gql(
        """
        query ArtifactFiles(
            $entityName: String!,
            $projectName: String!,
            $artifactTypeName: String!,
            $artifactName: String!
            $fileNames: [String!],
            $fileCursor: String,
            $fileLimit: Int = 50
        ) {
            project(name: $projectName, entityName: $entityName) {
                artifactType(name: $artifactTypeName) {
                    artifact(name: $artifactName) {
                        ...ArtifactFilesFragment
                    }
                }
            }
        }
        %s
    """
        % ARTIFACT_FILES_FRAGMENT
    )

    def __init__(
        self,
        client: Client,
        artifact: Artifact,
        names: Optional[Sequence[str]] = None,
        per_page: int = 50,
    ):
        self.artifact = artifact
        variables = {
            "entityName": artifact.entity,
            "projectName": artifact.project,
            "artifactTypeName": artifact.type,
            "artifactName": artifact.name,
            "fileNames": names,
        }
        # The server must advertise at least SDK 0.12.21
        # to get storagePath
        if not client.version_supported("0.12.21"):
            self.QUERY = gql(self.QUERY.loc.source.body.replace("storagePath\n", ""))
        super().__init__(client, variables, per_page)

    @property
    def path(self):
        return [self.artifact.entity, self.artifact.project, self.artifact.name]

    @property
    def length(self):
        return self.artifact.file_count

    @property
    def more(self):
        if self.last_response:
            return self.last_response["project"]["artifactType"]["artifact"]["files"][
                "pageInfo"
            ]["hasNextPage"]
        else:
            return True

    @property
    def cursor(self):
        if self.last_response:
            return self.last_response["project"]["artifactType"]["artifact"]["files"][
                "edges"
            ][-1]["cursor"]
        else:
            return None

    def update_variables(self):
        self.variables.update({"fileLimit": self.per_page, "fileCursor": self.cursor})

    def convert_objects(self):
        return [
            File(self.client, r["node"])
            for r in self.last_response["project"]["artifactType"]["artifact"]["files"][
                "edges"
            ]
        ]

    def __repr__(self):
        return "<ArtifactFiles {} ({})>".format("/".join(self.path), len(self))


class Job:

    _name: str
    _input_types: Type
    _output_types: Type
    _entity: str
    _project: str
    _entrypoint: List[str]

    def __init__(self, api: Api, name, path: str = None) -> None:
        try:
            self._job_artifact = api.artifact(name, type="job")
        except CommError:
            raise CommError(f"Job artifact {name} not found")
        if path:
            self._fpath = path
            self._job_artifact.download(root=path)
        else:
            self._fpath = self._job_artifact.download()
        self._name = name
        self._api = api
        self._entity = api.default_entity

        with open(os.path.join(self._fpath, "wandb-job.json")) as f:
            self._source_info: Mapping[str, Any] = json.load(f)
        self._entrypoint = self._source_info.get("source", {}).get("entrypoint")
        self._args = self._source_info.get("source", {}).get("args")
        self._requirements_file = os.path.join(self._fpath, "requirements.frozen.txt")
        self._input_types = TypeRegistry.type_from_dict(
            self._source_info.get("input_types")
        )
        self._output_types = TypeRegistry.type_from_dict(
            self._source_info.get("output_types")
        )

        if self._source_info.get("source_type") == "artifact":
            self._set_configure_launch_project(self._configure_launch_project_artifact)
        if self._source_info.get("source_type") == "repo":
            self._set_configure_launch_project(self._configure_launch_project_repo)
        if self._source_info.get("source_type") == "image":
            self._set_configure_launch_project(self._configure_launch_project_container)

    @property
    def name(self):
        return self._name

    def _set_configure_launch_project(self, func):
        self.configure_launch_project = func

    def _configure_launch_project_repo(self, launch_project):
        git_info = self._source_info.get("source", {}).get("git", {})
        _fetch_git_repo(
            launch_project.project_dir,
            git_info["remote"],
            git_info["commit"],
        )
        if os.path.exists(os.path.join(self._fpath, "diff.patch")):
            with open(os.path.join(self._fpath, "diff.patch")) as f:
                apply_patch(f.read(), launch_project.project_dir)
        shutil.copy(self._requirements_file, launch_project.project_dir)
        launch_project.add_entry_point(self._entrypoint)
        launch_project.python_version = self._source_info.get("runtime")
        if self._args:
            launch_project.override_args = self._args

    def _configure_launch_project_artifact(self, launch_project):
        artifact_string = self._source_info.get("source", {}).get("artifact")
        if artifact_string is None:
            raise LaunchError(f"Job {self.name} had no source artifact")
        artifact_string, base_url, is_id = util.parse_artifact_string(artifact_string)
        if is_id:
            code_artifact = Artifact.from_id(artifact_string, self._api._client)
        else:
            code_artifact = self._api.artifact(name=artifact_string, type="code")
        if code_artifact is None:
            raise LaunchError("No code artifact found")
        code_artifact.download(launch_project.project_dir)
        shutil.copy(self._requirements_file, launch_project.project_dir)
        launch_project.add_entry_point(self._entrypoint)
        launch_project.python_version = self._source_info.get("runtime")
        if self._args:
            launch_project.override_args = self._args

    def _configure_launch_project_container(self, launch_project):
        launch_project.docker_image = self._source_info.get("source", {}).get("image")
        if launch_project.docker_image is None:
            raise LaunchError(
                "Job had malformed source dictionary without an image key"
            )
        if self._entrypoint:
            launch_project.add_entry_point(self._entrypoint)
        if self._args:
            launch_project.override_args = self._args

    def set_entrypoint(self, entrypoint: List[str]):
        self._entrypoint = entrypoint

    def call(
        self,
        config,
        project=None,
        entity=None,
        queue=None,
        resource="local-container",
        resource_args=None,
        cuda=False,
    ):
        from wandb.sdk.launch import launch_add

        run_config = {}
        for key, item in config.items():
            if util._is_artifact_object(item):
                if isinstance(item, wandb.Artifact) and item.id is None:
                    raise ValueError("Cannot queue jobs with unlogged artifacts")
                run_config[key] = util.artifact_to_json(item)

        run_config.update(config)

        assigned_config_type = self._input_types.assign(run_config)
        if isinstance(assigned_config_type, InvalidType):
            raise TypeError(self._input_types.explain(run_config))

        queued_run = launch_add.launch_add(
            job=self._name,
            config={"overrides": {"run_config": run_config}},
            project=project or self._project,
            entity=entity or self._entity,
            queue=queue,
            resource=resource,
            resource_args=resource_args,
            cuda=cuda,
        )
        return queued_run<|MERGE_RESOLUTION|>--- conflicted
+++ resolved
@@ -24,12 +24,10 @@
 import urllib
 from collections import namedtuple
 from functools import partial
-<<<<<<< HEAD
-from typing import Any, Callable, Dict, List, Mapping, Optional
-=======
 from typing import (
     TYPE_CHECKING,
     Any,
+    Callable,
     Dict,
     List,
     Mapping,
@@ -37,7 +35,6 @@
     Optional,
     Sequence,
 )
->>>>>>> 06c6e6d1
 
 import requests
 from wandb_gql import Client, gql
