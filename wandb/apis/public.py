--- conflicted
+++ resolved
@@ -23,11 +23,7 @@
 import urllib
 from collections import namedtuple
 from functools import partial
-<<<<<<< HEAD
-from typing import List, Mapping, Optional
-=======
-from typing import Dict, List, Optional
->>>>>>> 939c8c75
+from typing import Dict, List, Mapping, Optional
 
 import requests
 from wandb_gql import Client, gql
