--- conflicted
+++ resolved
@@ -1998,8 +1998,6 @@
                     or util.md5_file(local_file_path) != f.digest):
                 f.download(root=dirpath, replace=True)
 
-<<<<<<< HEAD
-=======
         # Force all the files to download into the same directory.
         # Download in parallel
         # TODO: this may not be the right place to do this.
@@ -2011,7 +2009,6 @@
             pool.close()
             pool.join()
 
->>>>>>> c1ca620e
         # TODO: make sure we clear any extra files
         self._is_downloaded = True
         return dirpath
