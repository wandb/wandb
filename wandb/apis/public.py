--- conflicted
+++ resolved
@@ -8,10 +8,7 @@
 import shutil
 import tempfile
 import time
-<<<<<<< HEAD
-=======
 from typing import Optional
->>>>>>> 7ae279a0
 
 from dateutil.relativedelta import relativedelta
 from gql import Client, gql
@@ -1120,11 +1117,7 @@
             res = self._exec(query)
             state = res["project"]["run"]["state"]
             if state in ["finished", "crashed", "failed"]:
-<<<<<<< HEAD
-                print("Run finished with status : {}".format(state))
-=======
                 print("Run finished with status: {}".format(state))
->>>>>>> 7ae279a0
                 self._attrs["state"] = state
                 self.state = state
                 return
@@ -2784,7 +2777,10 @@
         artifact = artifacts.get_artifacts_cache().get_artifact(artifact_id)
         if artifact is not None:
             return artifact
-        response = client.execute(Artifact.QUERY, variable_values={"id": artifact_id},)
+        response = client.execute(
+            Artifact.QUERY,
+            variable_values={"id": artifact_id},
+        )
 
         name = None
         if response.get("artifact") is not None:
@@ -3000,7 +2996,10 @@
         """
         )
         self.client.execute(
-            mutation, variable_values={"id": self.id,},
+            mutation,
+            variable_values={
+                "id": self.id,
+            },
         )
         return True
 
@@ -3256,7 +3255,10 @@
                 "description": self.description,
                 "metadata": util.json_dumps_safer(self.metadata),
                 "aliases": [
-                    {"artifactCollectionName": self._sequence_name, "alias": alias,}
+                    {
+                        "artifactCollectionName": self._sequence_name,
+                        "alias": alias,
+                    }
                     for alias in self._aliases
                 ],
             },
@@ -3425,7 +3427,10 @@
             }
         """
         )
-        response = self.client.execute(query, variable_values={"id": self.id},)
+        response = self.client.execute(
+            query,
+            variable_values={"id": self.id},
+        )
         # yes, "name" is actually id
         runs = [
             Run(
@@ -3463,7 +3468,10 @@
             }
         """
         )
-        response = self.client.execute(query, variable_values={"id": self.id},)
+        response = self.client.execute(
+            query,
+            variable_values={"id": self.id},
+        )
         run_obj = response.get("artifact", {}).get("createdBy", {})
         if run_obj is not None:
             return Run(
