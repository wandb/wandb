--- conflicted
+++ resolved
@@ -2340,13 +2340,9 @@
                 self.entity, self.project, self.artifact_name))
         self._attrs = response['project']['artifact']
         if 'metadata' in response['project']['artifact']:
-<<<<<<< HEAD
-            self._metadata = json.loads(response['project']['artifact']['metadata'])
-=======
             metadata = response['project']['artifact']['metadata']
             if metadata is not None:
                 self._metadata = json.loads(metadata)
->>>>>>> d1286556
         return self._attrs
 
     # The only file should be wandb_manifest.json
