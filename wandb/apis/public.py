--- conflicted
+++ resolved
@@ -51,14 +51,9 @@
 from wandb.errors.term import termlog
 from wandb.sdk.data_types._dtypes import InvalidType, Type, TypeRegistry
 from wandb.sdk.interface import artifacts
-<<<<<<< HEAD
-from wandb.sdk.launch.utils import _fetch_git_repo, apply_patch
-from wandb.sdk.lib import filesystem, ipython, retry
-=======
 from wandb.sdk.launch.utils import LAUNCH_DEFAULT_PROJECT, _fetch_git_repo, apply_patch
 from wandb.sdk.lib import filesystem, ipython, retry, runid
 from wandb.sdk.lib.hashutil import b64_to_hex_id, hex_to_b64_id, md5_file_b64
->>>>>>> 57629f6b
 
 if TYPE_CHECKING:
     import wandb.apis.reports
@@ -4142,25 +4137,7 @@
         return self._parent_artifact
 
     def copy(self, cache_path, target_path):
-<<<<<<< HEAD
         raise NotImplementedError()
-=======
-        # can't have colons in Windows
-        if platform.system() == "Windows":
-            head, tail = os.path.splitdrive(target_path)
-            target_path = head + tail.replace(":", "-")
-
-        need_copy = (
-            not os.path.isfile(target_path)
-            or os.stat(cache_path).st_mtime != os.stat(target_path).st_mtime
-        )
-        if need_copy:
-            filesystem.mkdir_exists_ok(os.path.dirname(target_path))
-            # We use copy2, which preserves file metadata including modified
-            # time (which we use above to check whether we should do the copy).
-            shutil.copy2(cache_path, target_path)
-        return target_path
->>>>>>> 57629f6b
 
     def download(self, root=None):
         root = root or self._parent_artifact._default_root()
