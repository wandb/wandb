--- conflicted
+++ resolved
@@ -7,11 +7,8 @@
 import re
 import shutil
 import tempfile
-<<<<<<< HEAD
 import time
-=======
 from typing import Optional
->>>>>>> 12938508
 
 from dateutil.relativedelta import relativedelta
 from gql import Client, gql
@@ -2780,7 +2777,10 @@
         artifact = artifacts.get_artifacts_cache().get_artifact(artifact_id)
         if artifact is not None:
             return artifact
-        response = client.execute(Artifact.QUERY, variable_values={"id": artifact_id},)
+        response = client.execute(
+            Artifact.QUERY,
+            variable_values={"id": artifact_id},
+        )
 
         name = None
         if response.get("artifact") is not None:
@@ -2996,7 +2996,10 @@
         """
         )
         self.client.execute(
-            mutation, variable_values={"id": self.id,},
+            mutation,
+            variable_values={
+                "id": self.id,
+            },
         )
         return True
 
@@ -3252,7 +3255,10 @@
                 "description": self.description,
                 "metadata": util.json_dumps_safer(self.metadata),
                 "aliases": [
-                    {"artifactCollectionName": self._sequence_name, "alias": alias,}
+                    {
+                        "artifactCollectionName": self._sequence_name,
+                        "alias": alias,
+                    }
                     for alias in self._aliases
                 ],
             },
@@ -3421,7 +3427,10 @@
             }
         """
         )
-        response = self.client.execute(query, variable_values={"id": self.id},)
+        response = self.client.execute(
+            query,
+            variable_values={"id": self.id},
+        )
         # yes, "name" is actually id
         runs = [
             Run(
@@ -3459,7 +3468,10 @@
             }
         """
         )
-        response = self.client.execute(query, variable_values={"id": self.id},)
+        response = self.client.execute(
+            query,
+            variable_values={"id": self.id},
+        )
         run_obj = response.get("artifact", {}).get("createdBy", {})
         if run_obj is not None:
             return Run(
