--- conflicted
+++ resolved
@@ -50,13 +50,8 @@
 from wandb.errors.term import termlog
 from wandb.sdk.data_types._dtypes import InvalidType, Type, TypeRegistry
 from wandb.sdk.interface import artifacts
-<<<<<<< HEAD
 from wandb.sdk.launch.utils import LAUNCH_DEFAULT_PROJECT, _fetch_git_repo, apply_patch
-from wandb.sdk.lib import ipython, retry
-=======
-from wandb.sdk.launch.utils import _fetch_git_repo, apply_patch
 from wandb.sdk.lib import filesystem, ipython, retry
->>>>>>> cf7df1de
 
 if TYPE_CHECKING:
     import wandb.apis.reports
