import logging
import requests
import time
import sys
import os
import json
import re
import six
import yaml
import tempfile
import datetime
from gql import Client, gql
from gql.client import RetryError
from gql.transport.requests import RequestsHTTPTransport
from six.moves import urllib
import hashlib
import base64
import requests

import wandb
from wandb.core import termlog
from wandb import Error, __version__
from wandb import artifacts
from wandb import artifacts_cache
from wandb import util
from wandb.retry import retriable
from wandb.summary import HTTPSummary
from wandb import env
from wandb.apis.internal import Api as InternalApi
from wandb.apis import normalize_exceptions

logger = logging.getLogger(__name__)

WANDB_INTERNAL_KEYS = {'_wandb', 'wandb_version'}
PROJECT_FRAGMENT = '''fragment ProjectFragment on Project {
    id
    name
    entityName
    createdAt
    isBenchmark
}'''

RUN_FRAGMENT = '''fragment RunFragment on Run {
    id
    tags
    name
    displayName
    sweepName
    state
    config
    commit
    readOnly
    createdAt
    heartbeatAt
    description
    notes
    systemMetrics
    summaryMetrics
    historyLineCount
    user {
        name
        username
    }
    historyKeys
}'''

FILE_FRAGMENT = '''fragment RunFilesFragment on Run {
    files(names: $fileNames, after: $fileCursor, first: $fileLimit) {
        edges {
            node {
                id
                name
                url(upload: $upload)
                sizeBytes
                mimetype
                updatedAt
                md5
            }
            cursor
        }
        pageInfo {
            endCursor
            hasNextPage
        }
    }
}'''

ARTIFACTS_TYPES_FRAGMENT = '''
fragment ArtifactTypesFragment on ArtifactTypeConnection {
    edges {
         node {
             id
             name
             description
             createdAt
         }
         cursor
    }
    pageInfo {
        endCursor
        hasNextPage
    }
}
'''

ARTIFACT_FRAGMENT = '''
fragment ArtifactFragment on Artifact{
    id
    digest
    description
    state
    createdAt
    aliases
    labels
    metadata
}
'''

# TODO, factor out common file fragment
ARTIFACT_FILES_FRAGMENT = '''fragment ArtifactFilesFragment on Artifact {
    files(names: $fileNames, after: $fileCursor, first: $fileLimit) {
        edges {
            node {
                id
                name: displayName
                url
                sizeBytes
                mimetype
                updatedAt
                digest
                md5
            }
            cursor
        }
        pageInfo {
            endCursor
            hasNextPage
        }
    }
}'''


class RetryingClient(object):
    def __init__(self, client):
        self._client = client

    @retriable(retry_timedelta=datetime.timedelta(
        seconds=20),
        check_retry_fn=util.no_retry_auth,
        retryable_exceptions=(RetryError, requests.RequestException))
    def execute(self, *args, **kwargs):
        return self._client.execute(*args, **kwargs)


class Api(object):
    """
    Used for querying the wandb server.

    Examples:
        Most common way to initialize
        ```
            wandb.Api()
        ```

    Args:
        overrides (dict): You can set `base_url` if you are using a wandb server
            other than https://api.wandb.ai.
            You can also set defaults for `entity`, `project`, and `run`.
    """

    _HTTP_TIMEOUT = env.get_http_timeout(9)
    VIEWER_QUERY = gql('''
    query Viewer{
        viewer {
            id
            flags
            entity
            teams {
                edges {
                    node {
                        name
                    }
                }
            }
        }
    }
    ''')

    def __init__(self, overrides={}):
        self.settings = InternalApi().settings()
        if self.api_key is None:
            wandb.login()
        self.settings.update(overrides)
        if 'username' in overrides and 'entity' not in overrides:
            wandb.termwarn('Passing "username" to Api is deprecated. please use "entity" instead.')
            self.settings['entity'] = overrides['username']
        self._projects = {}
        self._runs = {}
        self._sweeps = {}
        self._reports = {}
        self._default_entity = None
        self._base_client = Client(
            transport=RequestsHTTPTransport(
                headers={'User-Agent': self.user_agent, 'Use-Admin-Privileges': "true"},
                use_json=True,
                # this timeout won't apply when the DNS lookup fails. in that case, it will be 60s
                # https://bugs.python.org/issue22889
                timeout=self._HTTP_TIMEOUT,
                auth=("api", self.api_key),
                url='%s/graphql' % self.settings['base_url']
            )
        )
        self._client = RetryingClient(self._base_client)

    def create_run(self, **kwargs):
        return Run.create(self, **kwargs)

    @property
    def client(self):
        return self._client

    @property
    def user_agent(self):
        return 'W&B Public Client %s' % __version__

    @property
    def api_key(self):
        auth = requests.utils.get_netrc_auth(self.settings['base_url'])
        key = None
        if auth:
            key = auth[-1]
        # Environment should take precedence
        if os.getenv("WANDB_API_KEY"):
            key = os.environ["WANDB_API_KEY"]
        return key

    @property
    def default_entity(self):
        if self._default_entity is None:
            res = self._client.execute(self.VIEWER_QUERY)
            self._default_entity = (res.get('viewer') or {}).get('entity')
        return self._default_entity

    def flush(self):
        """
        The api object keeps a local cache of runs, so if the state of the run may
            change while executing your script you must clear the local cache with `api.flush()`
            to get the latest values associated with the run."""
        self._runs = {}

    def _parse_project_path(self, path):
        """Parses paths in the following formats:

        entity/project
        project

        entity is optional and will fall back to the current logged in user
        """
        parts = path.split("/")
        entity = self.settings['entity'] or self.default_entity
        project = self.settings['project']
        if len(parts) == 1:
            project = parts[1]
        elif len(parts) == 2:
            entity, project = parts[0], parts[1]
        else:
            raise ValueError('Invalid project path: %s' % path)
        return entity, project

    def _parse_path(self, path):
        """Parses paths in the following formats:

        url: entity/project/runs/run_id
        path: entity/project/run_id
        docker: entity/project:run_id

        entity is optional and will fall back to the current logged in user.
        """
        project = self.settings['project']
        entity = self.settings['entity'] or self.default_entity
        parts = path.replace("/runs/", "/").strip("/ ").split("/")
        if ":" in parts[-1]:
            run = parts[-1].split(":")[-1]
            parts[-1] = parts[-1].split(":")[0]
        elif parts[-1]:
            run = parts[-1]
        if len(parts) > 1:
            project = parts[1]
            if entity and run == project:
                project = parts[0]
            else:
                entity = parts[0]
        else:
            project = parts[0]
        return entity, project, run

    def _parse_artifact_path(self, path):
        """Returns project, entity and artifact name for project specified by path"""
        project = self.settings['project']
        entity = self.settings['entity'] or self.default_entity
        if path is None:
            return entity, project
        parts = path.split('/')
        if len(parts) > 3:
            raise ValueError('Invalid artifact path: %s' % path)
        elif len(parts) == 1:
            return entity, project, path
        elif len(parts) == 2:
            return entity, parts[0], parts[1]
        return parts

    def _parse_project_path(self, path):
        """Returns project and entity for project specified by path"""
        project = self.settings['project']
        entity = self.settings['entity'] or self.default_entity
        if path is None:
            return entity, project
        parts = path.split('/', 1)
        if len(parts) == 1:
            return entity, path
        return parts

    def projects(self, entity=None, per_page=200):
        """Get projects for a given entity.
        Args:
            entity (str): Name of the entity requested.  If None will fallback to
                default entity passed to :obj:`Api`.  If no default entity, will raise a `ValueError`.
            per_page (int): Sets the page size for query pagination.  None will use the default size.
                Usually there is no reason to change this.

        Returns:
            A :obj:`Projects` object which is an iterable collection of :obj:`Project` objects.

        """
        if entity is None:
            entity = self.settings['entity'] or self.default_entity
            if entity is None:
                raise ValueError('entity must be passed as a parameter, or set in settings')
        if entity not in self._projects:
            self._projects[entity] = Projects(self.client, entity, per_page=per_page)
        return self._projects[entity]

    def reports(self, path="", name=None, per_page=50):
        """Get reports for a given project path.

        WARNING: This api is in beta and will likely change in a future release

        Args:
            path (str): path to project the report resides in, should be in the form: "entity/project"
            name (str): optional name of the report requested.
            per_page (int): Sets the page size for query pagination.  None will use the default size.
                Usually there is no reason to change this.

        Returns:
            A :obj:`Reports` object which is an iterable collection of :obj:`BetaReport` objects.
        """
        entity, project, run = self._parse_path(path)
        if entity is None:
            entity = self.settings['entity'] or self.default_entity
            if entity is None:
                raise ValueError('entity must be passed as a parameter, or set in settings')
        if name:
            name = urllib.parse.unquote(name)
        key = "/".join([entity, project, str(name)])
        if key not in self._reports:
            self._reports[key] = Reports(self.client, Project(
                self.client, entity, project, {}), name=name, per_page=per_page)
        return self._reports[key]

    def runs(self, path="", filters={}, order="-created_at", per_page=50):
        """Return a set of runs from a project that match the filters provided.
        You can filter by `config.*`, `summary.*`, `state`, `entity`, `createdAt`, etc.

        Examples:
            Find runs in my_project config.experiment_name has been set to "foo"
            ```
            api.runs(path="my_entity/my_project", {"config.experiment_name": "foo"})
            ```

            Find runs in my_project config.experiment_name has been set to "foo" or "bar"
            ```
            api.runs(path="my_entity/my_project",
                {"$or": [{"config.experiment_name": "foo"}, {"config.experiment_name": "bar"}]})
            ```

            Find runs in my_project sorted by ascending loss
            ```
            api.runs(path="my_entity/my_project", {"order": "+summary_metrics.loss"})
            ```


        Args:
            path (str): path to project, should be in the form: "entity/project"
            filters (dict): queries for specific runs using the MongoDB query language.
                You can filter by run properties such as config.key, summary_metrics.key, state, entity, createdAt, etc.
                For example: {"config.experiment_name": "foo"} would find runs with a config entry
                    of experiment name set to "foo"
                You can compose operations to make more complicated queries,
                    see Reference for the language is at  https://docs.mongodb.com/manual/reference/operator/query
            order (str): Order can be `created_at`, `heartbeat_at`, `config.*.value`, or `summary_metrics.*`.
                If you prepend order with a + order is ascending.
                If you prepend order with a - order is descending (default).
                The default order is run.created_at from newest to oldest.

        Returns:
            A :obj:`Runs` object, which is an iterable collection of :obj:`Run` objects.
        """
        entity, project = self._parse_project_path(path)
        key = path + str(filters) + str(order)
        if not self._runs.get(key):
            self._runs[key] = Runs(self.client, entity, project,
                                   filters=filters, order=order, per_page=per_page)
        return self._runs[key]

    @normalize_exceptions
    def run(self, path=""):
        """Returns a single run by parsing path in the form entity/project/run_id.

        Args:
            path (str): path to run in the form entity/project/run_id.
                If api.entity is set, this can be in the form project/run_id
                and if api.project is set this can just be the run_id.

        Returns:
            A :obj:`Run` object.
        """
        entity, project, run = self._parse_path(path)
        if not self._runs.get(path):
            self._runs[path] = Run(self.client, entity, project, run)
        return self._runs[path]

    @normalize_exceptions
    def sweep(self, path=""):
        """
        Returns a sweep by parsing path in the form entity/project/sweep_id.

        Args:
            path (str, optional): path to sweep in the form entity/project/sweep_id.  If api.entity
                is set, this can be in the form project/sweep_id and if api.project is set
                this can just be the sweep_id.

        Returns:
            A :obj:`Sweep` object.
        """
        entity, project, sweep_id = self._parse_path(path)
        if not self._sweeps.get(path):
            self._sweeps[path] = Sweep(self.client, entity, project, sweep_id)
        return self._sweeps[path]

    @normalize_exceptions
    def artifact_types(self, project=None):
        entity, project = self._parse_project_path(project)
        return ProjectArtifactTypes(self.client, entity, project)

    @normalize_exceptions
    def artifact_type(self, type_name, project=None):
        entity, project = self._parse_project_path(project)
        return ArtifactType(self.client, entity, project, type_name)

    @normalize_exceptions
    def artifact(self, name=None, type=None):
        """Returns a single artifact by parsing path in the form entity/project/run_id.

        Args:
            name (str): An artifact name. May be prefixed with entity/project. Valid names
                can be in the following forms:
                    sequence_name:version
                    sequence_name:alias
                    digest
            type (str): The type of artifact to fetch.
        Returns:
            A :obj:`Artifact` object.
        """
        if name is None:
            raise ValueError('You must specify name= to fetch an artifact.')
        entity, project, artifact_name = self._parse_artifact_path(name)
        if type is None:
            raise ValueError('Artifact type required to fetch artifact.')
        return Artifact(self.client, entity, project, type, artifact_name)


class Attrs(object):
    def __init__(self, attrs):
        self._attrs = attrs

    def snake_to_camel(self, string):
        camel = "".join([i.title() for i in string.split("_")])
        return camel[0].lower() + camel[1:]

    def __getattr__(self, name):
        key = self.snake_to_camel(name)
        if key == "user":
            raise AttributeError()
        if key in self._attrs.keys():
            return self._attrs[key]
        elif name in self._attrs.keys():
            return self._attrs[name]
        else:
            raise AttributeError(
                "'{}' object has no attribute '{}'".format(repr(self), name))


class Paginator(object):
    QUERY = None

    def __init__(self, client, variables, per_page=None):
        self.client = client
        self.variables = variables
        # We don't allow unbounded paging
        self.per_page = per_page
        if self.per_page is None:
            self.per_page = 50
        self.objects = []
        self.index = -1
        self.last_response = None

    def __iter__(self):
        self.index = -1
        return self

    def __len__(self):
        if self.length is None:
            self._load_page()
        if self.length is None:
            raise ValueError('Object doesn\'t provide length')
        return self.length

    @property
    def length(self):
        raise NotImplementedError()

    @property
    def more(self):
        raise NotImplementedError()

    @property
    def cursor(self):
        raise NotImplementedError()

    def convert_objects(self):
        raise NotImplementedError()

    def update_variables(self):
        self.variables.update(
            {'perPage': self.per_page, 'cursor': self.cursor})

    def _load_page(self):
        if not self.more:
            return False

        self.update_variables()
        self.last_response = self.client.execute(
            self.QUERY, variable_values=self.variables)
        self.objects.extend(self.convert_objects())
        return True

    def __getitem__(self, index):
        loaded = True
        while loaded and index > len(self.objects) - 1:
            loaded = self._load_page()
        return self.objects[index]

    def __next__(self):
        self.index += 1
        if len(self.objects) <= self.index:
            if not self._load_page():
                raise StopIteration
            if len(self.objects) <= self.index:
                raise StopIteration
        return self.objects[self.index]

    next = __next__


class User(Attrs):
    def init(self, attrs):
        super(User, self).__init__(attrs)


class Projects(Paginator):
    """
    An iterable collection of :obj:`Project` objects.
    """
    QUERY = gql('''
        query Projects($entity: String, $cursor: String, $perPage: Int = 50) {
            models(entityName: $entity, after: $cursor, first: $perPage) {
                edges {
                    node {
                        ...ProjectFragment
                    }
                    cursor
                }
                pageInfo {
                    endCursor
                    hasNextPage
                }
            }
        }
        %s
        ''' % PROJECT_FRAGMENT)

    def __init__(self, client, entity, per_page=50):
        self.client = client
        self.entity = entity
        variables = {
            'entity': self.entity,
        }
        super(Projects, self).__init__(client, variables, per_page)

    @property
    def length(self):
        return None

    @property
    def more(self):
        if self.last_response:
            return self.last_response['models']['pageInfo']['hasNextPage']
        else:
            return True

    @property
    def cursor(self):
        if self.last_response:
            return self.last_response['models']['edges'][-1]['cursor']
        else:
            return None

    def convert_objects(self):
        return [Project(self.client, self.entity, p["node"]["name"], p["node"])
                for p in self.last_response['models']['edges']]

    def __repr__(self):
        return "<Projects {}>".format(self.entity)


class Project(Attrs):
    """A project is a namespace for runs"""

    def __init__(self, client, entity, project, attrs):
        super(Project, self).__init__(dict(attrs))
        self.client = client
        self.name = project
        self.entity = entity

    @property
    def path(self):
        return [self.entity, self.name]

    def __repr__(self):
        return "<Project {}>".format("/".join(self.path))

    @normalize_exceptions
    def artifacts_types(self, per_page=50):
        return ProjectArtifactTypes(self.client, self.entity, self.name)


class Runs(Paginator):
    """An iterable collection of runs associated with a project and optional filter.
    This is generally used indirectly via the :obj:`Api`.runs method
    """

    QUERY = gql('''
        query Runs($project: String!, $entity: String!, $cursor: String, $perPage: Int = 50, $order: String, $filters: JSONString) {
            project(name: $project, entityName: $entity) {
                runCount(filters: $filters)
                readOnly
                runs(filters: $filters, after: $cursor, first: $perPage, order: $order) {
                    edges {
                        node {
                            ...RunFragment
                        }
                        cursor
                    }
                    pageInfo {
                        endCursor
                        hasNextPage
                    }
                }
            }
        }
        %s
        ''' % RUN_FRAGMENT)

    def __init__(self, client, entity, project, filters={}, order=None, per_page=50):
        self.entity = entity
        self.project = project
        self.filters = filters
        self.order = order
        self._sweeps = {}
        variables = {
            'project': self.project, 'entity': self.entity, 'order': self.order,
            'filters': json.dumps(self.filters)
        }
        super(Runs, self).__init__(client, variables, per_page)

    @property
    def length(self):
        if self.last_response:
            return self.last_response['project']['runCount']
        else:
            return None

    @property
    def more(self):
        if self.last_response:
            return self.last_response['project']['runs']['pageInfo']['hasNextPage']
        else:
            return True

    @property
    def cursor(self):
        if self.last_response:
            return self.last_response['project']['runs']['edges'][-1]['cursor']
        else:
            return None

    def convert_objects(self):
        objs = []
        for run_response in self.last_response['project']['runs']['edges']:
            run = Run(self.client, self.entity, self.project, run_response["node"]["name"], run_response["node"])
            objs.append(run)

            if run.sweep_name:
                if run.sweep_name in self._sweeps:
                    sweep = self._sweeps[run.sweep_name]
                else:
                    sweep = Sweep.get(self.client, self.entity, self.project,
                                      run.sweep_name, withRuns=False)
                    self._sweeps[run.sweep_name] = sweep

                run.sweep = sweep
                if run.id not in sweep.runs_by_id:
                    sweep.runs_by_id[run.id] = run
                    sweep.runs.append(run)

        return objs

    def __repr__(self):
        return "<Runs {}/{} ({})>".format(self.entity, self.project, len(self))


class Run(Attrs):
    """
    A single run associated with an entity and project.

    Attributes:
        tags ([str]): a list of tags associated with the run
        url (str): the url of this run
        id (str): unique identifier for the run (defaults to eight characters)
        name (str): the name of the run
        state (str): one of: running, finished, crashed, aborted
        config (dict): a dict of hyperparameters associated with the run
        created_at (str): ISO timestamp when the run was started
        system_metrics (dict): the latest system metrics recorded for the run
        summary (dict): A mutable dict-like property that holds the current summary.
                    Calling update will persist any changes.
        project (str): the project associated with the run
        entity (str): the name of the entity associated with the run
        user (str): the name of the user who created the run
        path (str): Unique identifier [entity]/[project]/[run_id]
        notes (str): Notes about the run
        read_only (boolean): Whether the run is editable
        history_keys (str): Keys of the history metrics that have been logged
            with `wandb.log({key: value})`
    """

    def __init__(self, client, entity, project, run_id, attrs={}):
        """
        Run is always initialized by calling api.runs() where api is an instance of wandb.Api
        """
        super(Run, self).__init__(dict(attrs))
        self.client = client
        self._entity = entity
        self.project = project
        self._files = {}
        self._base_dir = env.get_dir(tempfile.gettempdir())
        self.id = run_id
        self.sweep = None
        self.dir = os.path.join(self._base_dir, *self.path)
        try:
            os.makedirs(self.dir)
        except OSError:
            pass
        self._summary = None
        self.state = attrs.get("state", "not found")

        self.load(force=not attrs)

    @property
    def entity(self):
        return self._entity

    @property
    def username(self):
        wandb.termwarn('Run.username is deprecated. Please use Run.entity instead.')
        return self._entity

    @property
    def storage_id(self):
        # For compatibility with wandb.Run, which has storage IDs
        # in self.storage_id and names in self.id.

        return self._attrs.get('id')

    @property
    def id(self):
        return self._attrs.get('name')

    @id.setter
    def id(self, new_id):
        attrs = self._attrs
        attrs['name'] = new_id
        return new_id

    @property
    def name(self):
        return self._attrs.get('displayName')

    @name.setter
    def name(self, new_name):
        self._attrs['displayName'] = new_name
        return new_name

    @classmethod
    def create(cls, api, run_id=None, project=None, entity=None):
        """Create a run for the given project"""
        run_id = run_id or util.generate_id()
        project = project or api.settings.get("project")
        mutation = gql('''
        mutation upsertRun($project: String, $entity: String, $name: String!) {
            upsertBucket(input: {modelName: $project, entityName: $entity, name: $name}) {
                bucket {
                    project {
                        name
                        entity { name }
                    }
                    id
                    name
                }
                inserted
            }
        }
        ''')
        variables = {'entity': entity,
                     'project': project, 'name': run_id}
        res = api.client.execute(mutation, variable_values=variables)
        res = res['upsertBucket']['bucket']
        return Run(api.client, res["project"]["entity"]["name"], res["project"]["name"], res["name"], {
            "id": res["id"],
            "config": "{}",
            "systemMetrics": "{}",
            "summaryMetrics": "{}",
            "tags": [],
            "description": None,
            "notes": None,
            "state": "running"
        })

    def load(self, force=False):
        query = gql('''
        query Run($project: String!, $entity: String!, $name: String!) {
            project(name: $project, entityName: $entity) {
                run(name: $name) {
                    ...RunFragment
                }
            }
        }
        %s
        ''' % RUN_FRAGMENT)
        if force or not self._attrs:
            response = self._exec(query)
            if response is None or response.get('project') is None \
                    or response['project'].get('run') is None:
                raise ValueError("Could not find run %s" % self)
            self._attrs = response['project']['run']
            self.state = self._attrs['state']

            if self.sweep_name and not self.sweep:
                # There may be a lot of runs. Don't bother pulling them all
                # just for the sake of this one.
                self.sweep = Sweep.get(self.client, self.entity, self.project,
                                       self.sweep_name, withRuns=False)
                # TODO: Older runs don't always have sweeps when sweep_name is set
                if self.sweep:
                    self.sweep.runs.append(self)
                    self.sweep.runs_by_id[self.id] = self

        self._attrs['summaryMetrics'] = json.loads(
            self._attrs['summaryMetrics']) if self._attrs.get('summaryMetrics') else {}
        self._attrs['systemMetrics'] = json.loads(
            self._attrs['systemMetrics']) if self._attrs.get('systemMetrics') else {}
        if self._attrs.get('user'):
            self.user = User(self._attrs["user"])
        config_user, config_raw = {}, {}
        for key, value in six.iteritems(json.loads(self._attrs.get('config') or "{}")):
            config = config_raw if key in WANDB_INTERNAL_KEYS else config_user
            if isinstance(value, dict) and "value" in value:
                config[key] = value["value"]
            else:
                config[key] = value
        config_raw.update(config_user)
        self._attrs['config'] = config_user
        self._attrs['rawconfig'] = config_raw
        return self._attrs

    @normalize_exceptions
    def update(self):
        """
        Persists changes to the run object to the wandb backend.
        """
        mutation = gql('''
        mutation upsertRun($id: String!, $description: String, $display_name: String, $notes: String, $tags: [String!], $config: JSONString!) {
            upsertBucket(input: {id: $id, description: $description, displayName: $display_name, notes: $notes, tags: $tags, config: $config}) {
                bucket {
                    ...RunFragment
                }
            }
        }
        %s
        ''' % RUN_FRAGMENT)
        res = self._exec(mutation, id=self.storage_id, tags=self.tags,
                         description=self.description, notes=self.notes, display_name=self.display_name, config=self.json_config)
        self.summary.update()

    def save(self):
        self.update()

    @property
    def json_config(self):
        config = {}
        for k, v in six.iteritems(self.config):
            config[k] = {"value": v, "desc": None}
        return json.dumps(config)

    def _exec(self, query, **kwargs):
        """Execute a query against the cloud backend"""
        variables = {'entity': self.entity,
                     'project': self.project, 'name': self.id}
        variables.update(kwargs)
        return self.client.execute(query, variable_values=variables)

    def _sampled_history(self, keys, x_axis="_step", samples=500):
        spec = {"keys": [x_axis] + keys, "samples": samples}
        query = gql('''
        query Run($project: String!, $entity: String!, $name: String!, $specs: [JSONString!]!) {
            project(name: $project, entityName: $entity) {
                run(name: $name) { sampledHistory(specs: $specs) }
            }
        }
        ''')

        response = self._exec(query, specs=[json.dumps(spec)])
        return [line for line in response['project']['run']['sampledHistory']]

    def _full_history(self, samples=500, stream="default"):
        node = "history" if stream == "default" else "events"
        query = gql('''
        query Run($project: String!, $entity: String!, $name: String!, $samples: Int) {
            project(name: $project, entityName: $entity) {
                run(name: $name) { %s(samples: $samples) }
            }
        }
        ''' % node)

        response = self._exec(query, samples=samples)
        return [json.loads(line) for line in response['project']['run'][node]]

    @normalize_exceptions
    def files(self, names=[], per_page=50):
        """
        Args:
            names (list): names of the requested files, if empty returns all files
            per_page (int): number of results per page

        Returns:
            A :obj:`Files` object, which is an iterator over :obj:`File` obejcts.
        """
        return Files(self.client, self, names, per_page)

    @normalize_exceptions
    def file(self, name):
        """
        Args:
            name (str): name of requested file.

        Returns:
            A :obj:`File` matching the name argument.
        """
        return Files(self.client, self, [name])[0]

    @normalize_exceptions
    def history(self, samples=500, keys=None, x_axis="_step", pandas=True, stream="default"):
        """
        Returns sampled history metrics for a run.  This is simpler and faster if you are ok with
        the history records being sampled.

        Args:
            samples (int, optional): The number of samples to return
            pandas (bool, optional): Return a pandas dataframe
            keys (list, optional): Only return metrics for specific keys
            x_axis (str, optional): Use this metric as the xAxis defaults to _step
            stream (str, optional): "default" for metrics, "system" for machine metrics

        Returns:
            If pandas=True returns a `pandas.DataFrame` of history metrics.
            If pandas=False returns a list of dicts of history metrics.
        """
        if keys and stream != "default":
            wandb.termerror("stream must be default when specifying keys")
            return []
        elif keys:
            lines = self._sampled_history(keys=keys, x_axis=x_axis, samples=samples)
        else:
            lines = self._full_history(samples=samples, stream=stream)
        if pandas:
            pandas = util.get_module("pandas")
            if pandas:
                lines = pandas.DataFrame.from_records(lines)
            else:
                print("Unable to load pandas, call history with pandas=False")
        return lines

    @normalize_exceptions
    def scan_history(self, keys=None, page_size=1000, min_step=None, max_step=None):
        """
        Returns an iterable collection of all history records for a run.

        Example:
            Export all the loss values for an example run

            ```python
            run = api.run("l2k2/examples-numpy-boston/i0wt6xua")
            history = run.scan_history(keys=["Loss"])
            losses = [row["Loss"] for row in history]
            ```


        Args:
            keys ([str], optional): only fetch these keys, and only fetch rows that have all of keys defined.
            page_size (int, optional): size of pages to fetch from the api

        Returns:
            An iterable collection over history records (dict).
        """
        lastStep = self.lastHistoryStep
        # set defaults for min/max step
        if min_step is None:
            min_step = 0
        if max_step is None:
            max_step = lastStep + 1
        # if the max step is past the actual last step, clamp it down
        if max_step > lastStep:
            max_step = lastStep + 1
        if keys is None:
            return HistoryScan(run=self, client=self.client, page_size=page_size, min_step=min_step, max_step=max_step)
        else:
            return SampledHistoryScan(run=self, client=self.client, keys=keys, page_size=page_size, min_step=min_step, max_step=max_step)

    @normalize_exceptions
    def logged_artifacts(self, per_page=100):
        return RunArtifacts(self.client, self, per_page)

    @property
    def summary(self):
        if self._summary is None:
            # TODO: fix the outdir issue
            self._summary = HTTPSummary(
                self, self.client, summary=self.summary_metrics)
        return self._summary

    @property
    def path(self):
        return [urllib.parse.quote_plus(str(self.entity)), urllib.parse.quote_plus(str(self.project)), urllib.parse.quote_plus(str(self.id))]

    @property
    def url(self):
        path = self.path
        path.insert(2, "runs")
        return "https://app.wandb.ai/" + "/".join(path)

    @property
    def lastHistoryStep(self):
        query = gql('''
        query Run($project: String!, $entity: String!, $name: String!) {
            project(name: $project, entityName: $entity) {
                run(name: $name) { historyKeys }
            }
        }
        ''')
        response = self._exec(query)
        if response is None or response.get('project') is None \
                or response['project'].get('run') is None or \
                response['project']['run'].get('historyKeys') is None:
            return -1
        history_keys = response['project']['run']['historyKeys']
        return history_keys['lastStep'] if 'lastStep' in history_keys else -1

    def __repr__(self):
        return "<Run {} ({})>".format("/".join(self.path), self.state)


class Sweep(Attrs):
    """A set of runs associated with a sweep
    Instantiate with:
      api.sweep(sweep_path)

    Attributes:
        runs (:obj:`Runs`): list of runs
        id (str): sweep id
        project (str): name of project
        config (str): dictionary of sweep configuration
    """

    QUERY = gql('''
    query Sweep($project: String!, $entity: String, $name: String!, $withRuns: Boolean!, $order: String) {
        project(name: $project, entityName: $entity) {
            sweep(sweepName: $name) {
                id
                name
                bestLoss
                config
                runs(order: $order) @include(if: $withRuns) {
                    edges {
                        node {
                            ...RunFragment
                        }
                        cursor
                    }
                    pageInfo {
                        endCursor
                        hasNextPage
                    }
                }
            }
        }
    }
    %s
    ''' % RUN_FRAGMENT)

    def __init__(self, client, entity, project, sweep_id, attrs={}):
        # TODO: Add agents / flesh this out.
        super(Sweep, self).__init__(dict(attrs))
        self.client = client
        self._entity = entity
        self.project = project
        self.id = sweep_id
        self.runs = []
        self.runs_by_id = {}

        self.load(force=not attrs)

    @property
    def entity(self):
        return self._entity

    @property
    def username(self):
        wandb.termwarn('Sweep.username is deprecated. please use Sweep.entity instead.')
        return self._entity

    @property
    def config(self):
        return yaml.load(self._attrs["config"])

    def load(self, force=False):
        if force or not self._attrs:
            sweep = self.get(self.client, self.entity, self.project, self.id)
            if sweep is None:
                raise ValueError("Could not find sweep %s" % self)
            self._attrs = sweep._attrs
            self.runs = sweep.runs
            self.runs_by_id = sweep.runs_by_id

        return self._attrs

    @property
    def order(self):
        if self._attrs.get("config") and self.config.get("metric"):
            sort_order = self.config["metric"].get("goal", "minimize")
            prefix = "+" if sort_order == "minimize" else "-"
            return QueryGenerator.format_order_key(prefix + self.config["metric"]["name"])

    def best_run(self, order=None):
        "Returns the best run sorted by the metric defined in config or the order passed in"
        if order is None:
            order = self.order
        else:
            order = QueryGenerator.format_order_key(order)
        if order is None:
            wandb.termwarn("No order specified and couldn't find metric in sweep config, returning most recent run")
        else:
            wandb.termlog("Sorting runs by %s" % order)
        filters = {"$and": [{"sweep": self.id}]}
        try:
            return Runs(self.client, self.entity, self.project, order=order, filters=filters, per_page=1)[0]
        except IndexError:
            return None

    @property
    def path(self):
        return [urllib.parse.quote_plus(str(self.entity)), urllib.parse.quote_plus(str(self.project)), urllib.parse.quote_plus(str(self.id))]

    @classmethod
    def get(cls, client, entity=None, project=None, sid=None, withRuns=True, order=None, query=None, **kwargs):
        """Execute a query against the cloud backend"""
        if query is None:
            query = cls.QUERY

        variables = {'entity': entity, 'project': project, 'name': sid, 'order': order, 'withRuns': withRuns}
        variables.update(kwargs)

        response = client.execute(query, variable_values=variables)
        if response.get('project') is None:
            return None
        elif response['project'].get('sweep') is None:
            return None

        sweep_response = response['project']['sweep']

        # TODO: make this paginate
        runs_response = sweep_response.get('runs')
        runs = []
        if runs_response:
            for r in runs_response['edges']:
                run = Run(client, entity, project, r["node"]["name"], r["node"])
                runs.append(run)

            del sweep_response['runs']

        sweep = cls(client, entity, project, sid, attrs=sweep_response)
        sweep.runs = runs

        for run in runs:
            sweep.runs_by_id[run.id] = run
            run.sweep = sweep

        return sweep

    def __repr__(self):
        return "<Sweep {}>".format("/".join(self.path))


class Files(Paginator):
    """Files is an iterable collection of :obj:`File` objects."""

    QUERY = gql('''
        query Run($project: String!, $entity: String!, $name: String!, $fileCursor: String,
            $fileLimit: Int = 50, $fileNames: [String] = [], $upload: Boolean = false) {
            project(name: $project, entityName: $entity) {
                run(name: $name) {
                    fileCount
                    ...RunFilesFragment
                }
            }
        }
        %s
        ''' % FILE_FRAGMENT)

    def __init__(self, client, run, names=[], per_page=50, upload=False):
        self.run = run
        variables = {
            'project': run.project, 'entity': run.entity, 'name': run.id,
            'fileNames': names, 'upload': upload
        }
        super(Files, self).__init__(client, variables, per_page)

    @property
    def length(self):
        if self.last_response:
            return self.last_response['project']['run']['fileCount']
        else:
            return None

    @property
    def more(self):
        if self.last_response:
            return self.last_response['project']['run']['files']['pageInfo']['hasNextPage']
        else:
            return True

    @property
    def cursor(self):
        if self.last_response:
            return self.last_response['project']['run']['files']['edges'][-1]['cursor']
        else:
            return None

    def update_variables(self):
        self.variables.update({'fileLimit': self.per_page, 'fileCursor': self.cursor})

    def convert_objects(self):
        return [File(self.client, r["node"])
                for r in self.last_response['project']['run']['files']['edges']]

    def __repr__(self):
        return "<Files {} ({})>".format("/".join(self.run.path), len(self))


class File(object):
    """File is a class associated with a file saved by wandb.

    Attributes:
        name (string): filename
        url (string): path to file
        md5 (string): md5 of file
        mimetype (string): mimetype of file
        updated_at (string): timestamp of last update
        size (int): size of file in bytes

    """

    def __init__(self, client, attrs):
        self.client = client
        self._attrs = attrs
        #if self.size == 0:
        #    raise AttributeError(
        #        "File {} does not exist.".format(self._attrs["name"]))

    @property
    def name(self):
        return self._attrs["name"]

    @property
    def url(self):
        return self._attrs["url"]

    @property
    def md5(self):
        return self._attrs["md5"]

    @property
    def digest(self):
        return self._attrs["digest"]

    @property
    def mimetype(self):
        return self._attrs["mimetype"]

    @property
    def updated_at(self):
        return self._attrs["updatedAt"]

    @property
    def size(self):
        sizeBytes = self._attrs['sizeBytes']
        if sizeBytes is not None:
            return int(sizeBytes)
        return 0

    @normalize_exceptions
    @retriable(retry_timedelta=datetime.timedelta(
        seconds=10),
        check_retry_fn=util.no_retry_auth,
        retryable_exceptions=(RetryError, requests.RequestException))
    def download(self, root=".", replace=False):
        """Downloads a file previously saved by a run from the wandb server.

        Args:
            replace (boolean): If `True`, download will overwrite a local file
                if it exists. Defaults to `False`.
            root (str): Local directory to save the file.  Defaults to ".".

        Raises:
            `ValueError` if file already exists and replace=False
        """

        response = requests.get(self.url, auth=(
            "api", Api().api_key), stream=True, timeout=5)
        response.raise_for_status()
        path = os.path.join(root, self.name)
        if os.path.exists(path) and not replace:
            raise ValueError(
                "File already exists, pass replace=True to overwrite")
        util.download_file_from_url(path, self.url, Api().api_key)
        return open(path, "r")

    def __repr__(self):
        return "<File {} ({}) {}>".format(self.name, self.mimetype, util.sizeof_fmt(self.size))


class Reports(Paginator):
    """Reports is an iterable collection of :obj:`BetaReport` objects."""

    QUERY = gql('''
        query Run($project: String!, $entity: String!, $reportCursor: String,
            $reportLimit: Int = 50, $viewType: String = "runs", $viewName: String) {
            project(name: $project, entityName: $entity) {
                allViews(viewType: $viewType, viewName: $viewName, first:
                    $reportLimit, after: $reportCursor) {
                    edges {
                        node {
                            name
                            description
                            user {
                                username
                                photoUrl
                            }
                            spec
                            updatedAt
                        }
                        cursor
                    }
                }
            }
        }
        ''')

    def __init__(self, client, project, name=None, entity=None, per_page=50):
        self.project = project
        self.name = name
        variables = {
            'project': project.name, 'entity': project.entity, 'viewName': self.name
        }
        super(Reports, self).__init__(client, variables, per_page)

    @property
    def length(self):
        #TODO: Add the count the backend
        return self.per_page

    @property
    def more(self):
        if self.last_response:
            return len(self.last_response['project']['allViews']['edges']) == self.per_page
        else:
            return True

    @property
    def cursor(self):
        if self.last_response:
            return self.last_response['project']['allViews']['edges'][-1]['cursor']
        else:
            return None

    def update_variables(self):
        self.variables.update({'reportCursor': self.cursor, 'reportLimit': self.per_page})

    def convert_objects(self):
        return [BetaReport(self.client, r["node"], entity=self.project.entity, project=self.project.name)
                for r in self.last_response['project']['allViews']['edges']]

    def __repr__(self):
        return "<Reports {}>".format("/".join(self.project.path))


class QueryGenerator(object):
    """QueryGenerator is a helper object to write filters for runs"""
    INDIVIDUAL_OP_TO_MONGO = {
        '!=': '$ne',
        '>': '$gt',
        '>=': '$gte',
        '<': '$lt',
        '<=': '$lte',
        "IN": '$in',
        "NIN": '$nin',
        "REGEX": '$regex'
    }

    GROUP_OP_TO_MONGO = {
        "AND": '$and',
        "OR": '$or'
    }

    def __init__(self):
        pass

    @classmethod
    def format_order_key(self, key):
        if key.startswith("+") or key.startswith("-"):
            direction = key[0]
            key = key[1:]
        else:
            direction = "-"
        parts = key.split(".")
        if len(parts) == 1:
            # Assume the user meant summary_metrics if not a run column
            if parts[0] not in ["createdAt", "updatedAt", "name", "sweep"]:
                return direction + "summary_metrics."+parts[0]
        # Assume summary metrics if prefix isn't known
        elif parts[0] not in ["config", "summary_metrics", "tags"]:
            return direction + ".".join(["summary_metrics"] + parts)
        else:
            return direction + ".".join(parts)

    def _is_group(self, op):
        return op.get("filters") != None

    def _is_individual(self, op):
        return op.get("key") != None

    def _to_mongo_op_value(self, op, value):
        if op == "=":
            return value
        else:
            return {self.INDIVIDUAL_OP_TO_MONGO[op]: value}

    def key_to_server_path(self, key):
        if key["section"] == 'config':
            return 'config.' + key["name"]
        elif key["section"] == 'summary':
            return 'summary_metrics.' + key["name"]
        elif key["section"] == 'keys_info':
            return 'keys_info.keys.' + key["name"]
        elif key["section"] == 'run':
            return key["name"]
        elif key["section"] == 'tags':
            return 'tags.' + key["name"]
        raise ValueError("Invalid key: %s" % key)

    def _to_mongo_individual(self, filter):
        if filter["key"]["name"] == '':
            return None

        if filter.get("value") == None and filter["op"] != '=' and filter["op"] != '!=':
            return None

        if filter.get("disabled") != None and filter["disabled"]:
            return None

        if filter["key"]["section"] == 'tags':
            if filter["op"] == 'IN':
                return {"tags": {"$in": filter["value"]}}
            if filter["value"] == False:
                return {
                    "$or": [{"tags": None}, {"tags": {"$ne": filter["key"]["name"]}}]
                }
            else:
                return {"tags": filter["key"]["name"]}
        path = self.key_to_server_path(filter.key)
        if path == None:
            return path
        return {
            path: self._to_mongo_op_value(filter["op"], filter["value"])
        }

    def filter_to_mongo(self, filter):
        if self._is_individual(filter):
            return self._to_mongo_individual(filter)
        elif self._is_group(filter):
            return {
                self.GROUP_OP_TO_MONGO[filter["op"]]: [self.filter_to_mongo(f) for f in filter["filters"]]
            }


class BetaReport(Attrs):
    """BetaReport is a class associated with reports created in wandb.

    WARNING: this API will likely change in a future release

    Attributes:
        name (string): report name
        description (string): report descirpiton;
        user (:obj:User): the user that created the report
        spec (dict): the spec off the report;
        updated_at (string): timestamp of last update
    """

    def __init__(self, client, attrs, entity=None, project=None):
        self.client = client
        self.project = project
        self.entity = entity
        self.query_generator = QueryGenerator()
        super(BetaReport, self).__init__(dict(attrs))
        self._attrs["spec"] = json.loads(self._attrs["spec"])

    @property
    def sections(self):
        return self.spec['panelGroups']

    def runs(self, section, per_page=50, only_selected=True):
        run_set_idx = section.get('openRunSet', 0)
        run_set = section['runSets'][run_set_idx]
        order = self.query_generator.key_to_server_path(run_set["sort"]["key"])
        if run_set["sort"].get("ascending"):
            order = "+"+order
        else:
            order = "-"+order
        filters = self.query_generator.filter_to_mongo(run_set["filters"])
        if only_selected:
            #TODO: handle this not always existing
            filters["$or"][0]["$and"].append({"name": {"$in": run_set["selections"]["tree"]}})
        return Runs(self.client, self.entity, self.project,
                    filters=filters, order=order, per_page=per_page)

    @property
    def updated_at(self):
        return self._attrs["updatedAt"]


class HistoryScan(object):
    QUERY = gql('''
        query HistoryPage($entity: String!, $project: String!, $run: String!, $minStep: Int64!, $maxStep: Int64!, $pageSize: Int!) {
            project(name: $project, entityName: $entity) {
                run(name: $run) {
                    history(minStep: $minStep, maxStep: $maxStep, samples: $pageSize)
                }
            }
        }
        ''')

    def __init__(self, client, run, min_step, max_step, page_size=1000):
        self.client = client
        self.run = run
        self.page_size = page_size
        self.min_step = min_step
        self.max_step = max_step
        self.page_offset = min_step  # minStep for next page
        self.scan_offset = 0  # index within current page of rows
        self.rows = []  # current page of rows

    def __iter__(self):
        self.page_offset = self.min_step
        self.scan_offset = 0
        self.rows = []
        return self

    def __next__(self):
        while True:
            if self.scan_offset < len(self.rows):
                row = self.rows[self.scan_offset]
                self.scan_offset += 1
                return row
            if self.page_offset >= self.max_step:
                raise StopIteration()
            self._load_next()

    next = __next__

    @normalize_exceptions
    @retriable(
        check_retry_fn=util.no_retry_auth,
        retryable_exceptions=(RetryError, requests.RequestException))
    def _load_next(self):
        max_step = self.page_offset + self.page_size
        if max_step > self.max_step:
            max_step = self.max_step
        variables = {
            "entity": self.run.entity,
            "project": self.run.project,
            "run": self.run.id,
            "minStep": int(self.page_offset),
            "maxStep": int(max_step),
            "pageSize": int(self.page_size)
        }

        res = self.client.execute(self.QUERY, variable_values=variables)
        res = res['project']['run']['history']
        self.rows = [json.loads(row) for row in res]
        self.page_offset += self.page_size
        self.scan_offset = 0


class SampledHistoryScan(object):
    QUERY = gql('''
        query SampledHistoryPage($entity: String!, $project: String!, $run: String!, $spec: JSONString!) {
            project(name: $project, entityName: $entity) {
                run(name: $run) {
                    sampledHistory(specs: [$spec])
                }
            }
        }
        ''')

    def __init__(self, client, run, keys, min_step, max_step, page_size=1000):
        self.client = client
        self.run = run
        self.keys = keys
        self.page_size = page_size
        self.min_step = min_step
        self.max_step = max_step
        self.page_offset = min_step  # minStep for next page
        self.scan_offset = 0  # index within current page of rows
        self.rows = []  # current page of rows

    def __iter__(self):
        self.page_offset = self.min_step
        self.scan_offset = 0
        self.rows = []
        return self

    def __next__(self):
        while True:
            if self.scan_offset < len(self.rows):
                row = self.rows[self.scan_offset]
                self.scan_offset += 1
                return row
            if self.page_offset >= self.max_step:
                raise StopIteration()
            self._load_next()

    next = __next__

    @normalize_exceptions
    @retriable(
        check_retry_fn=util.no_retry_auth,
        retryable_exceptions=(RetryError, requests.RequestException))
    def _load_next(self):
        max_step = self.page_offset + self.page_size
        if max_step > self.max_step:
            max_step = self.max_step
        variables = {
            "entity": self.run.entity,
            "project": self.run.project,
            "run": self.run.id,
            "spec": json.dumps({
                "keys": self.keys,
                "minStep": int(self.page_offset),
                "maxStep": int(max_step),
                "samples": int(self.page_size)
            })
        }

        res = self.client.execute(self.QUERY, variable_values=variables)
        res = res['project']['run']['sampledHistory']
        self.rows = res[0]
        self.page_offset += self.page_size
        self.scan_offset = 0


class ProjectArtifactTypes(Paginator):
    QUERY = gql('''
        query ProjectArtifacts(
            $entityName: String!,
            $projectName: String!,
            $cursor: String,
        ) {
            project(name: $projectName, entityName: $entityName) {
                artifactTypes(after: $cursor) {
                    ...ArtifactTypesFragment
                }
            }
        }
        %s
    ''' % ARTIFACTS_TYPES_FRAGMENT)

    def __init__(self, client, entity, project, name=None, per_page=50):
        self.entity = entity
        self.project = project

        variable_values = {
            'entityName': entity,
            'projectName': project,
        }

        super(ProjectArtifactTypes, self).__init__(client, variable_values, per_page)

    @property
    def length(self):
        # TODO
        return None

    @property
    def more(self):
        if self.last_response:
            return self.last_response['project']['artifactTypes']['pageInfo']['hasNextPage']
        else:
            return True

    @property
    def cursor(self):
        if self.last_response:
            return self.last_response['project']['artifactTypes']['edges'][-1]['cursor']
        else:
            return None

    def update_variables(self):
        self.variables.update({'cursor': self.cursor})

    def convert_objects(self):
        return [ArtifactType(self.client, self.entity, self.project, r["node"]["name"], r["node"])
                for r in self.last_response['project']['artifactTypes']['edges']]


class ProjectArtifactCollections(Paginator):
    QUERY = gql('''
        query ProjectArtifactCollections(
            $entityName: String!,
            $projectName: String!,
            $artifactTypeName: String!
            $cursor: String,
        ) {
            project(name: $projectName, entityName: $entityName) {
                artifactType(name: $artifactTypeName) {
                    artifactSequences(after: $cursor) {
                        pageInfo {
                            endCursor
                            hasNextPage
                        }
                        edges {
                            node {
                                id
                                name
                                description
                                createdAt
                            }
                        }
                    }
                }
            }
        }
    ''')

    def __init__(self, client, entity, project, type_name, per_page=50):
        self.entity = entity
        self.project = project

        variable_values = {
            'entityName': entity,
            'projectName': project,
            'artifactTypeName': type_name
        }

        super(ProjectArtifactCollections, self).__init__(client, variable_values, per_page)

    @property
    def length(self):
        # TODO
        return None

    @property
    def more(self):
        if self.last_response:
            return self.last_response['project']['artifactType']['artifactSequences']['pageInfo']['hasNextPage']
        else:
            return True

    @property
    def cursor(self):
        if self.last_response:
            return self.last_response['project']['artifactType']['artifactSequences']['edges'][-1]['cursor']
        else:
            return None

    def update_variables(self):
        self.variables.update({'cursor': self.cursor})

    def convert_objects(self):
        return [ArtifactCollection(self.client, self.entity, self.project, r["node"]["name"], r["node"])
                for r in self.last_response['project']['artifactType']['artifactSequences']['edges']]


class RunArtifacts(Paginator):
    QUERY = gql('''
        query RunArtifacts(
            $entity: String!,
            $project: String!,
            $runName: String!,
            $cursor: String,
        ) {
            project(name: $project, entityName: $entity) {
                run(name: $runName) {
                    outputArtifacts(after: $cursor) {
                        edges {
                            node {
                                ...ArtifactFragment
                                cursor
                            }
                            pageInfo {
                                endCursor
                                hasNextPage
                            }
                        }
                    }
                }
            }
        }
        %s
    ''' % ARTIFACT_FRAGMENT)

    def __init__(self, client, run, per_page=50):
        self.run = run

        variable_values = {
            'entity': run.username,
            'project': run.project,
            'runName': run.id,
        }

        super(RunArtifacts, self).__init__(client, variable_values, per_page)

    @property
    def length(self):
        # TODO
        return None

    @property
    def more(self):
        if self.last_response:
            return self.last_response['project']['run']['artifactsPublished']['pageInfo']['hasNextPage']
        else:
            return True

    @property
    def cursor(self):
        if self.last_response:
            return self.last_response['project']['run']['artifactsPublished']['edges'][-1]['cursor']
        else:
            return None

    def update_variables(self):
        self.variables.update({'cursor': self.cursor})

    def convert_objects(self):
        return [Artifact(self.client, r["node"])
                for r in self.last_response['project']['run']['artifactsPublished']['edges']]


class ArtifactType(object):

    def __init__(self, client, entity, project, type_name, attrs=None):
        self.client = client
        self.entity = entity
        self.project = project
        self.type = type_name
        self._attrs = attrs
        if self._attrs is None:
            self.load()

    def load(self):
        query = gql('''
        query ProjectArtifactType(
            $entityName: String!,
            $projectName: String!,
            $artifactTypeName: String!
        ) {
            project(name: $projectName, entityName: $entityName) {
                artifactType(name: $artifactTypeName) {
                    id
                    name
                    description
                    createdAt
                }
            }
        }
        ''')
        response = self.client.execute(query, variable_values={
            'entityName': self.entity,
            'projectName': self.project,
            'artifactTypeName': self.type,
        })
        if response is None \
            or response.get('project') is None \
                or response['project'].get('artifactType') is None:
            raise ValueError("Could not find artifact type %s" % self.type)
        self._attrs = response['project']['artifactType']
        return self._attrs

    @property
    def id(self):
        return self._attrs["id"]

    @normalize_exceptions
    def artifact_collections(self, per_page=50):
        """Artifact collections"""
        return ProjectArtifactCollections(self.client, self.entity, self.project, self.type)

    def __repr__(self):
        return "<ArtifactType {}>".format(self.type)


class ArtifactCollection(object):
    def __init__(self, client, entity, project, name, attrs=None):
        self.client = client
        self.entity = entity
        self.project = project
        self.name = name
        self._attrs = attrs

    @property
    def id(self):
        return self._attrs["id"]

    def __repr__(self):
        return "<ArtifactCollection {}>".format(self.name)



class Artifact(object):

    def __init__(self, client, entity, project, artifact_type, name, attrs=None):
        self.client = client
        self.entity = entity
        self.project = project
        self.artifact_type_name = artifact_type
        self.artifact_name = name
        self._attrs = attrs
        if self._attrs is None:
            self._load()
        self._cache = artifacts_cache.get_artifacts_cache()
        self._manifest = None
        self._is_downloaded = False

    @property
    def id(self):
        return self._attrs["id"]
    
    @property
    def metadata(self):
        return json.loads(self._attrs["metadata"])

    # @property
    # def path(self):
    #     # TODO: This is a different style than the rest of the paths. The rest of the
    #     # paths don't include the object type (which makes them hard to distinguish).
    #     # We should maybe use URIs here.
    #     return '%s/%s/artifact/%s/%s' % (self.entity, self.project, self.artifact_type_name, self.artifact_name)

    @property
    def digest(self):
        return self._attrs["digest"]

    @property
    def state(self):
        return self._attrs["state"]

    @property
    def description(self):
        return self._attrs["description"]

    @description.setter
    def description(self, desc):
        self._attrs["description"] = desc
        return desc

    @property
    def type(self):
        return self.artifact_type_name

    @property
    def name(self):
<<<<<<< HEAD
        """The name by which the artifact was fetched."""
        return self.artifact_name

    @name.setter
    def name(self, name):
        self.artifact_name = name
        return name

    @property
    def cache_dir(self):
        return self._cache.get_artifact_dir(self.type, self.digest)
=======
        """Stable name you can use to fetch this artifact."""
        # TODO: All this logic should move to the backend.
        if ":" not in self.artifact_name:
            # this is a digest lookup
            return self.artifact_name
        artifact_collection_name = self.artifact_name.split(':')[0]
        for alias in self._attrs["aliases"]:
            if alias["artifactCollectionName"] == artifact_collection_name and re.match(r"^v\d+$", alias["alias"]):
                return '%s:%s' % (artifact_collection_name, alias["alias"])
        raise ValueError('Unexpected API result.')
>>>>>>> f68df79d

    def new_file(self, name):
        raise ValueError('Cannot add files to an artifact once it has been saved')

    def add_file(self, path, name=None):
        raise ValueError('Cannot add files to an artifact once it has been saved')

    def add_dir(self, path, name=None):
        raise ValueError('Cannot add files to an artifact once it has been saved')

    def add_reference(self, path, name=None):
        raise ValueError('Cannot add files to an artifact once it has been saved')

    def get_path(self, name):
        manifest = self._load_manifest()
        storage_policy = manifest.storage_policy

        entry = manifest.entries.get(name)
        if entry is None:
            raise KeyError('Path not contained in artifact: %s' % name)

        class ArtifactEntry(object):
            @staticmethod
            def download():
                if entry.ref is not None:
                    return storage_policy.load_reference(self._cache, name, manifest.entries[name], local=True)

                return storage_policy.load_file(self._cache, name, manifest.entries[name])

            @staticmethod
            def ref():
                if entry.ref is not None:
                    return storage_policy.load_reference(self._cache, name, manifest.entries[name], local=False)
                raise ValueError('Only reference entries support ref().')

        return ArtifactEntry()

    def download(self, root='./artifacts'):
        """Download the artifact to <root>/<self.name>/

        Returns the path to the downloaded contents.
        """
        dirpath = os.path.join(root, self.name)

        manifest = self._load_manifest()
        nfiles = len(manifest.entries)
        size = sum(e.size for e in manifest.entries.values())
        log = False
        if nfiles  > 5000 or size > 50 * 1024 * 1024:
            log = True
        if log:
            termlog('Downloading large artifact %s, %.2fMB. %s files... ' % (
                self.artifact_name, size / (1024 * 1024), nfiles), newline=False)
        start_time = time.time()

        # Force all the files to download into the same directory.
        # Download in parallel
        import multiprocessing.dummy  # this uses threads
        import shutil
        pool = multiprocessing.dummy.Pool(32)
        def download_file(name):
            # download file into cache
            cache_path = self.get_path(name).download()
            # copy file into target dir
            target_path = os.path.join(dirpath, name)
            need_copy = (not os.path.isfile(target_path)
                or os.stat(cache_path).st_mtime != os.stat(target_path).st_mtime)
            if need_copy:
                util.mkdir_exists_ok(os.path.dirname(target_path))
                shutil.copy2(cache_path, target_path)
        pool.map(download_file, manifest.entries)
        pool.close()
        pool.join()

        self._is_downloaded = True

        if log:
            termlog('Done. %.1fs' % (time.time() - start_time), prefix=False)
        return dirpath

    @normalize_exceptions
    def save(self):
        """
        Persists artifact changes to the wandb backend.
        """
        mutation = gql('''
        mutation updateArtifact($id: String!, $description: String, $metadata: JSONString, $aliases: [ArtifactAliasInput!], $labels: JSONString) {
            updateArtifact(input: {id: $id, description: $description, metadata: $metadata, aliaases: $aliases, labels: $labels}) {
                artifact {
                    id
                }
            }
        }
        ''')
        res = self._exec(mutation, id=self.id, description=self.description, metadata=self.metadata,
            config=self.json_config) # TODO: add aliases
        return True

    # TODO: not yet public, but we probably want something like this.
    def _list(self):
        manifest = self._load_manifest()
        return manifest.entries.keys()

    def __repr__(self):
        return "<Artifact {}>".format(self.id)

    def _load(self):
        query = gql('''
        query Artifact(
            $entityName: String!,
            $projectName: String!,
            $artifactTypeName: String!,
            $name: String!
        ) {
            project(name: $projectName, entityName: $entityName) {
                artifactType(name: $artifactTypeName) {
                    artifact(name: $name) {
                        id
                        digest
                        description
                        state
                        createdAt
                        labels
                        metadata
                        currentManifest {
                            id
                            file {
                                id
                                url
                            }
                        }
                        aliases {
                            artifactCollectionName
                            alias
                        }
                    }
                }
            }
        }
        ''')
        response = self.client.execute(query, variable_values={
            'entityName': self.entity,
            'projectName': self.project,
            'artifactTypeName': self.artifact_type_name,
            'name': self.artifact_name,
        })
        if response is None \
            or response.get('project') is None \
                or response['project'].get('artifactType') is None \
                or response['project']['artifactType'].get('artifact') is None:
            # we check for this after doing the call, since the backend supports raw digest lookups
            # which don't include ":" and are 32 characters long
            if ':' not in self.artifact_name and len(self.artifact_name) != 32:
                raise ValueError('Attempted to fetch artifact without alias (e.g. "<artifact_name>:v3" or "<artifact_name>:latest")')
            raise ValueError('Project %s/%s does not contain artifact: "%s" of type "%s"' % (
                self.entity, self.project, self.artifact_name, self.artifact_type_name))
        self._attrs = response['project']['artifactType']['artifact']
        return self._attrs

    # The only file should be wandb_manifest.json
    def _files(self, names=None, per_page=50):
        return ArtifactFiles(self.client, self, names, per_page)

    def _load_manifest(self):
        if self._manifest is None:
            index_file_url = self._attrs['currentManifest']['file']['url']
            with requests.get(index_file_url) as req:
                self._manifest = artifacts.ArtifactManifest.from_manifest_json(self, json.loads(req.content))
        return self._manifest


class ArtifactFiles(Paginator):
    QUERY = gql('''
        query ArtifactFiles(
            $entityName: String!,
            $projectName: String!,
            $artifactTypeName: String!,
            $artifactName: String!
            $fileNames: [String!],
            $fileCursor: String,
            $fileLimit: Int = 50
        ) {
            project(name: $projectName, entityName: $entityName) {
                artifactType(name: $artifactTypeName) {
                    artifact(name: $artifactName) {
                        ...ArtifactFilesFragment
                    }
                }
            }
        }
        %s
    ''' % ARTIFACT_FILES_FRAGMENT)

    def __init__(self, client, artifact, names=None, per_page=50):
        self.artifact = artifact
        variables = {
            'entityName': artifact.entity,
            'projectName': artifact.project,
            'artifactTypeName': artifact.artifact_type_name,
            'artifactName': artifact.artifact_name,
            'fileNames': names,
        }
        super(ArtifactFiles, self).__init__(client, variables, per_page)

    @property
    def length(self):
        # TODO
        return None

    @property
    def more(self):
        if self.last_response:
            return self.last_response['project']['artifactType']['artifact']['files']['pageInfo']['hasNextPage']
        else:
            return True

    @property
    def cursor(self):
        if self.last_response:
            return self.last_response['project']['artifactType']['artifact']['files']['edges'][-1]['cursor']
        else:
            return None

    def update_variables(self):
        self.variables.update({'fileLimit': self.per_page, 'fileCursor': self.cursor})

    def convert_objects(self):
        return [File(self.client, r["node"])
                for r in self.last_response['project']['artifactType']['artifact']['files']['edges']]

    def __repr__(self):
        return "<ArtifactFiles {} ({})>".format("/".join(self.artifact.path), len(self))<|MERGE_RESOLUTION|>--- conflicted
+++ resolved
@@ -1983,7 +1983,9 @@
         self.project = project
         self.artifact_type_name = artifact_type
         self.artifact_name = name
+        self._collection_name = None
         self._attrs = attrs
+        self._metadata = {}
         if self._attrs is None:
             self._load()
         self._cache = artifacts_cache.get_artifacts_cache()
@@ -1996,7 +1998,7 @@
     
     @property
     def metadata(self):
-        return json.loads(self._attrs["metadata"])
+        return self._metadata
 
     # @property
     # def path(self):
@@ -2020,7 +2022,6 @@
     @description.setter
     def description(self, desc):
         self._attrs["description"] = desc
-        return desc
 
     @property
     def type(self):
@@ -2028,30 +2029,34 @@
 
     @property
     def name(self):
-<<<<<<< HEAD
-        """The name by which the artifact was fetched."""
-        return self.artifact_name
+        """Stable name you can use to fetch this artifact."""
+        # TODO: All this logic should move to the backend.
+        if ":" not in self.artifact_name:
+            return self.digest
+
+        return "{name}:{version}".format(name=self.collection_name, version=self.version)
 
     @name.setter
     def name(self, name):
         self.artifact_name = name
-        return name
-
-    @property
-    def cache_dir(self):
-        return self._cache.get_artifact_dir(self.type, self.digest)
-=======
-        """Stable name you can use to fetch this artifact."""
-        # TODO: All this logic should move to the backend.
-        if ":" not in self.artifact_name:
-            # this is a digest lookup
-            return self.artifact_name
-        artifact_collection_name = self.artifact_name.split(':')[0]
+
+    @property
+    def collection_name(self):
+        if ":" in self.artifact_name and self._collection_name is None:
+            self._collection_name = self.artifact_name.split(':')[0]
+        return self._collection_name
+
+    @collection_name.setter
+    def collection_name(self, name):
+        self._collection_name = name
+
+    @property
+    def version(self):
+        """The version of this artifact within a collection"""
         for alias in self._attrs["aliases"]:
-            if alias["artifactCollectionName"] == artifact_collection_name and re.match(r"^v\d+$", alias["alias"]):
-                return '%s:%s' % (artifact_collection_name, alias["alias"])
-        raise ValueError('Unexpected API result.')
->>>>>>> f68df79d
+            if alias["artifactCollectionName"] == self.collection_name and re.match(r"^v\d+$", alias["alias"]):
+                return alias["alias"]
+        return None
 
     def new_file(self, name):
         raise ValueError('Cannot add files to an artifact once it has been saved')
@@ -2138,17 +2143,32 @@
         Persists artifact changes to the wandb backend.
         """
         mutation = gql('''
-        mutation updateArtifact($id: String!, $description: String, $metadata: JSONString, $aliases: [ArtifactAliasInput!], $labels: JSONString) {
-            updateArtifact(input: {id: $id, description: $description, metadata: $metadata, aliaases: $aliases, labels: $labels}) {
+        mutation updateArtifact($entity: String!, $type: String!, $project: String!, $digest: String!,
+             $description: String, $metadata: JSONString, $aliases: [ArtifactAliasInput!]) {
+            createArtifact(input: {
+                entityName: $entity, projectName: $project, digest: $digest, artifactTypeName: $type,
+                description: $description, metadata: $metadata, aliases: $aliases}) {
                 artifact {
                     id
                 }
             }
         }
         ''')
-        res = self._exec(mutation, id=self.id, description=self.description, metadata=self.metadata,
-            config=self.json_config) # TODO: add aliases
+        res = self.client.execute(mutation, variable_values={
+            "entity": self.entity,
+            "project": self.project,
+            "digest": self.digest,
+            "description": self.description,
+            "metadata": util.json_dumps_safer(self.metadata),
+            "aliases": self._aliases()
+        })
         return True
+
+    def _aliases(self):
+        if ":" in self.artifact_name:
+            collection, alias = self.artifact_name.split(":")
+            return [{"artifactCollectionName": collection, "alias": alias}]
+        return []
 
     # TODO: not yet public, but we probably want something like this.
     def _list(self):
@@ -2209,6 +2229,7 @@
             raise ValueError('Project %s/%s does not contain artifact: "%s" of type "%s"' % (
                 self.entity, self.project, self.artifact_name, self.artifact_type_name))
         self._attrs = response['project']['artifactType']['artifact']
+        self._metadata = json.loads(self._attrs["metadata"] or "{}")
         return self._attrs
 
     # The only file should be wandb_manifest.json
