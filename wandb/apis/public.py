--- conflicted
+++ resolved
@@ -446,7 +446,10 @@
     @property
     def auth(self):
         if os.getenv(env.ACCESS_TOKEN):
-            return OIDCAuth("%s/oidc/token" % self.settings["base_url"], os.environ[env.ACCESS_TOKEN])
+            return OIDCAuth(
+                "%s/oidc/token" % self.settings["base_url"],
+                os.environ[env.ACCESS_TOKEN],
+            )
         else:
             return ("api", self.api_key)
 
@@ -2832,10 +2835,6 @@
         """
         path = os.path.join(root, self.name)
         if os.path.exists(path) and not replace:
-<<<<<<< HEAD
-            raise ValueError("File already exists, pass replace=True to overwrite")
-        util.download_file_from_url(path, self.url, Api().auth)
-=======
             if exist_ok:
                 return open(path)
             else:
@@ -2843,8 +2842,7 @@
                     "File already exists, pass replace=True to overwrite or exist_ok=True to leave it as is and don't error."
                 )
 
-        util.download_file_from_url(path, self.url, Api().api_key)
->>>>>>> 4b2d3215
+        util.download_file_from_url(path, self.url, Api().auth)
         return open(path)
 
     @normalize_exceptions
