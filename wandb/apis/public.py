import datetime
from functools import partial
import json
import logging
import os
import platform
import re
import shutil
import tempfile
import time

from gql import Client, gql
from gql.client import RetryError
from gql.transport.requests import RequestsHTTPTransport
import requests
import six
from six.moves import urllib
import wandb
from wandb import __version__, env, util
from wandb.apis.internal import Api as InternalApi
from wandb.apis.normalize import normalize_exceptions
from wandb.errors.term import termlog
from wandb.interface import artifacts
from wandb.old.retry import retriable
from wandb.old.summary import HTTPSummary
import yaml

logger = logging.getLogger(__name__)

# Only retry requests for 20 seconds in the public api
RETRY_TIMEDELTA = datetime.timedelta(seconds=20)
WANDB_INTERNAL_KEYS = {"_wandb", "wandb_version"}
PROJECT_FRAGMENT = """fragment ProjectFragment on Project {
    id
    name
    entityName
    createdAt
    isBenchmark
}"""

RUN_FRAGMENT = """fragment RunFragment on Run {
    id
    tags
    name
    displayName
    sweepName
    state
    config
    commit
    readOnly
    createdAt
    heartbeatAt
    description
    notes
    systemMetrics
    summaryMetrics
    historyLineCount
    user {
        name
        username
    }
    historyKeys
}"""

FILE_FRAGMENT = """fragment RunFilesFragment on Run {
    files(names: $fileNames, after: $fileCursor, first: $fileLimit) {
        edges {
            node {
                id
                name
                url(upload: $upload)
                sizeBytes
                mimetype
                updatedAt
                md5
            }
            cursor
        }
        pageInfo {
            endCursor
            hasNextPage
        }
    }
}"""

ARTIFACTS_TYPES_FRAGMENT = """
fragment ArtifactTypesFragment on ArtifactTypeConnection {
    edges {
         node {
             id
             name
             description
             createdAt
         }
         cursor
    }
    pageInfo {
        endCursor
        hasNextPage
    }
}
"""

ARTIFACT_FRAGMENT = """
fragment ArtifactFragment on Artifact {
    id
    digest
    description
    state
    size
    createdAt
    updatedAt
    labels
    metadata
    versionIndex
    aliases {
        artifactCollectionName
        alias
    }
    artifactSequence {
        id
        name
    }
    artifactType {
        id
        name
    }
}
"""

# TODO, factor out common file fragment
ARTIFACT_FILES_FRAGMENT = """fragment ArtifactFilesFragment on Artifact {
    files(names: $fileNames, after: $fileCursor, first: $fileLimit) {
        edges {
            node {
                id
                name: displayName
                url
                sizeBytes
                mimetype
                updatedAt
                digest
                md5
            }
            cursor
        }
        pageInfo {
            endCursor
            hasNextPage
        }
    }
}"""


class RetryingClient(object):
    def __init__(self, client):
        self._client = client

    @retriable(
        retry_timedelta=RETRY_TIMEDELTA,
        check_retry_fn=util.no_retry_auth,
        retryable_exceptions=(RetryError, requests.RequestException),
    )
    def execute(self, *args, **kwargs):
        return self._client.execute(*args, **kwargs)


class Api(object):
    """
    Used for querying the wandb server.

    Examples:
        Most common way to initialize
        ```
            wandb.Api()
        ```

    Args:
        overrides (dict): You can set `base_url` if you are using a wandb server
            other than https://api.wandb.ai.
            You can also set defaults for `entity`, `project`, and `run`.
    """

    _HTTP_TIMEOUT = env.get_http_timeout(9)
    VIEWER_QUERY = gql(
        """
    query Viewer{
        viewer {
            id
            flags
            entity
            teams {
                edges {
                    node {
                        name
                    }
                }
            }
        }
    }
    """
    )

    def __init__(self, overrides={}):
        self.settings = InternalApi().settings()
        if self.api_key is None:
            wandb.login()
        self.settings.update(overrides)
        if "username" in overrides and "entity" not in overrides:
            wandb.termwarn(
                'Passing "username" to Api is deprecated. please use "entity" instead.'
            )
            self.settings["entity"] = overrides["username"]
        self._projects = {}
        self._runs = {}
        self._sweeps = {}
        self._reports = {}
        self._default_entity = None
        self._base_client = Client(
            transport=RequestsHTTPTransport(
                headers={"User-Agent": self.user_agent, "Use-Admin-Privileges": "true"},
                use_json=True,
                # this timeout won't apply when the DNS lookup fails. in that case, it will be 60s
                # https://bugs.python.org/issue22889
                timeout=self._HTTP_TIMEOUT,
                auth=("api", self.api_key),
                url="%s/graphql" % self.settings["base_url"],
            )
        )
        self._client = RetryingClient(self._base_client)

    def create_run(self, **kwargs):
        if kwargs.get("entity") is None:
            kwargs["entity"] = self.default_entity
        return Run.create(self, **kwargs)

    @property
    def client(self):
        return self._client

    @property
    def user_agent(self):
        return "W&B Public Client %s" % __version__

    @property
    def api_key(self):
        auth = requests.utils.get_netrc_auth(self.settings["base_url"])
        key = None
        if auth:
            key = auth[-1]
        # Environment should take precedence
        if os.getenv("WANDB_API_KEY"):
            key = os.environ["WANDB_API_KEY"]
        return key

    @property
    def default_entity(self):
        if self._default_entity is None:
            res = self._client.execute(self.VIEWER_QUERY)
            self._default_entity = (res.get("viewer") or {}).get("entity")
        return self._default_entity

    def flush(self):
        """
        The api object keeps a local cache of runs, so if the state of the run may
            change while executing your script you must clear the local cache with `api.flush()`
            to get the latest values associated with the run."""
        self._runs = {}

    def _parse_project_path(self, path):
        """Returns project and entity for project specified by path"""
        project = self.settings["project"]
        entity = self.settings["entity"] or self.default_entity
        if path is None:
            return entity, project
        parts = path.split("/", 1)
        if len(parts) == 1:
            return entity, path
        return parts

    def _parse_path(self, path):
        """Parses paths in the following formats:

        url: entity/project/runs/run_id
        path: entity/project/run_id
        docker: entity/project:run_id

        entity is optional and will fallback to the current logged in user.
        """
        project = self.settings["project"]
        entity = self.settings["entity"] or self.default_entity
        parts = path.replace("/runs/", "/").strip("/ ").split("/")
        if ":" in parts[-1]:
            run = parts[-1].split(":")[-1]
            parts[-1] = parts[-1].split(":")[0]
        elif parts[-1]:
            run = parts[-1]
        if len(parts) > 1:
            project = parts[1]
            if entity and run == project:
                project = parts[0]
            else:
                entity = parts[0]
            if len(parts) == 3:
                entity = parts[0]
        else:
            project = parts[0]
        return entity, project, run

    def _parse_artifact_path(self, path):
        """Returns project, entity and artifact name for project specified by path"""
        project = self.settings["project"]
        entity = self.settings["entity"] or self.default_entity
        if path is None:
            return entity, project
        parts = path.split("/")
        if len(parts) > 3:
            raise ValueError("Invalid artifact path: %s" % path)
        elif len(parts) == 1:
            return entity, project, path
        elif len(parts) == 2:
            return entity, parts[0], parts[1]
        return parts

    def projects(self, entity=None, per_page=200):
        """Get projects for a given entity.
        Args:
            entity (str): Name of the entity requested.  If None will fallback to
                default entity passed to :obj:`Api`.  If no default entity, will raise a `ValueError`.
            per_page (int): Sets the page size for query pagination.  None will use the default size.
                Usually there is no reason to change this.

        Returns:
            A :obj:`Projects` object which is an iterable collection of :obj:`Project` objects.

        """
        if entity is None:
            entity = self.settings["entity"] or self.default_entity
            if entity is None:
                raise ValueError(
                    "entity must be passed as a parameter, or set in settings"
                )
        if entity not in self._projects:
            self._projects[entity] = Projects(self.client, entity, per_page=per_page)
        return self._projects[entity]

    def reports(self, path="", name=None, per_page=50):
        """Get reports for a given project path.

        WARNING: This api is in beta and will likely change in a future release

        Args:
            path (str): path to project the report resides in, should be in the form: "entity/project"
            name (str): optional name of the report requested.
            per_page (int): Sets the page size for query pagination.  None will use the default size.
                Usually there is no reason to change this.

        Returns:
            A :obj:`Reports` object which is an iterable collection of :obj:`BetaReport` objects.
        """
        entity, project, run = self._parse_path(path)
        if entity is None:
            entity = self.settings["entity"] or self.default_entity
            if entity is None:
                raise ValueError(
                    "entity must be passed as a parameter, or set in settings"
                )
        if name:
            name = urllib.parse.unquote(name)
        key = "/".join([entity, project, str(name)])
        if key not in self._reports:
            self._reports[key] = Reports(
                self.client,
                Project(self.client, entity, project, {}),
                name=name,
                per_page=per_page,
            )
        return self._reports[key]

    def runs(self, path="", filters={}, order="-created_at", per_page=50):
        """Return a set of runs from a project that match the filters provided.
        You can filter by `config.*`, `summary.*`, `state`, `entity`, `createdAt`, etc.

        Examples:
            Find runs in my_project config.experiment_name has been set to "foo"
            ```
            api.runs(path="my_entity/my_project", {"config.experiment_name": "foo"})
            ```

            Find runs in my_project config.experiment_name has been set to "foo" or "bar"
            ```
            api.runs(path="my_entity/my_project",
                {"$or": [{"config.experiment_name": "foo"}, {"config.experiment_name": "bar"}]})
            ```

            Find runs in my_project sorted by ascending loss
            ```
            api.runs(path="my_entity/my_project", {"order": "+summary_metrics.loss"})
            ```


        Args:
            path (str): path to project, should be in the form: "entity/project"
            filters (dict): queries for specific runs using the MongoDB query language.
                You can filter by run properties such as config.key, summary_metrics.key, state, entity, createdAt, etc.
                For example: {"config.experiment_name": "foo"} would find runs with a config entry
                    of experiment name set to "foo"
                You can compose operations to make more complicated queries,
                    see Reference for the language is at  https://docs.mongodb.com/manual/reference/operator/query
            order (str): Order can be `created_at`, `heartbeat_at`, `config.*.value`, or `summary_metrics.*`.
                If you prepend order with a + order is ascending.
                If you prepend order with a - order is descending (default).
                The default order is run.created_at from newest to oldest.

        Returns:
            A :obj:`Runs` object, which is an iterable collection of :obj:`Run` objects.
        """
        entity, project = self._parse_project_path(path)
        key = path + str(filters) + str(order)
        if not self._runs.get(key):
            self._runs[key] = Runs(
                self.client,
                entity,
                project,
                filters=filters,
                order=order,
                per_page=per_page,
            )
        return self._runs[key]

    @normalize_exceptions
    def run(self, path=""):
        """Returns a single run by parsing path in the form entity/project/run_id.

        Args:
            path (str): path to run in the form entity/project/run_id.
                If api.entity is set, this can be in the form project/run_id
                and if api.project is set this can just be the run_id.

        Returns:
            A :obj:`Run` object.
        """
        entity, project, run = self._parse_path(path)
        if not self._runs.get(path):
            self._runs[path] = Run(self.client, entity, project, run)
        return self._runs[path]

    @normalize_exceptions
    def sweep(self, path=""):
        """
        Returns a sweep by parsing path in the form entity/project/sweep_id.

        Args:
            path (str, optional): path to sweep in the form entity/project/sweep_id.  If api.entity
                is set, this can be in the form project/sweep_id and if api.project is set
                this can just be the sweep_id.

        Returns:
            A :obj:`Sweep` object.
        """
        entity, project, sweep_id = self._parse_path(path)
        if not self._sweeps.get(path):
            self._sweeps[path] = Sweep(self.client, entity, project, sweep_id)
        return self._sweeps[path]

    @normalize_exceptions
    def artifact_types(self, project=None):
        entity, project = self._parse_project_path(project)
        return ProjectArtifactTypes(self.client, entity, project)

    @normalize_exceptions
    def artifact_type(self, type_name, project=None):
        entity, project = self._parse_project_path(project)
        return ArtifactType(self.client, entity, project, type_name)

    @normalize_exceptions
    def artifact_versions(self, type_name, name, per_page=50):
        entity, project, collection_name = self._parse_artifact_path(name)
        artifact_type = ArtifactType(self.client, entity, project, type_name)
        return artifact_type.collection(collection_name).versions(per_page=per_page)

    @normalize_exceptions
    def artifact(self, name, type=None):
        """Returns a single artifact by parsing path in the form entity/project/run_id.

        Args:
            name (str): An artifact name. May be prefixed with entity/project. Valid names
                can be in the following forms:
                    name:version
                    name:alias
                    digest
            type (str, optional): The type of artifact to fetch.
        Returns:
            A :obj:`Artifact` object.
        """
        if name is None:
            raise ValueError("You must specify name= to fetch an artifact.")
        entity, project, artifact_name = self._parse_artifact_path(name)
        artifact = Artifact(self.client, entity, project, artifact_name)
        if type is not None and artifact.type != type:
            raise ValueError("type %s specified but this artifact is of type %s")
        return artifact


class Attrs(object):
    def __init__(self, attrs):
        self._attrs = attrs

    def snake_to_camel(self, string):
        camel = "".join([i.title() for i in string.split("_")])
        return camel[0].lower() + camel[1:]

    def __getattr__(self, name):
        key = self.snake_to_camel(name)
        if key == "user":
            raise AttributeError()
        if key in self._attrs.keys():
            return self._attrs[key]
        elif name in self._attrs.keys():
            return self._attrs[name]
        else:
            raise AttributeError(
                "'{}' object has no attribute '{}'".format(repr(self), name)
            )


class Paginator(object):
    QUERY = None

    def __init__(self, client, variables, per_page=None):
        self.client = client
        self.variables = variables
        # We don't allow unbounded paging
        self.per_page = per_page
        if self.per_page is None:
            self.per_page = 50
        self.objects = []
        self.index = -1
        self.last_response = None

    def __iter__(self):
        self.index = -1
        return self

    def __len__(self):
        if self.length is None:
            self._load_page()
        if self.length is None:
            raise ValueError("Object doesn't provide length")
        return self.length

    @property
    def length(self):
        raise NotImplementedError()

    @property
    def more(self):
        raise NotImplementedError()

    @property
    def cursor(self):
        raise NotImplementedError()

    def convert_objects(self):
        raise NotImplementedError()

    def update_variables(self):
        self.variables.update({"perPage": self.per_page, "cursor": self.cursor})

    def _load_page(self):
        if not self.more:
            return False
        self.update_variables()
        self.last_response = self.client.execute(
            self.QUERY, variable_values=self.variables
        )
        self.objects.extend(self.convert_objects())
        return True

    def __getitem__(self, index):
        loaded = True
        while loaded and index > len(self.objects) - 1:
            loaded = self._load_page()
        return self.objects[index]

    def __next__(self):
        self.index += 1
        if len(self.objects) <= self.index:
            if not self._load_page():
                raise StopIteration
            if len(self.objects) <= self.index:
                raise StopIteration
        return self.objects[self.index]

    next = __next__


class User(Attrs):
    def init(self, attrs):
        super(User, self).__init__(attrs)


class Projects(Paginator):
    """
    An iterable collection of :obj:`Project` objects.
    """

    QUERY = gql(
        """
        query Projects($entity: String, $cursor: String, $perPage: Int = 50) {
            models(entityName: $entity, after: $cursor, first: $perPage) {
                edges {
                    node {
                        ...ProjectFragment
                    }
                    cursor
                }
                pageInfo {
                    endCursor
                    hasNextPage
                }
            }
        }
        %s
        """
        % PROJECT_FRAGMENT
    )

    def __init__(self, client, entity, per_page=50):
        self.client = client
        self.entity = entity
        variables = {
            "entity": self.entity,
        }
        super(Projects, self).__init__(client, variables, per_page)

    @property
    def length(self):
        return None

    @property
    def more(self):
        if self.last_response:
            return self.last_response["models"]["pageInfo"]["hasNextPage"]
        else:
            return True

    @property
    def cursor(self):
        if self.last_response:
            return self.last_response["models"]["edges"][-1]["cursor"]
        else:
            return None

    def convert_objects(self):
        return [
            Project(self.client, self.entity, p["node"]["name"], p["node"])
            for p in self.last_response["models"]["edges"]
        ]

    def __repr__(self):
        return "<Projects {}>".format(self.entity)


class Project(Attrs):
    """A project is a namespace for runs"""

    def __init__(self, client, entity, project, attrs):
        super(Project, self).__init__(dict(attrs))
        self.client = client
        self.name = project
        self.entity = entity

    @property
    def path(self):
        return [self.entity, self.name]

    def __repr__(self):
        return "<Project {}>".format("/".join(self.path))

    @normalize_exceptions
    def artifacts_types(self, per_page=50):
        return ProjectArtifactTypes(self.client, self.entity, self.name)


class Runs(Paginator):
    """An iterable collection of runs associated with a project and optional filter.
    This is generally used indirectly via the :obj:`Api`.runs method
    """

    QUERY = gql(
        """
        query Runs($project: String!, $entity: String!, $cursor: String, $perPage: Int = 50, $order: String, $filters: JSONString) {
            project(name: $project, entityName: $entity) {
                runCount(filters: $filters)
                readOnly
                runs(filters: $filters, after: $cursor, first: $perPage, order: $order) {
                    edges {
                        node {
                            ...RunFragment
                        }
                        cursor
                    }
                    pageInfo {
                        endCursor
                        hasNextPage
                    }
                }
            }
        }
        %s
        """
        % RUN_FRAGMENT
    )

    def __init__(self, client, entity, project, filters={}, order=None, per_page=50):
        self.entity = entity
        self.project = project
        self.filters = filters
        self.order = order
        self._sweeps = {}
        variables = {
            "project": self.project,
            "entity": self.entity,
            "order": self.order,
            "filters": json.dumps(self.filters),
        }
        super(Runs, self).__init__(client, variables, per_page)

    @property
    def length(self):
        if self.last_response:
            return self.last_response["project"]["runCount"]
        else:
            return None

    @property
    def more(self):
        if self.last_response:
            return self.last_response["project"]["runs"]["pageInfo"]["hasNextPage"]
        else:
            return True

    @property
    def cursor(self):
        if self.last_response:
            return self.last_response["project"]["runs"]["edges"][-1]["cursor"]
        else:
            return None

    def convert_objects(self):
        objs = []
        if self.last_response is None or self.last_response.get("project") is None:
            raise ValueError("Could not find project %s" % self.project)
        for run_response in self.last_response["project"]["runs"]["edges"]:
            run = Run(
                self.client,
                self.entity,
                self.project,
                run_response["node"]["name"],
                run_response["node"],
            )
            objs.append(run)

            if run.sweep_name:
                if run.sweep_name in self._sweeps:
                    sweep = self._sweeps[run.sweep_name]
                else:
                    sweep = Sweep.get(
                        self.client,
                        self.entity,
                        self.project,
                        run.sweep_name,
                        withRuns=False,
                    )
                    self._sweeps[run.sweep_name] = sweep

                if sweep is None:
                    continue
                run.sweep = sweep
                if run.id not in sweep.runs_by_id:
                    sweep.runs_by_id[run.id] = run
                    sweep.runs.append(run)

        return objs

    def __repr__(self):
        return "<Runs {}/{} ({})>".format(self.entity, self.project, len(self))


class Run(Attrs):
    """
    A single run associated with an entity and project.

    Attributes:
        tags ([str]): a list of tags associated with the run
        url (str): the url of this run
        id (str): unique identifier for the run (defaults to eight characters)
        name (str): the name of the run
        state (str): one of: running, finished, crashed, aborted
        config (dict): a dict of hyperparameters associated with the run
        created_at (str): ISO timestamp when the run was started
        system_metrics (dict): the latest system metrics recorded for the run
        summary (dict): A mutable dict-like property that holds the current summary.
                    Calling update will persist any changes.
        project (str): the project associated with the run
        entity (str): the name of the entity associated with the run
        user (str): the name of the user who created the run
        path (str): Unique identifier [entity]/[project]/[run_id]
        notes (str): Notes about the run
        read_only (boolean): Whether the run is editable
        history_keys (str): Keys of the history metrics that have been logged
            with `wandb.log({key: value})`
    """

    def __init__(self, client, entity, project, run_id, attrs={}):
        """
        Run is always initialized by calling api.runs() where api is an instance of wandb.Api
        """
        super(Run, self).__init__(dict(attrs))
        self.client = client
        self._entity = entity
        self.project = project
        self._files = {}
        self._base_dir = env.get_dir(tempfile.gettempdir())
        self.id = run_id
        self.sweep = None
        self.dir = os.path.join(self._base_dir, *self.path)
        try:
            os.makedirs(self.dir)
        except OSError:
            pass
        self._summary = None
        self.state = attrs.get("state", "not found")

        self.load(force=not attrs)

    @property
    def entity(self):
        return self._entity

    @property
    def username(self):
        wandb.termwarn("Run.username is deprecated. Please use Run.entity instead.")
        return self._entity

    @property
    def storage_id(self):
        # For compatibility with wandb.Run, which has storage IDs
        # in self.storage_id and names in self.id.

        return self._attrs.get("id")

    @property
    def id(self):
        return self._attrs.get("name")

    @id.setter
    def id(self, new_id):
        attrs = self._attrs
        attrs["name"] = new_id
        return new_id

    @property
    def name(self):
        return self._attrs.get("displayName")

    @name.setter
    def name(self, new_name):
        self._attrs["displayName"] = new_name
        return new_name

    @classmethod
    def create(cls, api, run_id=None, project=None, entity=None):
        """Create a run for the given project"""
        run_id = run_id or util.generate_id()
        project = project or api.settings.get("project")
        mutation = gql(
            """
        mutation UpsertBucket($project: String, $entity: String, $name: String!) {
            upsertBucket(input: {modelName: $project, entityName: $entity, name: $name}) {
                bucket {
                    project {
                        name
                        entity { name }
                    }
                    id
                    name
                }
                inserted
            }
        }
        """
        )
        variables = {"entity": entity, "project": project, "name": run_id}
        res = api.client.execute(mutation, variable_values=variables)
        res = res["upsertBucket"]["bucket"]
        return Run(
            api.client,
            res["project"]["entity"]["name"],
            res["project"]["name"],
            res["name"],
            {
                "id": res["id"],
                "config": "{}",
                "systemMetrics": "{}",
                "summaryMetrics": "{}",
                "tags": [],
                "description": None,
                "notes": None,
                "state": "running",
            },
        )

    def load(self, force=False):
        query = gql(
            """
        query Run($project: String!, $entity: String!, $name: String!) {
            project(name: $project, entityName: $entity) {
                run(name: $name) {
                    ...RunFragment
                }
            }
        }
        %s
        """
            % RUN_FRAGMENT
        )
        if force or not self._attrs:
            response = self._exec(query)
            if (
                response is None
                or response.get("project") is None
                or response["project"].get("run") is None
            ):
                raise ValueError("Could not find run %s" % self)
            self._attrs = response["project"]["run"]
            self.state = self._attrs["state"]

            if self.sweep_name and not self.sweep:
                # There may be a lot of runs. Don't bother pulling them all
                # just for the sake of this one.
                self.sweep = Sweep.get(
                    self.client,
                    self.entity,
                    self.project,
                    self.sweep_name,
                    withRuns=False,
                )
                # TODO: Older runs don't always have sweeps when sweep_name is set
                if self.sweep:
                    self.sweep.runs.append(self)
                    self.sweep.runs_by_id[self.id] = self

        self._attrs["summaryMetrics"] = (
            json.loads(self._attrs["summaryMetrics"])
            if self._attrs.get("summaryMetrics")
            else {}
        )
        self._attrs["systemMetrics"] = (
            json.loads(self._attrs["systemMetrics"])
            if self._attrs.get("systemMetrics")
            else {}
        )
        if self._attrs.get("user"):
            self.user = User(self._attrs["user"])
        config_user, config_raw = {}, {}
        for key, value in six.iteritems(json.loads(self._attrs.get("config") or "{}")):
            config = config_raw if key in WANDB_INTERNAL_KEYS else config_user
            if isinstance(value, dict) and "value" in value:
                config[key] = value["value"]
            else:
                config[key] = value
        config_raw.update(config_user)
        self._attrs["config"] = config_user
        self._attrs["rawconfig"] = config_raw
        return self._attrs

    @normalize_exceptions
    def update(self):
        """
        Persists changes to the run object to the wandb backend.
        """
        mutation = gql(
            """
        mutation UpsertBucket($id: String!, $description: String, $display_name: String, $notes: String, $tags: [String!], $config: JSONString!) {
            upsertBucket(input: {id: $id, description: $description, displayName: $display_name, notes: $notes, tags: $tags, config: $config}) {
                bucket {
                    ...RunFragment
                }
            }
        }
        %s
        """
            % RUN_FRAGMENT
        )
        _ = self._exec(
            mutation,
            id=self.storage_id,
            tags=self.tags,
            description=self.description,
            notes=self.notes,
            display_name=self.display_name,
            config=self.json_config,
        )
        self.summary.update()

    def save(self):
        self.update()

    @property
    def json_config(self):
        config = {}
        for k, v in six.iteritems(self.config):
            config[k] = {"value": v, "desc": None}
        return json.dumps(config)

    def _exec(self, query, **kwargs):
        """Execute a query against the cloud backend"""
        variables = {"entity": self.entity, "project": self.project, "name": self.id}
        variables.update(kwargs)
        return self.client.execute(query, variable_values=variables)

    def _sampled_history(self, keys, x_axis="_step", samples=500):
        spec = {"keys": [x_axis] + keys, "samples": samples}
        query = gql(
            """
        query Run($project: String!, $entity: String!, $name: String!, $specs: [JSONString!]!) {
            project(name: $project, entityName: $entity) {
                run(name: $name) { sampledHistory(specs: $specs) }
            }
        }
        """
        )

        response = self._exec(query, specs=[json.dumps(spec)])
        # sampledHistory returns one list per spec, we only send one spec
        return response["project"]["run"]["sampledHistory"][0]

    def _full_history(self, samples=500, stream="default"):
        node = "history" if stream == "default" else "events"
        query = gql(
            """
        query Run($project: String!, $entity: String!, $name: String!, $samples: Int) {
            project(name: $project, entityName: $entity) {
                run(name: $name) { %s(samples: $samples) }
            }
        }
        """
            % node
        )

        response = self._exec(query, samples=samples)
        return [json.loads(line) for line in response["project"]["run"][node]]

    @normalize_exceptions
    def files(self, names=[], per_page=50):
        """
        Args:
            names (list): names of the requested files, if empty returns all files
            per_page (int): number of results per page

        Returns:
            A :obj:`Files` object, which is an iterator over :obj:`File` obejcts.
        """
        return Files(self.client, self, names, per_page)

    @normalize_exceptions
    def file(self, name):
        """
        Args:
            name (str): name of requested file.

        Returns:
            A :obj:`File` matching the name argument.
        """
        return Files(self.client, self, [name])[0]

    @normalize_exceptions
    def upload_file(self, path, root="."):
        """
        Args:
            path (str): name of file to upload.
            root (str): the root path to save the file relative to.  i.e.
                If you want to have the file saved in the run as "my_dir/file.txt"
                and you're currently in "my_dir" you would set root to "../"

        Returns:
            A :obj:`File` matching the name argument.
        """
        api = InternalApi(
            default_settings={"entity": self.entity, "project": self.project},
            retry_timedelta=RETRY_TIMEDELTA,
        )
        api.set_current_run_id(self.id)
        root = os.path.abspath(root)
        name = os.path.relpath(path, root)
        with open(os.path.join(root, name), "rb") as f:
            api.push({util.to_forward_slash_path(name): f})
        return Files(self.client, self, [name])[0]

    @normalize_exceptions
    def history(
        self, samples=500, keys=None, x_axis="_step", pandas=True, stream="default"
    ):
        """
        Returns sampled history metrics for a run.  This is simpler and faster if you are ok with
        the history records being sampled.

        Args:
            samples (int, optional): The number of samples to return
            pandas (bool, optional): Return a pandas dataframe
            keys (list, optional): Only return metrics for specific keys
            x_axis (str, optional): Use this metric as the xAxis defaults to _step
            stream (str, optional): "default" for metrics, "system" for machine metrics

        Returns:
            If pandas=True returns a `pandas.DataFrame` of history metrics.
            If pandas=False returns a list of dicts of history metrics.
        """
        if keys and stream != "default":
            wandb.termerror("stream must be default when specifying keys")
            return []
        elif keys:
            lines = self._sampled_history(keys=keys, x_axis=x_axis, samples=samples)
        else:
            lines = self._full_history(samples=samples, stream=stream)
        if pandas:
            pandas = util.get_module("pandas")
            if pandas:
                lines = pandas.DataFrame.from_records(lines)
            else:
                print("Unable to load pandas, call history with pandas=False")
        return lines

    @normalize_exceptions
    def scan_history(self, keys=None, page_size=1000, min_step=None, max_step=None):
        """
        Returns an iterable collection of all history records for a run.

        Example:
            Export all the loss values for an example run

            ```python
            run = api.run("l2k2/examples-numpy-boston/i0wt6xua")
            history = run.scan_history(keys=["Loss"])
            losses = [row["Loss"] for row in history]
            ```


        Args:
            keys ([str], optional): only fetch these keys, and only fetch rows that have all of keys defined.
            page_size (int, optional): size of pages to fetch from the api

        Returns:
            An iterable collection over history records (dict).
        """
        last_step = self.lastHistoryStep
        # set defaults for min/max step
        if min_step is None:
            min_step = 0
        if max_step is None:
            max_step = last_step + 1
        # if the max step is past the actual last step, clamp it down
        if max_step > last_step:
            max_step = last_step + 1
        if keys is None:
            return HistoryScan(
                run=self,
                client=self.client,
                page_size=page_size,
                min_step=min_step,
                max_step=max_step,
            )
        else:
            return SampledHistoryScan(
                run=self,
                client=self.client,
                keys=keys,
                page_size=page_size,
                min_step=min_step,
                max_step=max_step,
            )

    @normalize_exceptions
    def logged_artifacts(self, per_page=100):
        return RunArtifacts(self.client, self, mode="logged", per_page=per_page)

    @normalize_exceptions
    def used_artifacts(self, per_page=100):
        return RunArtifacts(self.client, self, mode="used", per_page=per_page)

    @normalize_exceptions
    def use_artifact(self, artifact):
        """ Declare an artifact as an input to a run.

        Args:
            artifact (:obj:`Artifact`): An artifact returned from
                `wandb.Api().artifact(name)`
        Returns:
            A :obj:`Artifact` object.
        """
        api = InternalApi(
            default_settings={"entity": self.entity, "project": self.project},
            retry_timedelta=RETRY_TIMEDELTA,
        )
        api.set_current_run_id(self.id)

        if isinstance(artifact, Artifact):
            api.use_artifact(artifact.id)
            return artifact
        elif isinstance(artifact, wandb.Artifact):
            raise ValueError(
                "Only existing artifacts are accepted by this api. "
                "Manually create one with `wandb artifacts put`"
            )
        else:
            raise ValueError("You must pass a wandb.Api().artifact() to use_artifact")

    @normalize_exceptions
    def log_artifact(self, artifact, aliases=None):
        """ Declare an artifact as output of a run.

        Args:
            artifact (:obj:`Artifact`): An artifact returned from
                `wandb.Api().artifact(name)`
            aliases (list, optional): Aliases to apply to this artifact
        Returns:
            A :obj:`Artifact` object.
        """
        api = InternalApi(
            default_settings={"entity": self.entity, "project": self.project},
            retry_timedelta=RETRY_TIMEDELTA,
        )
        api.set_current_run_id(self.id)

        if isinstance(artifact, Artifact):
            artifact_collection_name = artifact.name.split(":")[0]
            api.create_artifact(
                artifact.type,
                artifact_collection_name,
                artifact.digest,
                aliases=aliases,
            )
            return artifact
        elif isinstance(artifact, wandb.Artifact):
            raise ValueError(
                "Only existing artifacts are accepted by this api. "
                "Manually create one with `wandb artifacts put`"
            )
        else:
            raise ValueError("You must pass a wandb.Api().artifact() to use_artifact")

    @property
    def summary(self):
        if self._summary is None:
            # TODO: fix the outdir issue
            self._summary = HTTPSummary(self, self.client, summary=self.summary_metrics)
        return self._summary

    @property
    def path(self):
        return [
            urllib.parse.quote_plus(str(self.entity)),
            urllib.parse.quote_plus(str(self.project)),
            urllib.parse.quote_plus(str(self.id)),
        ]

    @property
    def url(self):
        path = self.path
        path.insert(2, "runs")
        return "https://app.wandb.ai/" + "/".join(path)

    @property
    def lastHistoryStep(self):  # noqa: N802
        query = gql(
            """
        query Run($project: String!, $entity: String!, $name: String!) {
            project(name: $project, entityName: $entity) {
                run(name: $name) { historyKeys }
            }
        }
        """
        )
        response = self._exec(query)
        if (
            response is None
            or response.get("project") is None
            or response["project"].get("run") is None
            or response["project"]["run"].get("historyKeys") is None
        ):
            return -1
        history_keys = response["project"]["run"]["historyKeys"]
        return history_keys["lastStep"] if "lastStep" in history_keys else -1

    def __repr__(self):
        return "<Run {} ({})>".format("/".join(self.path), self.state)


class Sweep(Attrs):
    """A set of runs associated with a sweep
    Instantiate with:
      api.sweep(sweep_path)

    Attributes:
        runs (:obj:`Runs`): list of runs
        id (str): sweep id
        project (str): name of project
        config (str): dictionary of sweep configuration
    """

    QUERY = gql(
        """
    query Sweep($project: String!, $entity: String, $name: String!, $withRuns: Boolean!, $order: String) {
        project(name: $project, entityName: $entity) {
            sweep(sweepName: $name) {
                id
                name
                bestLoss
                config
                runs(order: $order) @include(if: $withRuns) {
                    edges {
                        node {
                            ...RunFragment
                        }
                        cursor
                    }
                    pageInfo {
                        endCursor
                        hasNextPage
                    }
                }
            }
        }
    }
    %s
    """
        % RUN_FRAGMENT
    )

    def __init__(self, client, entity, project, sweep_id, attrs={}):
        # TODO: Add agents / flesh this out.
        super(Sweep, self).__init__(dict(attrs))
        self.client = client
        self._entity = entity
        self.project = project
        self.id = sweep_id
        self.runs = []
        self.runs_by_id = {}

        self.load(force=not attrs)

    @property
    def entity(self):
        return self._entity

    @property
    def username(self):
        wandb.termwarn("Sweep.username is deprecated. please use Sweep.entity instead.")
        return self._entity

    @property
    def config(self):
        return yaml.load(self._attrs["config"])

    def load(self, force=False):
        if force or not self._attrs:
            sweep = self.get(self.client, self.entity, self.project, self.id)
            if sweep is None:
                raise ValueError("Could not find sweep %s" % self)
            self._attrs = sweep._attrs
            self.runs = sweep.runs
            self.runs_by_id = sweep.runs_by_id

        return self._attrs

    @property
    def order(self):
        if self._attrs.get("config") and self.config.get("metric"):
            sort_order = self.config["metric"].get("goal", "minimize")
            prefix = "+" if sort_order == "minimize" else "-"
            return QueryGenerator.format_order_key(
                prefix + self.config["metric"]["name"]
            )

    def best_run(self, order=None):
        "Returns the best run sorted by the metric defined in config or the order passed in"
        if order is None:
            order = self.order
        else:
            order = QueryGenerator.format_order_key(order)
        if order is None:
            wandb.termwarn(
                "No order specified and couldn't find metric in sweep config, returning most recent run"
            )
        else:
            wandb.termlog("Sorting runs by %s" % order)
        filters = {"$and": [{"sweep": self.id}]}
        try:
            return Runs(
                self.client,
                self.entity,
                self.project,
                order=order,
                filters=filters,
                per_page=1,
            )[0]
        except IndexError:
            return None

    @property
    def path(self):
        return [
            urllib.parse.quote_plus(str(self.entity)),
            urllib.parse.quote_plus(str(self.project)),
            urllib.parse.quote_plus(str(self.id)),
        ]

    @classmethod
    def get(
        cls,
        client,
        entity=None,
        project=None,
        sid=None,
        withRuns=True,  # noqa: N803
        order=None,
        query=None,
        **kwargs
    ):
        """Execute a query against the cloud backend"""
        if query is None:
            query = cls.QUERY

        variables = {
            "entity": entity,
            "project": project,
            "name": sid,
            "order": order,
            "withRuns": withRuns,
        }
        variables.update(kwargs)

        response = client.execute(query, variable_values=variables)
        if response.get("project") is None:
            return None
        elif response["project"].get("sweep") is None:
            return None

        sweep_response = response["project"]["sweep"]

        # TODO: make this paginate
        runs_response = sweep_response.get("runs")
        runs = []
        if runs_response:
            for r in runs_response["edges"]:
                run = Run(client, entity, project, r["node"]["name"], r["node"])
                runs.append(run)

            del sweep_response["runs"]

        sweep = cls(client, entity, project, sid, attrs=sweep_response)
        sweep.runs = runs

        for run in runs:
            sweep.runs_by_id[run.id] = run
            run.sweep = sweep

        return sweep

    def __repr__(self):
        return "<Sweep {}>".format("/".join(self.path))


class Files(Paginator):
    """Files is an iterable collection of :obj:`File` objects."""

    QUERY = gql(
        """
        query Run($project: String!, $entity: String!, $name: String!, $fileCursor: String,
            $fileLimit: Int = 50, $fileNames: [String] = [], $upload: Boolean = false) {
            project(name: $project, entityName: $entity) {
                run(name: $name) {
                    fileCount
                    ...RunFilesFragment
                }
            }
        }
        %s
        """
        % FILE_FRAGMENT
    )

    def __init__(self, client, run, names=[], per_page=50, upload=False):
        self.run = run
        variables = {
            "project": run.project,
            "entity": run.entity,
            "name": run.id,
            "fileNames": names,
            "upload": upload,
        }
        super(Files, self).__init__(client, variables, per_page)

    @property
    def length(self):
        if self.last_response:
            return self.last_response["project"]["run"]["fileCount"]
        else:
            return None

    @property
    def more(self):
        if self.last_response:
            return self.last_response["project"]["run"]["files"]["pageInfo"][
                "hasNextPage"
            ]
        else:
            return True

    @property
    def cursor(self):
        if self.last_response:
            return self.last_response["project"]["run"]["files"]["edges"][-1]["cursor"]
        else:
            return None

    def update_variables(self):
        self.variables.update({"fileLimit": self.per_page, "fileCursor": self.cursor})

    def convert_objects(self):
        return [
            File(self.client, r["node"])
            for r in self.last_response["project"]["run"]["files"]["edges"]
        ]

    def __repr__(self):
        return "<Files {} ({})>".format("/".join(self.run.path), len(self))


class File(object):
    """File is a class associated with a file saved by wandb.

    Attributes:
        name (string): filename
        url (string): path to file
        md5 (string): md5 of file
        mimetype (string): mimetype of file
        updated_at (string): timestamp of last update
        size (int): size of file in bytes

    """

    def __init__(self, client, attrs):
        self.client = client
        self._attrs = attrs
        # if self.size == 0:
        #    raise AttributeError(
        #        "File {} does not exist.".format(self._attrs["name"]))

    @property
    def name(self):
        return self._attrs["name"]

    @property
    def url(self):
        return self._attrs["url"]

    @property
    def md5(self):
        return self._attrs["md5"]

    @property
    def digest(self):
        return self._attrs["digest"]

    @property
    def mimetype(self):
        return self._attrs["mimetype"]

    @property
    def updated_at(self):
        return self._attrs["updatedAt"]

    @property
    def size(self):
        size_bytes = self._attrs["sizeBytes"]
        if size_bytes is not None:
            return int(size_bytes)
        return 0

    @normalize_exceptions
    @retriable(
        retry_timedelta=RETRY_TIMEDELTA,
        check_retry_fn=util.no_retry_auth,
        retryable_exceptions=(RetryError, requests.RequestException),
    )
    def download(self, root=".", replace=False):
        """Downloads a file previously saved by a run from the wandb server.

        Args:
            replace (boolean): If `True`, download will overwrite a local file
                if it exists. Defaults to `False`.
            root (str): Local directory to save the file.  Defaults to ".".

        Raises:
            `ValueError` if file already exists and replace=False
        """
        path = os.path.join(root, self.name)
        if os.path.exists(path) and not replace:
            raise ValueError("File already exists, pass replace=True to overwrite")
        util.download_file_from_url(path, self.url, Api().api_key)
        return open(path, "r")

    def __repr__(self):
        return "<File {} ({}) {}>".format(
            self.name, self.mimetype, util.sizeof_fmt(self.size)
        )


class Reports(Paginator):
    """Reports is an iterable collection of :obj:`BetaReport` objects."""

    QUERY = gql(
        """
        query Run($project: String!, $entity: String!, $reportCursor: String,
            $reportLimit: Int = 50, $viewType: String = "runs", $viewName: String) {
            project(name: $project, entityName: $entity) {
                allViews(viewType: $viewType, viewName: $viewName, first:
                    $reportLimit, after: $reportCursor) {
                    edges {
                        node {
                            name
                            description
                            user {
                                username
                                photoUrl
                            }
                            spec
                            updatedAt
                        }
                        cursor
                    }
                }
            }
        }
        """
    )

    def __init__(self, client, project, name=None, entity=None, per_page=50):
        self.project = project
        self.name = name
        variables = {
            "project": project.name,
            "entity": project.entity,
            "viewName": self.name,
        }
        super(Reports, self).__init__(client, variables, per_page)

    @property
    def length(self):
        # TODO: Add the count the backend
        return self.per_page

    @property
    def more(self):
        if self.last_response:
            return (
                len(self.last_response["project"]["allViews"]["edges"]) == self.per_page
            )
        else:
            return True

    @property
    def cursor(self):
        if self.last_response:
            return self.last_response["project"]["allViews"]["edges"][-1]["cursor"]
        else:
            return None

    def update_variables(self):
        self.variables.update(
            {"reportCursor": self.cursor, "reportLimit": self.per_page}
        )

    def convert_objects(self):
        return [
            BetaReport(
                self.client,
                r["node"],
                entity=self.project.entity,
                project=self.project.name,
            )
            for r in self.last_response["project"]["allViews"]["edges"]
        ]

    def __repr__(self):
        return "<Reports {}>".format("/".join(self.project.path))


class QueryGenerator(object):
    """QueryGenerator is a helper object to write filters for runs"""

    INDIVIDUAL_OP_TO_MONGO = {
        "!=": "$ne",
        ">": "$gt",
        ">=": "$gte",
        "<": "$lt",
        "<=": "$lte",
        "IN": "$in",
        "NIN": "$nin",
        "REGEX": "$regex",
    }

    GROUP_OP_TO_MONGO = {"AND": "$and", "OR": "$or"}

    def __init__(self):
        pass

    @classmethod
    def format_order_key(cls, key):
        if key.startswith("+") or key.startswith("-"):
            direction = key[0]
            key = key[1:]
        else:
            direction = "-"
        parts = key.split(".")
        if len(parts) == 1:
            # Assume the user meant summary_metrics if not a run column
            if parts[0] not in ["createdAt", "updatedAt", "name", "sweep"]:
                return direction + "summary_metrics." + parts[0]
        # Assume summary metrics if prefix isn't known
        elif parts[0] not in ["config", "summary_metrics", "tags"]:
            return direction + ".".join(["summary_metrics"] + parts)
        else:
            return direction + ".".join(parts)

    def _is_group(self, op):
        return op.get("filters") is not None

    def _is_individual(self, op):
        return op.get("key") is not None

    def _to_mongo_op_value(self, op, value):
        if op == "=":
            return value
        else:
            return {self.INDIVIDUAL_OP_TO_MONGO[op]: value}

    def key_to_server_path(self, key):
        if key["section"] == "config":
            return "config." + key["name"]
        elif key["section"] == "summary":
            return "summary_metrics." + key["name"]
        elif key["section"] == "keys_info":
            return "keys_info.keys." + key["name"]
        elif key["section"] == "run":
            return key["name"]
        elif key["section"] == "tags":
            return "tags." + key["name"]
        raise ValueError("Invalid key: %s" % key)

    def _to_mongo_individual(self, filter):
        if filter["key"]["name"] == "":
            return None

        if filter.get("value") is None and filter["op"] != "=" and filter["op"] != "!=":
            return None

        if filter.get("disabled") is None and filter["disabled"]:
            return None

        if filter["key"]["section"] == "tags":
            if filter["op"] == "IN":
                return {"tags": {"$in": filter["value"]}}
            if filter["value"] is False:
                return {
                    "$or": [{"tags": None}, {"tags": {"$ne": filter["key"]["name"]}}]
                }
            else:
                return {"tags": filter["key"]["name"]}
        path = self.key_to_server_path(filter.key)
        if path is None:
            return path
        return {path: self._to_mongo_op_value(filter["op"], filter["value"])}

    def filter_to_mongo(self, filter):
        if self._is_individual(filter):
            return self._to_mongo_individual(filter)
        elif self._is_group(filter):
            return {
                self.GROUP_OP_TO_MONGO[filter["op"]]: [
                    self.filter_to_mongo(f) for f in filter["filters"]
                ]
            }


class BetaReport(Attrs):
    """BetaReport is a class associated with reports created in wandb.

    WARNING: this API will likely change in a future release

    Attributes:
        name (string): report name
        description (string): report descirpiton;
        user (:obj:User): the user that created the report
        spec (dict): the spec off the report;
        updated_at (string): timestamp of last update
    """

    def __init__(self, client, attrs, entity=None, project=None):
        self.client = client
        self.project = project
        self.entity = entity
        self.query_generator = QueryGenerator()
        super(BetaReport, self).__init__(dict(attrs))
        self._attrs["spec"] = json.loads(self._attrs["spec"])

    @property
    def sections(self):
        return self.spec["panelGroups"]

    def runs(self, section, per_page=50, only_selected=True):
        run_set_idx = section.get("openRunSet", 0)
        run_set = section["runSets"][run_set_idx]
        order = self.query_generator.key_to_server_path(run_set["sort"]["key"])
        if run_set["sort"].get("ascending"):
            order = "+" + order
        else:
            order = "-" + order
        filters = self.query_generator.filter_to_mongo(run_set["filters"])
        if only_selected:
            # TODO: handle this not always existing
            filters["$or"][0]["$and"].append(
                {"name": {"$in": run_set["selections"]["tree"]}}
            )
        return Runs(
            self.client,
            self.entity,
            self.project,
            filters=filters,
            order=order,
            per_page=per_page,
        )

    @property
    def updated_at(self):
        return self._attrs["updatedAt"]


class HistoryScan(object):
    QUERY = gql(
        """
        query HistoryPage($entity: String!, $project: String!, $run: String!, $minStep: Int64!, $maxStep: Int64!, $pageSize: Int!) {
            project(name: $project, entityName: $entity) {
                run(name: $run) {
                    history(minStep: $minStep, maxStep: $maxStep, samples: $pageSize)
                }
            }
        }
        """
    )

    def __init__(self, client, run, min_step, max_step, page_size=1000):
        self.client = client
        self.run = run
        self.page_size = page_size
        self.min_step = min_step
        self.max_step = max_step
        self.page_offset = min_step  # minStep for next page
        self.scan_offset = 0  # index within current page of rows
        self.rows = []  # current page of rows

    def __iter__(self):
        self.page_offset = self.min_step
        self.scan_offset = 0
        self.rows = []
        return self

    def __next__(self):
        while True:
            if self.scan_offset < len(self.rows):
                row = self.rows[self.scan_offset]
                self.scan_offset += 1
                return row
            if self.page_offset >= self.max_step:
                raise StopIteration()
            self._load_next()

    next = __next__

    @normalize_exceptions
    @retriable(
        check_retry_fn=util.no_retry_auth,
        retryable_exceptions=(RetryError, requests.RequestException),
    )
    def _load_next(self):
        max_step = self.page_offset + self.page_size
        if max_step > self.max_step:
            max_step = self.max_step
        variables = {
            "entity": self.run.entity,
            "project": self.run.project,
            "run": self.run.id,
            "minStep": int(self.page_offset),
            "maxStep": int(max_step),
            "pageSize": int(self.page_size),
        }

        res = self.client.execute(self.QUERY, variable_values=variables)
        res = res["project"]["run"]["history"]
        self.rows = [json.loads(row) for row in res]
        self.page_offset += self.page_size
        self.scan_offset = 0


class SampledHistoryScan(object):
    QUERY = gql(
        """
        query SampledHistoryPage($entity: String!, $project: String!, $run: String!, $spec: JSONString!) {
            project(name: $project, entityName: $entity) {
                run(name: $run) {
                    sampledHistory(specs: [$spec])
                }
            }
        }
        """
    )

    def __init__(self, client, run, keys, min_step, max_step, page_size=1000):
        self.client = client
        self.run = run
        self.keys = keys
        self.page_size = page_size
        self.min_step = min_step
        self.max_step = max_step
        self.page_offset = min_step  # minStep for next page
        self.scan_offset = 0  # index within current page of rows
        self.rows = []  # current page of rows

    def __iter__(self):
        self.page_offset = self.min_step
        self.scan_offset = 0
        self.rows = []
        return self

    def __next__(self):
        while True:
            if self.scan_offset < len(self.rows):
                row = self.rows[self.scan_offset]
                self.scan_offset += 1
                return row
            if self.page_offset >= self.max_step:
                raise StopIteration()
            self._load_next()

    next = __next__

    @normalize_exceptions
    @retriable(
        check_retry_fn=util.no_retry_auth,
        retryable_exceptions=(RetryError, requests.RequestException),
    )
    def _load_next(self):
        max_step = self.page_offset + self.page_size
        if max_step > self.max_step:
            max_step = self.max_step
        variables = {
            "entity": self.run.entity,
            "project": self.run.project,
            "run": self.run.id,
            "spec": json.dumps(
                {
                    "keys": self.keys,
                    "minStep": int(self.page_offset),
                    "maxStep": int(max_step),
                    "samples": int(self.page_size),
                }
            ),
        }

        res = self.client.execute(self.QUERY, variable_values=variables)
        res = res["project"]["run"]["sampledHistory"]
        self.rows = res[0]
        self.page_offset += self.page_size
        self.scan_offset = 0


class ProjectArtifactTypes(Paginator):
    QUERY = gql(
        """
        query ProjectArtifacts(
            $entityName: String!,
            $projectName: String!,
            $cursor: String,
        ) {
            project(name: $projectName, entityName: $entityName) {
                artifactTypes(after: $cursor) {
                    ...ArtifactTypesFragment
                }
            }
        }
        %s
    """
        % ARTIFACTS_TYPES_FRAGMENT
    )

    def __init__(self, client, entity, project, name=None, per_page=50):
        self.entity = entity
        self.project = project

        variable_values = {
            "entityName": entity,
            "projectName": project,
        }

        super(ProjectArtifactTypes, self).__init__(client, variable_values, per_page)

    @property
    def length(self):
        # TODO
        return None

    @property
    def more(self):
        if self.last_response:
            return self.last_response["project"]["artifactTypes"]["pageInfo"][
                "hasNextPage"
            ]
        else:
            return True

    @property
    def cursor(self):
        if self.last_response:
            return self.last_response["project"]["artifactTypes"]["edges"][-1]["cursor"]
        else:
            return None

    def update_variables(self):
        self.variables.update({"cursor": self.cursor})

    def convert_objects(self):
        if self.last_response["project"] is None:
            return []
        return [
            ArtifactType(
                self.client, self.entity, self.project, r["node"]["name"], r["node"]
            )
            for r in self.last_response["project"]["artifactTypes"]["edges"]
        ]


class ProjectArtifactCollections(Paginator):
    QUERY = gql(
        """
        query ProjectArtifactCollections(
            $entityName: String!,
            $projectName: String!,
            $artifactTypeName: String!
            $cursor: String,
        ) {
            project(name: $projectName, entityName: $entityName) {
                artifactType(name: $artifactTypeName) {
                    artifactSequences(after: $cursor) {
                        pageInfo {
                            endCursor
                            hasNextPage
                        }
                        totalCount
                        edges {
                            node {
                                id
                                name
                                description
                                createdAt
                            }
                        }
                    }
                }
            }
        }
    """
    )

    def __init__(self, client, entity, project, type_name, per_page=50):
        self.entity = entity
        self.project = project
        self.type_name = type_name

        variable_values = {
            "entityName": entity,
            "projectName": project,
            "artifactTypeName": type_name,
        }

        super(ProjectArtifactCollections, self).__init__(
            client, variable_values, per_page
        )

    @property
    def length(self):
        if self.last_response:
            return self.last_response["project"]["artifactType"]["artifactSequences"][
                "totalCount"
            ]
        else:
            return None

    @property
    def more(self):
        if self.last_response:
            return self.last_response["project"]["artifactType"]["artifactSequences"][
                "pageInfo"
            ]["hasNextPage"]
        else:
            return True

    @property
    def cursor(self):
        if self.last_response:
            return self.last_response["project"]["artifactType"]["artifactSequences"][
                "edges"
            ][-1]["cursor"]
        else:
            return None

    def update_variables(self):
        self.variables.update({"cursor": self.cursor})

    def convert_objects(self):
        return [
            ArtifactCollection(
                self.client,
                self.entity,
                self.project,
                r["node"]["name"],
                self.type_name,
                r["node"],
            )
            for r in self.last_response["project"]["artifactType"]["artifactSequences"][
                "edges"
            ]
        ]


class RunArtifacts(Paginator):
    OUTPUT_QUERY = gql(
        """
        query RunArtifacts(
            $entity: String!, $project: String!, $runName: String!, $cursor: String,
        ) {
            project(name: $project, entityName: $entity) {
                run(name: $runName) {
                    outputArtifacts(after: $cursor) {
                        totalCount
                        edges {
                            node {
                                ...ArtifactFragment
                            }
                            cursor
                        }
                        pageInfo {
                            endCursor
                            hasNextPage
                        }
                    }
                }
            }
        }
        %s
    """
        % ARTIFACT_FRAGMENT
    )

    INPUT_QUERY = gql(
        """
        query RunArtifacts(
            $entity: String!, $project: String!, $runName: String!, $cursor: String,
        ) {
            project(name: $project, entityName: $entity) {
                run(name: $runName) {
                    inputArtifacts(after: $cursor) {
                        totalCount
                        edges {
                            node {
                                ...ArtifactFragment
                            }
                            cursor
                        }
                        pageInfo {
                            endCursor
                            hasNextPage
                        }
                    }
                }
            }
        }
        %s
    """
        % ARTIFACT_FRAGMENT
    )

    def __init__(self, client, run, mode="logged", per_page=50):
        self.run = run
        if mode == "logged":
            self.run_key = "outputArtifacts"
            self.QUERY = self.OUTPUT_QUERY
        elif mode == "used":
            self.run_key = "inputArtifacts"
            self.QUERY = self.INPUT_QUERY
        else:
            raise ValueError("mode must be logged or used")

        variable_values = {
            "entity": run.entity,
            "project": run.project,
            "runName": run.id,
        }

        super(RunArtifacts, self).__init__(client, variable_values, per_page)

    @property
    def length(self):
        if self.last_response:
            return self.last_response["project"]["run"][self.run_key]["totalCount"]
        else:
            return None

    @property
    def more(self):
        if self.last_response:
            return self.last_response["project"]["run"][self.run_key]["pageInfo"][
                "hasNextPage"
            ]
        else:
            return True

    @property
    def cursor(self):
        if self.last_response:
            return self.last_response["project"]["run"][self.run_key]["edges"]["cursor"]
        else:
            return None

    def update_variables(self):
        self.variables.update({"cursor": self.cursor})

    def convert_objects(self):
        return [
            Artifact(
                self.client,
                self.run.entity,
                self.run.project,
                r["node"]["digest"],
                r["node"],
            )
            for r in self.last_response["project"]["run"][self.run_key]["edges"]
        ]


class ArtifactType(object):
    def __init__(self, client, entity, project, type_name, attrs=None):
        self.client = client
        self.entity = entity
        self.project = project
        self.type = type_name
        self._attrs = attrs
        if self._attrs is None:
            self.load()

    def load(self):
        query = gql(
            """
        query ProjectArtifactType(
            $entityName: String!,
            $projectName: String!,
            $artifactTypeName: String!
        ) {
            project(name: $projectName, entityName: $entityName) {
                artifactType(name: $artifactTypeName) {
                    id
                    name
                    description
                    createdAt
                }
            }
        }
        """
        )
        response = self.client.execute(
            query,
            variable_values={
                "entityName": self.entity,
                "projectName": self.project,
                "artifactTypeName": self.type,
            },
        )
        if (
            response is None
            or response.get("project") is None
            or response["project"].get("artifactType") is None
        ):
            raise ValueError("Could not find artifact type %s" % self.type)
        self._attrs = response["project"]["artifactType"]
        return self._attrs

    @property
    def id(self):
        return self._attrs["id"]

    @property
    def name(self):
        return self._attrs["name"]

    @normalize_exceptions
    def collections(self, per_page=50):
        """Artifact collections"""
        return ProjectArtifactCollections(
            self.client, self.entity, self.project, self.type
        )

    def collection(self, name):
        return ArtifactCollection(
            self.client, self.entity, self.project, name, self.type
        )

    def __repr__(self):
        return "<ArtifactType {}>".format(self.type)


class ArtifactCollection(object):
    def __init__(self, client, entity, project, name, type, attrs=None):
        self.client = client
        self.entity = entity
        self.project = project
        self.name = name
        self.type = type
        self._attrs = attrs

    @property
    def id(self):
        return self._attrs["id"]

    @normalize_exceptions
    def versions(self, per_page=50):
        """Artifact versions"""
        return ArtifactVersions(
            self.client,
            self.entity,
            self.project,
            self.name,
            self.type,
            per_page=per_page,
        )

    def __repr__(self):
        return "<ArtifactCollection {} ({})>".format(self.name, self.type)


class Artifact(object):
    def __init__(self, client, entity, project, name, attrs=None):
        self.client = client
        self.entity = entity
        self.project = project
        self.artifact_name = name
        self._attrs = attrs
        if self._attrs is None:
            self._load()
        self._metadata = json.loads(self._attrs.get("metadata") or "{}")
        self._description = self._attrs.get("description", None)
        self._sequence_name = self._attrs["artifactSequence"]["name"]
        self._version_index = self._attrs.get("versionIndex", None)
        self._aliases = [
            a["alias"]
            for a in self._attrs["aliases"]
            if not re.match(r"^v\d+$", a["alias"])
            and a["artifactCollectionName"] == self._sequence_name
        ]
        self._manifest = None
        self._is_downloaded = False

    @property
    def id(self):
        return self._attrs["id"]

    @property
    def metadata(self):
        return self._metadata

    @metadata.setter
    def metadata(self, metadata):
        self._metadata = metadata

    @property
    def manifest(self):
        return self._load_manifest()

    @property
    def digest(self):
        return self._attrs["digest"]

    @property
    def state(self):
        return self._attrs["state"]

    @property
    def size(self):
        return self._attrs["size"]

    @property
    def created_at(self):
        return self._attrs["createdAt"]

    @property
    def updated_at(self):
        return self._attrs["updatedAt"] or self._attrs["createdAt"]

    @property
    def description(self):
        return self._description

    @description.setter
    def description(self, desc):
        self._description = desc

    @property
    def type(self):
        return self._attrs["artifactType"]["name"]

    @property
    def name(self):
        if self._version_index is None:
            return self.digest
        return "%s:v%s" % (self._sequence_name, self._version_index)

    @property
    def aliases(self):
        return self._aliases

    @aliases.setter
    def aliases(self, aliases):
        for alias in aliases:
            if any(char in alias for char in ["/", ":"]):
                raise ValueError(
                    'Invalid alias "%s", slashes and colons are disallowed' % alias
                )
        self._aliases = aliases

    def delete(self):
        """Delete artifact and it's files."""
        mutation = gql(
            """
        mutation deleteArtifact($id: ID!) {
            deleteArtifact(input: {artifactID: $id}) {
                artifact {
                    id
                }
            }
        }
        """
        )
        self.client.execute(mutation, variable_values={"id": self.id,})
        return True

    def new_file(self, name, mode=None):
        raise ValueError("Cannot add files to an artifact once it has been saved")

    def add_file(self, path, name=None):
        raise ValueError("Cannot add files to an artifact once it has been saved")

    def add_dir(self, path, name=None):
        raise ValueError("Cannot add files to an artifact once it has been saved")

    def add_reference(self, path, name=None):
        raise ValueError("Cannot add files to an artifact once it has been saved")

    def get_path(self, name):
        manifest = self._load_manifest()
        storage_policy = manifest.storage_policy
        default_root = self._default_root()

        entry = manifest.entries.get(name)
        if entry is None:
            raise KeyError("Path not contained in artifact: %s" % name)

        class ArtifactEntry(object):
            @staticmethod
            def copy(cache_path, target_path):
                # can't have colons in Windows
                if platform.system() == "Windows":
                    head, tail = os.path.splitdrive(target_path)
                    target_path = head + tail.replace(":", "-")

                need_copy = (
                    not os.path.isfile(target_path)
                    or os.stat(cache_path).st_mtime != os.stat(target_path).st_mtime
                )
                if need_copy:
                    util.mkdir_exists_ok(os.path.dirname(target_path))
                    # We use copy2, which preserves file metadata including modified
                    # time (which we use above to check whether we should do the copy).
                    shutil.copy2(cache_path, target_path)
                return target_path

            @staticmethod
            def download(root=None):
                root = root or default_root
                if entry.ref is not None:
                    return storage_policy.load_reference(
                        self, name, manifest.entries[name], local=True
                    )

                cache_path = storage_policy.load_file(
                    self, name, manifest.entries[name]
                )
                return ArtifactEntry().copy(cache_path, os.path.join(root, name))

            @staticmethod
            def ref():
                if entry.ref is not None:
                    return storage_policy.load_reference(
                        self, name, manifest.entries[name], local=False
                    )
                raise ValueError("Only reference entries support ref().")

        return ArtifactEntry()

    def download(self, root=None):
        """Download the artifact to dir specified by the <root>

        Args:
            root (str, optional): directory to download artifact to. If None
                artifact will be downloaded to './artifacts/<self.name>/'

        Returns:
            The path to the downloaded contents.
        """
        dirpath = root or self._default_root()
        manifest = self._load_manifest()
        nfiles = len(manifest.entries)
        size = sum(e.size for e in manifest.entries.values())
        log = False
        if nfiles > 5000 or size > 50 * 1024 * 1024:
            log = True
        if log:
            termlog(
                "Downloading large artifact %s, %.2fMB. %s files... "
                % (self.artifact_name, size / (1024 * 1024), nfiles),
                newline=False,
            )
        start_time = time.time()

        # Force all the files to download into the same directory.
        # Download in parallel
        import multiprocessing.dummy  # this uses threads

        pool = multiprocessing.dummy.Pool(32)
        pool.map(partial(self._download_file, root=dirpath), manifest.entries)
        pool.close()
        pool.join()

        self._is_downloaded = True

        if log:
            termlog("Done. %.1fs" % (time.time() - start_time), prefix=False)
        return dirpath

    def file(self, root=None):
        """Download a single file artifact to dir specified by the <root>

        Args:
            root (str, optional): directory to download artifact to. If None
                artifact will be downloaded to './artifacts/<self.name>/'

        Returns:
            The full path of the downloaded file
        """

        if root is None:
            root = os.path.join(".", "artifacts", self.name)

        manifest = self._load_manifest()
        nfiles = len(manifest.entries)
        if nfiles > 1:
            raise ValueError(
                'This artifact contains more than one file, call `.download()` to get all files or call .get_path("filename").download()'
            )

        return self._download_file(list(manifest.entries)[0], root=root)

    def _download_file(self, name, root):
        # download file into cache and copy to target dir
        return self.get_path(name).download(root)

    def _default_root(self):
        root = os.path.join(".", "artifacts", self.name)
        if platform.system() == "Windows":
            head, tail = os.path.splitdrive(root)
            root = head + tail.replace(":", "-")
        return root

    @normalize_exceptions
    def save(self):
        """
        Persists artifact changes to the wandb backend.
        """
        mutation = gql(
            """
        mutation updateArtifact(
            $artifactID: ID!,
            $description: String,
            $metadata: JSONString,
            $aliases: [ArtifactAliasInput!]
        ) {
            updateArtifact(input: {
                artifactID: $artifactID,
                description: $description,
                metadata: $metadata,
                aliases: $aliases
            }) {
                artifact {
                    id
                }
            }
        }
        """
        )
        self.client.execute(
            mutation,
            variable_values={
                "artifactID": self.id,
                "description": self.description,
                "metadata": util.json_dumps_safer(self.metadata),
                "aliases": [
                    {"artifactCollectionName": self._sequence_name, "alias": alias,}
                    for alias in self._aliases
                ],
            },
        )
        return True

    def verify(self, root=None):
        """Verify an artifact by checksumming its downloaded contents.

        Raises a ValueError if the verification fails. Does not verify downloaded
        reference files.

        Args:
            root (str, optional): directory to download artifact to. If None
                artifact will be downloaded to './artifacts/<self.name>/'
        """
        dirpath = root
        if dirpath is None:
            dirpath = os.path.join(".", "artifacts", self.name)
        manifest = self._load_manifest()
        ref_count = 0
        for entry in manifest.entries.values():
            if entry.ref is None:
                if (
                    artifacts.md5_file_b64(os.path.join(dirpath, entry.path))
                    != entry.digest
                ):
                    raise ValueError("Digest mismatch for file: %s" % entry.path)
            else:
                ref_count += 1
        if ref_count > 0:
            print("Warning: skipped verification of %s refs" % ref_count)

    # TODO: not yet public, but we probably want something like this.
    def _list(self):
        manifest = self._load_manifest()
        return manifest.entries.keys()

    def __repr__(self):
        return "<Artifact {}>".format(self.id)

    def _load(self):
        query = gql(
            """
        query Artifact(
            $entityName: String!,
            $projectName: String!,
            $name: String!
        ) {
            project(name: $projectName, entityName: $entityName) {
                artifact(name: $name) {
                    ...ArtifactFragment
                }
            }
        }
        %s
        """
            % ARTIFACT_FRAGMENT
        )
<<<<<<< HEAD
=======
        response = None
>>>>>>> 695007b7
        try:
            response = self.client.execute(
                query,
                variable_values={
                    "entityName": self.entity,
                    "projectName": self.project,
                    "name": self.artifact_name,
                },
            )
        except Exception:
            # we check for this after doing the call, since the backend supports raw digest lookups
            # which don't include ":" and are 32 characters long
            if ":" not in self.artifact_name and len(self.artifact_name) != 32:
                raise ValueError(
                    'Attempted to fetch artifact without alias (e.g. "<artifact_name>:v3" or "<artifact_name>:latest")'
                )
        if (
            response is None
            or response.get("project") is None
            or response["project"].get("artifact") is None
        ):
            raise ValueError(
                'Project %s/%s does not contain artifact: "%s"'
                % (self.entity, self.project, self.artifact_name)
            )
        self._attrs = response["project"]["artifact"]
        return self._attrs

    # The only file should be wandb_manifest.json
    def _files(self, names=None, per_page=50):
        return ArtifactFiles(self.client, self, names, per_page)

    def _load_manifest(self):
        if self._manifest is None:
            query = gql(
                """
            query ArtifactManifest(
                $entityName: String!,
                $projectName: String!,
                $name: String!
            ) {
                project(name: $projectName, entityName: $entityName) {
                    artifact(name: $name) {
                        currentManifest {
                            id
                            file {
                                id
                                directUrl
                            }
                        }
                    }
                }
            }
            """
            )
            response = self.client.execute(
                query,
                variable_values={
                    "entityName": self.entity,
                    "projectName": self.project,
                    "name": self.artifact_name,
                },
            )

            index_file_url = response["project"]["artifact"]["currentManifest"]["file"][
                "directUrl"
            ]
            with requests.get(index_file_url) as req:
                req.raise_for_status()
                self._manifest = artifacts.ArtifactManifest.from_manifest_json(
                    self, json.loads(req.content)
                )
        return self._manifest


class ArtifactVersions(Paginator):
    """An iterable collection of artifact versions associated with a project and optional filter.
    This is generally used indirectly via the :obj:`Api`.artifact_versions method
    """

    QUERY = gql(
        """
        query Artifacts($project: String!, $entity: String!, $type: String!, $collection: String!, $cursor: String, $perPage: Int = 50, $order: String, $filters: JSONString) {
            project(name: $project, entityName: $entity) {
                artifactType(name: $type) {
                    artifactSequence(name: $collection) {
                        name
                        artifacts(filters: $filters, after: $cursor, first: $perPage, order: $order) {
                            totalCount
                            edges {
                                node {
                                    ...ArtifactFragment
                                }
                                version
                                cursor
                            }
                            pageInfo {
                                endCursor
                                hasNextPage
                            }
                        }
                    }
                }
            }
        }
        %s
        """
        % ARTIFACT_FRAGMENT
    )

    def __init__(
        self,
        client,
        entity,
        project,
        collection_name,
        type,
        filters={},
        order=None,
        per_page=50,
    ):
        self.entity = entity
        self.collection_name = collection_name
        self.type = type
        self.project = project
        self.filters = filters
        self.order = order
        variables = {
            "project": self.project,
            "entity": self.entity,
            "order": self.order,
            "type": self.type,
            "collection": self.collection_name,
            "filters": json.dumps(self.filters),
        }
        super(ArtifactVersions, self).__init__(client, variables, per_page)

    @property
    def length(self):
        if self.last_response:
            return self.last_response["project"]["artifactType"]["artifactSequence"][
                "artifacts"
            ]["totalCount"]
        else:
            return None

    @property
    def more(self):
        if self.last_response:
            return self.last_response["project"]["artifactType"]["artifactSequence"][
                "artifacts"
            ]["pageInfo"]["hasNextPage"]
        else:
            return True

    @property
    def cursor(self):
        if self.last_response:
            return self.last_response["project"]["artifactType"]["artifactSequence"][
                "artifacts"
            ]["edges"][-1]["cursor"]
        else:
            return None

    def convert_objects(self):
        if self.last_response["project"]["artifactType"]["artifactSequence"] is None:
            return []
        return [
            Artifact(
                self.client,
                self.entity,
                self.project,
                self.collection_name + ":" + a["version"],
                a["node"],
            )
            for a in self.last_response["project"]["artifactType"]["artifactSequence"][
                "artifacts"
            ]["edges"]
        ]


class ArtifactFiles(Paginator):
    QUERY = gql(
        """
        query ArtifactFiles(
            $entityName: String!,
            $projectName: String!,
            $artifactTypeName: String!,
            $artifactName: String!
            $fileNames: [String!],
            $fileCursor: String,
            $fileLimit: Int = 50
        ) {
            project(name: $projectName, entityName: $entityName) {
                artifactType(name: $artifactTypeName) {
                    artifact(name: $artifactName) {
                        ...ArtifactFilesFragment
                    }
                }
            }
        }
        %s
    """
        % ARTIFACT_FILES_FRAGMENT
    )

    def __init__(self, client, artifact, names=None, per_page=50):
        self.artifact = artifact
        variables = {
            "entityName": artifact.entity,
            "projectName": artifact.project,
            "artifactTypeName": artifact.artifact_type_name,
            "artifactName": artifact.artifact_name,
            "fileNames": names,
        }
        super(ArtifactFiles, self).__init__(client, variables, per_page)

    @property
    def length(self):
        # TODO
        return None

    @property
    def more(self):
        if self.last_response:
            return self.last_response["project"]["artifactType"]["artifact"]["files"][
                "pageInfo"
            ]["hasNextPage"]
        else:
            return True

    @property
    def cursor(self):
        if self.last_response:
            return self.last_response["project"]["artifactType"]["artifact"]["files"][
                "edges"
            ][-1]["cursor"]
        else:
            return None

    def update_variables(self):
        self.variables.update({"fileLimit": self.per_page, "fileCursor": self.cursor})

    def convert_objects(self):
        return [
            File(self.client, r["node"])
            for r in self.last_response["project"]["artifactType"]["artifact"]["files"][
                "edges"
            ]
        ]

    def __repr__(self):
        return "<ArtifactFiles {} ({})>".format("/".join(self.artifact.path), len(self))<|MERGE_RESOLUTION|>--- conflicted
+++ resolved
@@ -2694,10 +2694,7 @@
         """
             % ARTIFACT_FRAGMENT
         )
-<<<<<<< HEAD
-=======
         response = None
->>>>>>> 695007b7
         try:
             response = self.client.execute(
                 query,
