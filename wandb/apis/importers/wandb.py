"""Tooling for the W&B Importer."""
import itertools
import json
import logging
import numbers
import os
import re
import shutil
from dataclasses import dataclass, field
from datetime import datetime as dt
from pathlib import Path
from typing import Any, Dict, Iterable, Iterator, List, Optional, Tuple
from unittest.mock import patch

import filelock
import polars as pl
import requests
import urllib3
import yaml
from wandb_gql import gql

import wandb
import wandb.apis.reports as wr
from wandb.apis.public import ArtifactCollection, Run
from wandb.apis.public.files import File
from wandb.apis.reports import Report
from wandb.util import coalesce, remove_keys_with_none_values
<<<<<<< HEAD
import .validation
=======

from . import validation
>>>>>>> fd374022
from .internals import internal
from .internals.protocols import PathStr, Policy
from .internals.util import Namespace, for_each

Artifact = wandb.Artifact
Api = wandb.Api
Project = wandb.apis.public.Project

ARTIFACT_ERRORS_FNAME = "artifact_errors.jsonl"
ARTIFACT_SUCCESSES_FNAME = "artifact_successes.jsonl"
RUN_ERRORS_FNAME = "run_errors.jsonl"
RUN_SUCCESSES_FNAME = "run_successes.jsonl"

ART_SEQUENCE_DUMMY_PLACEHOLDER = "__ART_SEQUENCE_DUMMY_PLACEHOLDER__"
RUN_DUMMY_PLACEHOLDER = "__RUN_DUMMY_PLACEHOLDER__"
ART_DUMMY_PLACEHOLDER_PATH = "__importer_temp__"
ART_DUMMY_PLACEHOLDER_TYPE = "__temp__"

SRC_ART_PATH = "./artifacts/src"
DST_ART_PATH = "./artifacts/dst"


logger = logging.getLogger(__name__)
logger.setLevel(logging.INFO)

if os.getenv("WANDB_IMPORTER_ENABLE_RICH_LOGGING"):
    from rich.logging import RichHandler

    logger.addHandler(RichHandler(rich_tracebacks=True, tracebacks_show_locals=True))
else:
    console_handler = logging.StreamHandler()
    console_handler.setLevel(logging.INFO)

    formatter = logging.Formatter("%(asctime)s - %(levelname)s - %(message)s")
    console_handler.setFormatter(formatter)

    logger.addHandler(console_handler)


@dataclass
class ArtifactSequence:
    artifacts: Iterable[wandb.Artifact]
    entity: str
    project: str
    type_: str
    name: str

    def __iter__(self) -> Iterator:
        return iter(self.artifacts)

    def __repr__(self) -> str:
        return f"ArtifactSequence({self.identifier})"

    @property
    def identifier(self) -> str:
        return "/".join([self.entity, self.project, self.type_, self.name])

    @classmethod
    def from_collection(cls, collection: ArtifactCollection):
        arts = collection.artifacts()
        arts = sorted(arts, key=lambda a: int(a.version.lstrip("v")))
        return ArtifactSequence(
            arts,
            collection.entity,
            collection.project,
            collection.type,
            collection.name,
        )


class WandbRun:
    def __init__(
        self,
        run: Run,
        *,
        src_base_url: str,
        src_api_key: str,
        dst_base_url: str,
        dst_api_key: str,
    ) -> None:
        self.run = run
        self.api = wandb.Api(
            api_key=src_api_key,
            overrides={"base_url": src_base_url},
        )
        self.dst_api = wandb.Api(
            api_key=dst_api_key,
            overrides={"base_url": dst_base_url},
        )

        # For caching
        self._files: Optional[Iterable[Tuple[str, str]]] = None
        self._artifacts: Optional[Iterable[Artifact]] = None
        self._used_artifacts: Optional[Iterable[Artifact]] = None
        self._parquet_history_paths: Optional[Iterable[str]] = None

    def __repr__(self) -> str:
        s = os.path.join(self.entity(), self.project(), self.run_id())
        return f"WandbRun({s})"

    def run_id(self) -> str:
        return self.run.id

    def entity(self) -> str:
        return self.run.entity

    def project(self) -> str:
        return self.run.project

    def config(self) -> Dict[str, Any]:
        return self.run.config

    def summary(self) -> Dict[str, float]:
        s = self.run.summary
        return s

    def metrics(self) -> Iterable[Dict[str, float]]:
        if self._parquet_history_paths is None:
            self._parquet_history_paths = list(self._get_parquet_history_paths())

        if self._parquet_history_paths:
            rows = self._get_rows_from_parquet_history_paths()
        else:
            logger.warn(
                "No parquet files detected; using scan history (this may not be reliable)"
            )
            rows = self.run.scan_history()

        for row in rows:
            row = remove_keys_with_none_values(row)
            yield row

    def run_group(self) -> Optional[str]:
        return self.run.group

    def job_type(self) -> Optional[str]:
        return self.run.job_type

    def display_name(self) -> str:
        return self.run.display_name

    def notes(self) -> Optional[str]:
        # Notes includes the previous notes and serves as a catch-all for things we missed or can't add back
        previous_link = f"Imported from: {self.run.url}"
        previous_author = f"Author: {self.run.user.username}"

        header = [previous_link, previous_author]
        previous_notes = self.run.notes or ""

        return "\n".join(header) + "\n---\n" + previous_notes

    def tags(self) -> Optional[List[str]]:
        return self.run.tags

    def artifacts(self) -> Optional[Iterable[Artifact]]:
        if self._artifacts is None:
            _artifacts = []
            for art in self.run.logged_artifacts():
                a = _clone_art(art)
                _artifacts.append(a)
            self._artifacts = _artifacts

        yield from self._artifacts

    def used_artifacts(self) -> Optional[Iterable[Artifact]]:
        if self._used_artifacts is None:
            _used_artifacts = []
            for art in self.run.used_artifacts():
                a = _clone_art(art)
                _used_artifacts.append(a)
            self._used_artifacts = _used_artifacts

        yield from self._used_artifacts

    def os_version(self) -> Optional[str]:
        ...  # pragma: no cover

    def python_version(self) -> Optional[str]:
        return self._metadata_file().get("python")

    def cuda_version(self) -> Optional[str]:
        ...  # pragma: no cover

    def program(self) -> Optional[str]:
        ...  # pragma: no cover

    def host(self) -> Optional[str]:
        return self._metadata_file().get("host")

    def username(self) -> Optional[str]:
        ...  # pragma: no cover

    def executable(self) -> Optional[str]:
        ...  # pragma: no cover

    def gpus_used(self) -> Optional[str]:
        ...  # pragma: no cover

    def cpus_used(self) -> Optional[int]:  # can we get the model?
        ...  # pragma: no cover

    def memory_used(self) -> Optional[int]:
        ...  # pragma: no cover

    def runtime(self) -> Optional[int]:
        wandb_runtime = self.run.summary.get("_wandb", {}).get("runtime")
        base_runtime = self.run.summary.get("_runtime")

        if (t := coalesce(wandb_runtime, base_runtime)) is None:
            return t
        return int(t)

    def start_time(self) -> Optional[int]:
        t = dt.fromisoformat(self.run.created_at).timestamp() * 1000
        return int(t)

    def code_path(self) -> Optional[str]:
        path = self._metadata_file().get("codePath", "")
        return f"code/{path}"

    def cli_version(self) -> Optional[str]:
        return self._config_file().get("_wandb", {}).get("value", {}).get("cli_version")

    def files(self) -> Optional[Iterable[Tuple[PathStr, Policy]]]:
        if self._files is None:
            files_dir = f"{internal.ROOT_DIR}/{self.run_id()}/files"
            _files = []
            for f in self.run.files():
                f: File
                # These optimizations are intended to avoid rate limiting when importing many runs in parallel
                # Don't carry over empty files
                if f.size == 0:
                    continue
                # Skip deadlist to avoid overloading S3
                if "wandb_manifest.json.deadlist" in f.name:
                    continue

                result = f.download(files_dir, exist_ok=True, api=self.api)
                file_and_policy = (result.name, "end")
                _files.append(file_and_policy)
            self._files = _files

        yield from self._files

    def logs(self) -> Optional[Iterable[str]]:
        if (fname := self._find_in_files("output.log")) is None:
            return

        with open(fname) as f:
            yield from f.readlines()

    def _metadata_file(self) -> Dict[str, Any]:
        if (fname := self._find_in_files("wandb-metadata.json")) is None:
            return {}

        with open(fname) as f:
            return json.loads(f.read())

    def _config_file(self) -> Dict[str, Any]:
        if (fname := self._find_in_files("config.yaml")) is None:
            return {}

        with open(fname) as f:
            return yaml.safe_load(f) or {}

    def _get_rows_from_parquet_history_paths(self) -> Iterable[Dict[str, Any]]:
        # Unfortunately, it's not feasible to validate non-parquet history
        if not (paths := self._get_parquet_history_paths()):
            yield {}
            return

        # Collect and merge parquet history
        dfs = [
            pl.read_parquet(p) for path in paths for p in Path(path).glob("*.parquet")
        ]
        if "_step" in (df := _merge_dfs(dfs)):
            df = df.with_columns(pl.col("_step").cast(pl.Int64))
        yield from df.iter_rows(named=True)

    def _get_parquet_history_paths(self) -> Iterable[str]:
        if self._parquet_history_paths is None:
            paths = []
            # self.artifacts() returns a copy of the artifacts; use this to get raw
            for art in self.run.logged_artifacts():
                if art.type != "wandb-history":
                    continue
                if (
                    path := _download_art(art, root=f"{SRC_ART_PATH}/{art.name}")
                ) is None:
                    continue
                paths.append(path)
            self._parquet_history_paths = paths

        yield from self._parquet_history_paths

    def _find_in_files(self, name: str) -> Optional[str]:
        if files := self.files():
            for path, _ in files:
                if name in path:
                    return path
        return None


class WandbImporter:
    """Transfers runs, reports, and artifact sequences between W&B instances."""

    def __init__(
        self,
        src_base_url: str,
        src_api_key: str,
        dst_base_url: str,
        dst_api_key: str,
        *,
        custom_api_kwargs: Optional[Dict[str, Any]] = None,
    ) -> None:
        self.src_base_url = src_base_url
        self.src_api_key = src_api_key
        self.dst_base_url = dst_base_url
        self.dst_api_key = dst_api_key

        if custom_api_kwargs is None:
            custom_api_kwargs = {"timeout": 600}

        self.src_api = wandb.Api(
            api_key=src_api_key,
            overrides={"base_url": src_base_url},
            **custom_api_kwargs,
        )
        self.dst_api = wandb.Api(
            api_key=dst_api_key,
            overrides={"base_url": dst_base_url},
            **custom_api_kwargs,
        )

        self.run_api_kwargs = {
            "src_base_url": src_base_url,
            "src_api_key": src_api_key,
            "dst_base_url": dst_base_url,
            "dst_api_key": dst_api_key,
        }

    def __repr__(self):
        return f"<WandbImporter src={self.src_base_url}, dst={self.dst_base_url}>"  # pragma: no cover

    def _import_run(
        self,
        run: WandbRun,
        *,
        namespace: Optional[Namespace] = None,
        config: Optional[internal.SendManagerConfig] = None,
    ) -> None:
        """Import one WandbRun.

        Use `namespace` to specify alternate settings like where the run should be uploaded
        """
        if namespace is None:
            namespace = Namespace(run.entity(), run.project())

        if config is None:
            config = internal.SendManagerConfig(
                metadata=True,
                files=True,
                media=True,
                code=True,
                history=True,
                summary=True,
                terminal_output=True,
            )

        settings_override = {
            "api_key": self.dst_api_key,
            "base_url": self.dst_base_url,
            "resume": "true",
            "resumed": True,
        }

        # Send run with base config
        logger.debug(f"Importing run, {run=}")
        internal.send_run(
            run,
            overrides=namespace.send_manager_overrides,
            settings_override=settings_override,
            config=config,
        )

        if config.history:
            # Send run again with history artifacts in case config history=True, artifacts=False
            # The history artifact must come with the actual history data

            logger.debug(f"Collecting history artifacts, {run=}")
            history_arts = []
            for art in run.run.logged_artifacts():
                if art.type != "wandb-history":
                    continue
                logger.debug(f"Collecting history artifact {art.name=}")
                new_art = _clone_art(art)
                history_arts.append(new_art)

            logger.debug(f"Importing history artifacts, {run=}")
            internal.send_run(
                run,
                extra_arts=history_arts,
                overrides=namespace.send_manager_overrides,
                settings_override=settings_override,
                config=config,
            )

    def _delete_collection_in_dst(
        self,
        seq: ArtifactSequence,
        namespace: Optional[Namespace] = None,
    ):
        """Deletes the equivalent artifact collection in destination.

        Intended to clear the destination when an uploaded artifact does not pass validation.
        """
        entity = coalesce(namespace.entity, seq.entity)
        project = coalesce(namespace.project, seq.project)
        art_type = f"{entity}/{project}/{seq.type_}"
        art_name = seq.name

        logger.info(
            f"Deleting collection {entity=}, {project=}, {art_type=}, {art_name=}"
        )
        try:
            dst_collection = self.dst_api.artifact_collection(art_type, art_name)
        except (wandb.CommError, ValueError):
            logger.warn(f"Collection doesn't exist {art_type=}, {art_name=}")
            return

        try:
            dst_collection.delete()
        except (wandb.CommError, ValueError) as e:
            logger.warn(f"Collection can't be deleted, {art_type=}, {art_name=}, {e=}")
            return

    def _import_artifact_sequence(
        self,
        seq: ArtifactSequence,
        *,
        namespace: Optional[Namespace] = None,
    ) -> None:
        """Import one artifact sequence.

        Use `namespace` to specify alternate settings like where the artifact sequence should be uploaded
        """
        if not seq.artifacts:
            # The artifact sequence has no versions.  This usually means all artifacts versions were deleted intentionally,
            # but it can also happen if the sequence represents run history and that run was deleted.
            logger.warn(f"Artifact {seq=} has no artifacts, skipping.")
            return

        if namespace is None:
            namespace = Namespace(seq.entity, seq.project)

        settings_override = {
            "api_key": self.dst_api_key,
            "base_url": self.dst_base_url,
            "resume": "true",
            "resumed": True,
        }

        send_manager_config = internal.SendManagerConfig(log_artifacts=True)

        # Delete any existing artifact sequence, otherwise versions will be out of order
        # Unfortunately, you can't delete only part of the sequence because versions are "remembered" even after deletion
        self._delete_collection_in_dst(seq, namespace)

        # Get a placeholder run for dummy artifacts we'll upload later
        art = seq.artifacts[0]
        run_or_dummy: Optional[Run] = _get_run_or_dummy_from_art(art, self.src_api)

        # Each `group_of_artifacts` is either:
        # 1. A single "real" artifact in a list; or
        # 2. A list of dummy artifacts that are uploaded together.
        # This guarantees the real artifacts have the correct version numbers while allowing for parallel upload of dummies.
        groups_of_artifacts = list(_make_groups_of_artifacts(seq))
        for i, group in enumerate(groups_of_artifacts, 1):
            art = group[0]
            if art.description == ART_SEQUENCE_DUMMY_PLACEHOLDER:
                run = WandbRun(run_or_dummy, **self.run_api_kwargs)
            else:
                try:
                    wandb_run = art.logged_by()
                except ValueError:
                    # The run used to exist but has since been deleted
                    # wandb_run = None
                    pass

                # Could be logged by None (rare) or ValueError
                if wandb_run is None:
                    logger.warn(
                        f"Run for {art.name=} does not exist (deleted?), using {run_or_dummy=}"
                    )
                    wandb_run = run_or_dummy

                new_art = _clone_art(art)
                group = [new_art]
                run = WandbRun(wandb_run, **self.run_api_kwargs)

            logger.info(
                f"Uploading partial artifact {seq=}, {i}/{len(groups_of_artifacts)}"
            )
            internal.send_run(
                run,
                extra_arts=group,
                overrides=namespace.send_manager_overrides,
                settings_override=settings_override,
                config=send_manager_config,
            )
        logger.info(f"Finished uploading {seq=}")

        # query it back and remove placeholders
        self._remove_placeholders(seq)

    def _remove_placeholders(self, seq: ArtifactSequence) -> None:
        try:
            retry_arts_func = internal.exp_retry(self._dst_api.artifacts)
            dst_arts = list(retry_arts_func(seq.type_, seq.name))
        except wandb.CommError:
            logger.warn(f"{seq=} does not exist in dst.  Has it already been deleted?")
            return
        except TypeError as e:
            logger.error(f"Problem getting dst versions (try again later) {e=}")
            return

        for art in dst_arts:
            if art.description != ART_SEQUENCE_DUMMY_PLACEHOLDER:
                continue
            if art.type in ("wandb-history", "job"):
                continue

            try:
                art.delete(delete_aliases=True)
            except wandb.CommError as e:
                if "cannot delete system managed artifact" in str(e):
                    logger.warn("Cannot delete system managed artifact")
                else:
                    raise e

    def _get_dst_art(
        self, src_art: Run, entity: Optional[str] = None, project: Optional[str] = None
    ) -> Artifact:
        entity = coalesce(entity, src_art.entity)
        project = coalesce(project, src_art.project)
        name = src_art.name

        return self.dst_api.artifact(f"{entity}/{project}/{name}")

    def _get_run_problems(
        self, src_run: Run, dst_run: Run, force_retry: bool = False
    ) -> List[dict]:
        problems = []

        if force_retry:
            problems.append("__force_retry__")

        if non_matching_metadata := self._compare_run_metadata(src_run, dst_run):
            problems.append("metadata:" + str(non_matching_metadata))

        if non_matching_summary := self._compare_run_summary(src_run, dst_run):
            problems.append("summary:" + str(non_matching_summary))

        # TODO: Compare files?

        return problems

    def _compare_run_metadata(self, src_run: Run, dst_run: Run) -> dict:
        fname = "wandb-metadata.json"
        # problems = {}

        src_f = src_run.file(fname)
        if src_f.size == 0:
            # the src was corrupted so no comparisons here will ever work
            return {}

        dst_f = dst_run.file(fname)
        try:
            contents = wandb.util.download_file_into_memory(
                dst_f.url, self.dst_api.api_key
            )
        except urllib3.exceptions.ReadTimeoutError:
            return {"Error checking": "Timeout"}
        except requests.HTTPError as e:
            if e.response.status_code == 404:
                return {"Bad upload": f"File not found: {fname}"}
            return {"http problem": f"{fname}: ({e})"}

        dst_meta = wandb.wandb_sdk.lib.json_util.loads(contents)

        non_matching = {}
        if src_run.metadata:
            for k, src_v in src_run.metadata.items():
                if k not in dst_meta:
                    non_matching[k] = {"src": src_v, "dst": "KEY NOT FOUND"}
                    continue
                dst_v = dst_meta[k]
                if src_v != dst_v:
                    non_matching[k] = {"src": src_v, "dst": dst_v}

        return non_matching

    def _compare_run_summary(self, src_run: Run, dst_run: Run) -> dict:
        non_matching = {}
        for k, src_v in src_run.summary.items():
            # These won't match between systems and that's ok
            if isinstance(src_v, str) and src_v.startswith("wandb-client-artifact://"):
                continue
            if k in ("_wandb", "_runtime"):
                continue

            src_v = _recursive_cast_to_dict(src_v)

            dst_v = dst_run.summary.get(k)
            dst_v = _recursive_cast_to_dict(dst_v)

            if isinstance(src_v, dict) and isinstance(dst_v, dict):
                for kk, sv in src_v.items():
                    # These won't match between systems and that's ok
                    if isinstance(sv, str) and sv.startswith(
                        "wandb-client-artifact://"
                    ):
                        continue
                    dv = dst_v.get(kk)
                    if not _almost_equal(sv, dv):
                        non_matching[f"{k}-{kk}"] = {"src": sv, "dst": dv}
            else:
                if not _almost_equal(src_v, dst_v):
                    non_matching[k] = {"src": src_v, "dst": dst_v}

        return non_matching

    def _collect_failed_artifact_sequences(self) -> Iterable[ArtifactSequence]:
        if (df := _read_ndjson(ARTIFACT_ERRORS_FNAME)) is None:
            logger.debug(f"{ARTIFACT_ERRORS_FNAME=} is empty, returning nothing")
            return

        unique_failed_sequences = df[
            ["src_entity", "src_project", "name", "type"]
        ].unique()

        for row in unique_failed_sequences.iter_rows(named=True):
            entity = row["src_entity"]
            project = row["src_project"]
            name = row["name"]
            _type = row["type"]

            art_name = f"{entity}/{project}/{name}"
            arts = self.src_api.artifacts(_type, art_name)
            arts = sorted(arts, key=lambda a: int(a.version.lstrip("v")))
            arts = sorted(arts, key=lambda a: a.type)

            yield ArtifactSequence(arts, entity, project, _type, name)

    def _cleanup_dummy_runs(
        self,
        *,
        namespaces: Optional[Iterable[Namespace]] = None,
        api: Optional[Api] = None,
        remapping: Optional[Dict[Namespace, Namespace]] = None,
    ) -> None:
        api = coalesce(api, self.dst_api)
        namespaces = coalesce(namespaces, self._all_namespaces())

        for ns in namespaces:
            if remapping and ns in remapping:
                ns = remapping[ns]

            logger.debug(f"Cleaning up, {ns=}")
            try:
                runs = list(
                    api.runs(ns.path, filters={"displayName": RUN_DUMMY_PLACEHOLDER})
                )
            except ValueError as e:
                if "Could not find project" in str(e):
                    logger.error("Could not find project, does it exist?")
                    continue

            for run in runs:
                logger.debug(f"Deleting dummy {run=}")
                run.delete(delete_artifacts=False)

    def _import_report(
        self, report: Report, *, namespace: Optional[Namespace] = None
    ) -> None:
        """Import one wandb.Report.

        Use `namespace` to specify alternate settings like where the report should be uploaded
        """
        if namespace is None:
            namespace = Namespace(report.entity, report.project)

        entity = coalesce(namespace.entity, report.entity)
        project = coalesce(namespace.project, report.project)
        name = report.name
        title = report.title
        description = report.description

        api = self.dst_api

        # We shouldn't need to upsert the project for every report
        logger.debug(f"Upserting {entity=}/{project=}")
        try:
            api.create_project(project, entity)
        except requests.exceptions.HTTPError as e:
            if e.response.status_code != 409:
                logger.warn(f"Issue upserting {entity=}/{project=}, {e=}")

        logger.debug(f"Upserting report {entity=}, {project=}, {name=}, {title=}")
        api.client.execute(
            wr.report.UPSERT_VIEW,
            variable_values={
                "id": None,  # Is there any benefit for this to be the same as default report?
                "name": name,
                "entityName": entity,
                "projectName": project,
                "description": description,
                "displayName": title,
                "type": "runs",
                "spec": json.dumps(report.spec),
            },
        )

    def _use_artifact_sequence(
        self,
        sequence: ArtifactSequence,
        *,
        namespace: Optional[Namespace] = None,
    ):
        if namespace is None:
            namespace = Namespace(sequence.entity, sequence.project)

        settings_override = {
            "api_key": self.dst_api_key,
            "base_url": self.dst_base_url,
            "resume": "true",
            "resumed": True,
        }
        logger.debug(f"Using artifact sequence with {settings_override=}, {namespace=}")

        send_manager_config = internal.SendManagerConfig(use_artifacts=True)

        for art in sequence:
            if (used_by := art.used_by()) is None:
                continue

            for wandb_run in used_by:
                run = WandbRun(wandb_run, **self.run_api_kwargs)

                internal.send_run(
                    run,
                    overrides=namespace.send_manager_overrides,
                    settings_override=settings_override,
                    config=send_manager_config,
                )

    def import_runs(
        self,
        *,
        namespaces: Optional[Iterable[Namespace]] = None,
        remapping: Optional[Dict[Namespace, Namespace]] = None,
        parallel: bool = True,
        incremental: bool = True,
        max_workers: Optional[int] = None,
        limit: Optional[int] = None,
        metadata: bool = True,
        files: bool = True,
        media: bool = True,
        code: bool = True,
        history: bool = True,
        summary: bool = True,
        terminal_output: bool = True,
    ):
        logger.info("START: Import runs")

        logger.info("Setting up for import")
        _create_files_if_not_exists()
        _clear_fname(RUN_ERRORS_FNAME)

        logger.info("Collecting runs")
        runs = list(self._collect_runs(namespaces=namespaces, limit=limit))

        logger.info(f"Validating runs, {len(runs)=}")
        self._validate_runs(
            runs,
            skip_previously_validated=incremental,
            remapping=remapping,
        )

        logger.info("Collecting failed runs")
        runs = list(self._collect_failed_runs())

        logger.info(f"Importing runs, {len(runs)=}")

        def _import_run_wrapped(run):
            namespace = Namespace(run.entity(), run.project())
            if remapping is not None and namespace in remapping:
                namespace = remapping[namespace]

            config = internal.SendManagerConfig(
                metadata=metadata,
                files=files,
                media=media,
                code=code,
                history=history,
                summary=summary,
                terminal_output=terminal_output,
            )

            logger.debug(f"Importing {run=}, {namespace=}, {config=}")
            self._import_run(run, namespace=namespace, config=config)
            logger.debug(f"Finished importing {run=}, {namespace=}, {config=}")

        for_each(_import_run_wrapped, runs, max_workers=max_workers, parallel=parallel)
        logger.info("END: Importing runs")

    def import_reports(
        self,
        *,
        namespaces: Optional[Iterable[Namespace]] = None,
        limit: Optional[int] = None,
        remapping: Optional[Dict[Namespace, Namespace]] = None,
    ):
        logger.info("START: Importing reports")

        logger.info("Collecting reports")
        reports = self._collect_reports(namespaces=namespaces, limit=limit)

        logger.info("Importing reports")

        def _import_report_wrapped(report):
            namespace = Namespace(report.entity, report.project)
            if remapping is not None and namespace in remapping:
                namespace = remapping[namespace]

            logger.debug(f"Importing {report=}, {namespace=}")
            self._import_report(report, namespace=namespace)
            logger.debug(f"Finished importing {report=}, {namespace=}")

        for_each(_import_report_wrapped, reports)

        logger.info("END: Importing reports")

    def import_artifact_sequences(
        self,
        *,
        namespaces: Optional[Iterable[Namespace]] = None,
        incremental: bool = True,
        max_workers: Optional[int] = None,
        remapping: Optional[Dict[Namespace, Namespace]] = None,
    ):
        """Import all artifact sequences from `namespaces`.

        Note: There is a known bug with the AWS backend where artifacts > 2048MB will fail to upload.  This seems to be related to multipart uploads, but we don't have a fix yet.
        """
        logger.info("START: Importing artifact sequences")
        _clear_fname(ARTIFACT_ERRORS_FNAME)

        logger.info("Collecting artifact sequences")
        seqs = list(self._collect_artifact_sequences(namespaces=namespaces))

        logger.info("Validating artifact sequences")
        self._validate_artifact_sequences(
            seqs,
            incremental=incremental,
            remapping=remapping,
        )

        logger.info("Collecting failed artifact sequences")
        seqs = list(self._collect_failed_artifact_sequences())

        logger.info(f"Importing artifact sequences, {len(seqs)=}")

        def _import_artifact_sequence_wrapped(seq):
            namespace = Namespace(seq.entity, seq.project)
            if remapping is not None and namespace in remapping:
                namespace = remapping[namespace]

            logger.debug(f"Importing artifact sequence {seq=}, {namespace=}")
            self._import_artifact_sequence(seq, namespace=namespace)
            logger.debug(f"Finished importing artifact sequence {seq=}, {namespace=}")

        for_each(_import_artifact_sequence_wrapped, seqs, max_workers=max_workers)

        # it's safer to just use artifact on all seqs to make sure we don't miss anything
        # For seqs that have already been used, this is a no-op.
        logger.debug(f"Using artifact sequences, {len(seqs)=}")

        def _use_artifact_sequence_wrapped(seq):
            namespace = Namespace(seq.entity, seq.project)
            if remapping is not None and namespace in remapping:
                namespace = remapping[namespace]

            logger.debug(f"Using artifact sequence {seq=}, {namespace=}")
            self._use_artifact_sequence(seq, namespace=namespace)
            logger.debug(f"Finished using artifact sequence {seq=}, {namespace=}")

        for_each(_use_artifact_sequence_wrapped, seqs, max_workers=max_workers)

        # Artifacts whose parent runs have been deleted should have that run deleted in the
        # destination as well

        logger.info("Cleaning up dummy runs")
        self._cleanup_dummy_runs(
            namespaces=namespaces,
            remapping=remapping,
        )

        logger.info("END: Importing artifact sequences")

    def import_all(
        self,
        *,
        runs: bool = True,
        artifacts: bool = True,
        reports: bool = True,
        namespaces: Optional[Iterable[Namespace]] = None,
        incremental: bool = True,
        remapping: Optional[Dict[Namespace, Namespace]] = None,
    ):
        logger.info(f"START: Importing all, {runs=}, {artifacts=}, {reports=}")
        if runs:
            self.import_runs(
                namespaces=namespaces,
                incremental=incremental,
                remapping=remapping,
            )

        if reports:
            self.import_reports(
                namespaces=namespaces,
                remapping=remapping,
            )

        if artifacts:
            self.import_artifact_sequences(
                namespaces=namespaces,
                incremental=incremental,
                remapping=remapping,
            )

        logger.info("END: Importing all")

    def _validate_run(
        self,
        src_run: Run,
        *,
        remapping: Optional[Dict[Namespace, Namespace]] = None,
    ) -> None:
        namespace = Namespace(src_run.entity, src_run.project)
        if remapping is not None and namespace in remapping:
            namespace = remapping[namespace]

        dst_entity = namespace.entity
        dst_project = namespace.project
        run_id = src_run.id

        try:
            dst_run = self.dst_api.run(f"{dst_entity}/{dst_project}/{run_id}")
        except wandb.CommError:
            problems = [f"run does not exist in dst at {dst_entity=}/{dst_project=}"]
        else:
            problems = self._get_run_problems(src_run, dst_run)

        d = {
            "src_entity": src_run.entity,
            "src_project": src_run.project,
            "dst_entity": dst_entity,
            "dst_project": dst_project,
            "run_id": run_id,
        }
        if problems:
            d["problems"] = problems
            fname = RUN_ERRORS_FNAME
        else:
            fname = RUN_SUCCESSES_FNAME

        with filelock.FileLock("runs.lock"):
            with open(fname, "a") as f:
                f.write(json.dumps(d) + "\n")

    def _filter_previously_checked_runs(
        self,
        runs: Iterable[Run],
        *,
        remapping: Optional[Dict[Namespace, Namespace]] = None,
    ) -> Iterable[Run]:
        if (df := _read_ndjson(RUN_SUCCESSES_FNAME)) is None:
            logger.debug(f"{RUN_SUCCESSES_FNAME=} is empty, yielding all runs")
            yield from runs
            return

        data = []
        for r in runs:
            namespace = Namespace(r.entity, r.project)
            if remapping is not None and namespace in remapping:
                namespace = remapping[namespace]

            data.append(
                {
                    "src_entity": r.entity,
                    "src_project": r.project,
                    "dst_entity": namespace.entity,
                    "dst_project": namespace.project,
                    "run_id": r.id,
                    "data": r,
                }
            )
        df2 = pl.DataFrame(data)
        logger.debug(f"Starting with {len(runs)=} in namespaces")

        results = df2.join(
            df,
            how="anti",
            on=["src_entity", "src_project", "dst_entity", "dst_project", "run_id"],
        )
        logger.debug(f"After filtering out already successful runs, {len(results)=}")

        if not results.is_empty():
            results = results.filter(~results["run_id"].is_null())
            results = results.unique(
                ["src_entity", "src_project", "dst_entity", "dst_project", "run_id"]
            )

        for r in results.iter_rows(named=True):
            yield r["data"]

    def _validate_artifact(
        self,
        src_art: Artifact,
        dst_entity: str,
        dst_project: str,
        download_files_and_compare: bool = False,
        check_entries_are_downloadable: bool = True,
    ):
        problems = []

        # These patterns of artifacts are special and should not be validated
        ignore_patterns = [
            r"^job-(.*?)\.py(:v\d+)?$",
            # r"^run-.*-history(?:\:v\d+)?$$",
        ]
        for pattern in ignore_patterns:
            if re.search(pattern, src_art.name):
                return (src_art, dst_entity, dst_project, problems)

        try:
            dst_art = self._get_dst_art(src_art, dst_entity, dst_project)
        except Exception:
            problems.append("destination artifact not found")
            return (src_art, dst_entity, dst_project, problems)

        try:
            logger.debug("Comparing artifact manifests")
        except Exception as e:
            problems.append(
                f"Problem getting problems! problem with {src_art.entity=}, {src_art.project=}, {src_art.name=} {e=}"
            )
        else:
            problems += validation._compare_artifact_manifests(src_art, dst_art)

        if check_entries_are_downloadable:
            # validation._check_entries_are_downloadable(src_art)
            validation._check_entries_are_downloadable(dst_art)

        if download_files_and_compare:
            logger.debug(f"Downloading {src_art=}")
            try:
                src_dir = _download_art(src_art, root=f"{SRC_ART_PATH}/{src_art.name}")
            except requests.HTTPError as e:
                problems.append(
                    f"Invalid download link for src {src_art.entity=}, {src_art.project=}, {src_art.name=}, {e}"
                )

            logger.debug(f"Downloading {dst_art=}")
            try:
                dst_dir = _download_art(dst_art, root=f"{DST_ART_PATH}/{dst_art.name}")
            except requests.HTTPError as e:
                problems.append(
                    f"Invalid download link for dst {dst_art.entity=}, {dst_art.project=}, {dst_art.name=}, {e}"
                )
            else:
                logger.debug(f"Comparing artifact dirs {src_dir=}, {dst_dir=}")
                if problem := validation._compare_artifact_dirs(src_dir, dst_dir):
                    problems.append(problem)

        return (src_art, dst_entity, dst_project, problems)

    def _validate_runs(
        self,
        runs: Iterable[WandbRun],
        *,
        skip_previously_validated: bool = True,
        remapping: Optional[Dict[Namespace, Namespace]] = None,
    ):
        base_runs = [r.run for r in runs]
        if skip_previously_validated:
            base_runs = list(
                self._filter_previously_checked_runs(
                    base_runs,
                    remapping=remapping,
                )
            )

        def _validate_run(run):
            logger.debug(f"Validating {run=}")
            self._validate_run(run, remapping=remapping)
            logger.debug(f"Finished validating {run=}")

        for_each(_validate_run, base_runs)

    def _collect_failed_runs(self):
        if (df := _read_ndjson(RUN_ERRORS_FNAME)) is None:
            logger.debug(f"{RUN_ERRORS_FNAME=} is empty, returning nothing")
            return

        unique_failed_runs = df[
            ["src_entity", "src_project", "dst_entity", "dst_project", "run_id"]
        ].unique()

        for row in unique_failed_runs.iter_rows(named=True):
            src_entity = row["src_entity"]
            src_project = row["src_project"]
            # dst_entity = row["dst_entity"]
            # dst_project = row["dst_project"]
            run_id = row["run_id"]

            run = self.src_api.run(f"{src_entity}/{src_project}/{run_id}")
            yield WandbRun(run, **self.run_api_kwargs)

    def _filter_previously_checked_artifacts(self, seqs: Iterable[ArtifactSequence]):
        if (df := _read_ndjson(ARTIFACT_SUCCESSES_FNAME)) is None:
            logger.info(
                f"{ARTIFACT_SUCCESSES_FNAME=} is empty, yielding all artifact sequences"
            )
            for seq in seqs:
                yield from seq.artifacts
            return

        for seq in seqs:
            for art in seq:
                try:
                    logged_by = _get_run_or_dummy_from_art(art, self.src_api)
                except requests.HTTPError as e:
                    logger.error(f"Failed to get run, skipping: {art=}, {e=}")
                    continue

                if art.type == "wandb-history" and isinstance(logged_by, _DummyRun):
                    logger.debug(f"Skipping history artifact {art=}")
                    # We can never upload valid history for a deleted run, so skip it
                    continue

                entity = art.entity
                project = art.project
                _type = art.type
                name, ver = _get_art_name_ver(art)

                filtered_df = df.filter(
                    (df["src_entity"] == entity)
                    & (df["src_project"] == project)
                    & (df["name"] == name)
                    & (df["version"] == ver)
                    & (df["type"] == _type)
                )

                # not in file, so not verified yet, don't filter out
                if len(filtered_df) == 0:
                    yield art

    def _validate_artifact_sequences(
        self,
        seqs: Iterable[ArtifactSequence],
        *,
        incremental: bool = True,
        download_files_and_compare: bool = False,
        check_entries_are_downloadable: bool = True,
        remapping: Optional[Dict[Namespace, Namespace]] = None,
    ):
        if incremental:
            logger.info("Validating in incremental mode")

            def filtered_sequences():
                for seq in seqs:
                    if not seq.artifacts:
                        continue

                    art = seq.artifacts[0]
                    try:
                        logged_by = _get_run_or_dummy_from_art(art, self.src_api)
                    except requests.HTTPError as e:
                        logger.error(
                            f"Validate Artifact http error: {art.entity=}, {art.project=}, {art.name=}, {e=}"
                        )
                        continue

                    if art.type == "wandb-history" and isinstance(logged_by, _DummyRun):
                        # We can never upload valid history for a deleted run, so skip it
                        continue

                    yield seq

            artifacts = self._filter_previously_checked_artifacts(filtered_sequences())
        else:
            logger.info("Validating in non-incremental mode")
            artifacts = [art for seq in seqs for art in seq.artifacts]

        def _validate_artifact_wrapped(args):
            art, entity, project = args
            if (
                remapping is not None
                and (namespace := Namespace(entity, project)) in remapping
            ):
                remapped_ns = remapping[namespace]
                entity = remapped_ns.entity
                project = remapped_ns.project

            logger.debug(f"Validating {art=}, {entity=}, {project=}")
            result = self._validate_artifact(
                art,
                entity,
                project,
                download_files_and_compare=download_files_and_compare,
                check_entries_are_downloadable=check_entries_are_downloadable,
            )
            logger.debug(f"Finished validating {art=}, {entity=}, {project=}")
            return result

        args = ((art, art.entity, art.project) for art in artifacts)
        art_problems = for_each(_validate_artifact_wrapped, args)
        for art, dst_entity, dst_project, problems in art_problems:
            name, ver = _get_art_name_ver(art)
            d = {
                "src_entity": art.entity,
                "src_project": art.project,
                "dst_entity": dst_entity,
                "dst_project": dst_project,
                "name": name,
                "version": ver,
                "type": art.type,
            }

            if problems:
                d["problems"] = problems
                fname = ARTIFACT_ERRORS_FNAME
            else:
                fname = ARTIFACT_SUCCESSES_FNAME

            with open(fname, "a") as f:
                f.write(json.dumps(d) + "\n")

    def _collect_runs(
        self,
        *,
        namespaces: Optional[Iterable[Namespace]] = None,
        limit: Optional[int] = None,
        skip_ids: Optional[List[str]] = None,
        start_date: Optional[str] = None,
        api: Optional[Api] = None,
    ) -> Iterable[WandbRun]:
        api = coalesce(api, self.src_api)
        namespaces = coalesce(namespaces, self._all_namespaces())

        filters: Dict[str, Any] = {}
        if skip_ids is not None:
            filters["name"] = {"$nin": skip_ids}
        if start_date is not None:
            filters["createdAt"] = {"$gte": start_date}

        def _runs():
            for ns in namespaces:
                logger.debug(f"Collecting runs from {ns=}")
                for run in api.runs(ns.path, filters=filters):
                    yield WandbRun(run, **self.run_api_kwargs)

        runs = itertools.islice(_runs(), limit)
        yield from runs

    def _all_namespaces(
        self, *, entity: Optional[str] = None, api: Optional[Api] = None
    ):
        api = coalesce(api, self.src_api)
        entity = coalesce(entity, api.default_entity)
        projects = api.projects(entity)
        for p in projects:
            yield Namespace(p.entity, p.name)

    def _collect_reports(
        self,
        *,
        namespaces: Optional[Iterable[Namespace]] = None,
        limit: Optional[int] = None,
        api: Optional[Api] = None,
    ):
        api = coalesce(api, self.src_api)
        namespaces = coalesce(namespaces, self._all_namespaces())

        wandb.login(key=self.src_api_key, host=self.src_base_url)

        def reports():
            for ns in namespaces:
                for r in api.reports(ns.path):
                    yield wr.Report.from_url(r.url, api=api)

        yield from itertools.islice(reports(), limit)

    def _collect_artifact_sequences(
        self,
        *,
        namespaces: Optional[Iterable[Namespace]] = None,
        limit: Optional[int] = None,
        api: Optional[Api] = None,
    ):
        api = coalesce(api, self.src_api)
        namespaces = coalesce(namespaces, self._all_namespaces())

        def artifact_sequences():
            for ns in namespaces:
                logger.debug(f"Collecting artifact sequences from {ns=}")
                types = []
                try:
                    types = [t for t in api.artifact_types(ns.path)]
                except Exception as e:
                    logger.error(f"Failed to get artifact types {e=}")

                for t in types:
                    collections = []

                    # Skip history because it's really for run history
                    if t.name == "wandb-history":
                        continue

                    try:
                        collections = t.collections()
                    except Exception as e:
                        logger.error(f"Failed to get artifact collections {e=}")

                    for c in collections:
                        if c.is_sequence():
                            yield ArtifactSequence.from_collection(c)

        seqs = itertools.islice(artifact_sequences(), limit)
        unique_sequences = {seq.identifier: seq for seq in seqs}
        yield from unique_sequences.values()


def _get_art_name_ver(art: Artifact) -> Tuple[str, int]:
    name, ver = art.name.split(":v")
    return name, int(ver)


def _make_dummy_art(name: str, _type: str, ver: int):
    art = Artifact(name, ART_DUMMY_PLACEHOLDER_TYPE)
    art._type = _type
    art._description = ART_SEQUENCE_DUMMY_PLACEHOLDER

    p = Path(ART_DUMMY_PLACEHOLDER_PATH)
    p.mkdir(parents=True, exist_ok=True)

    # dummy file with different name to prevent dedupe
    fname = p / str(ver)
    with open(fname, "w"):
        pass
    art.add_file(fname)

    return art


def _make_groups_of_artifacts(seq: ArtifactSequence, start: int = 0):
    prev_ver = start - 1
    for art in seq:
        name, ver = _get_art_name_ver(art)

        # If there's a gap between versions, fill with dummy artifacts
        if ver - prev_ver > 1:
            yield [_make_dummy_art(name, art.type, v) for v in range(prev_ver + 1, ver)]

        # Then yield the actual artifact
        # Must always be a list of one artifact to guarantee ordering
        yield [art]
        prev_ver = ver


def _recursive_cast_to_dict(obj):
    if isinstance(obj, list):
        return [_recursive_cast_to_dict(item) for item in obj]
    elif isinstance(obj, dict) or hasattr(obj, "items"):
        new_dict = {}
        for key, value in obj.items():
            new_dict[key] = _recursive_cast_to_dict(value)
        return new_dict
    else:
        return obj


def _almost_equal(x, y, eps=1e-6):
    if isinstance(x, dict) and isinstance(y, dict):
        if x.keys() != y.keys():
            return False
        return all(_almost_equal(x[k], y[k], eps) for k in x)

    if isinstance(x, numbers.Number) and isinstance(y, numbers.Number):
        return abs(x - y) < eps

    if type(x) is not type(y):
        return False

    return x == y


@dataclass
class _DummyUser:
    username: str = ""


@dataclass
class _DummyRun:
    entity: str = ""
    project: str = ""
    run_id: str = RUN_DUMMY_PLACEHOLDER
    id: str = RUN_DUMMY_PLACEHOLDER
    display_name: str = RUN_DUMMY_PLACEHOLDER
    notes: str = ""
    url: str = ""
    group: str = ""
    created_at: str = "2000-01-01"
    user: _DummyUser = field(default_factory=_DummyUser)
    tags: list = field(default_factory=list)
    summary: dict = field(default_factory=dict)
    config: dict = field(default_factory=dict)

    def files(self):
        return []


def _read_ndjson(fname: str) -> Optional[pl.DataFrame]:
    try:
        df = pl.read_ndjson(fname)
    except FileNotFoundError:
        return None
    except RuntimeError as e:
        # No runs previously checked
        if "empty string is not a valid JSON value" in str(e):
            return None
        if "error parsing ndjson" in str(e):
            return None
        raise e

    return df


def _get_run_or_dummy_from_art(art: Artifact, api=None):
    run = None

    try:
        run = art.logged_by()
    except ValueError as e:
        logger.warn(
            f"Can't log artifact because run does't exist, {art=}, {run=}, {e=}"
        )

    if run is not None:
        return run

    query = gql(
        """
        query ArtifactCreatedBy(
            $id: ID!
        ) {
            artifact(id: $id) {
                createdBy {
                    ... on Run {
                        name
                        project {
                            name
                            entityName
                        }
                    }
                }
            }
        }
    """
    )
    response = api.client.execute(query, variable_values={"id": art.id})
    creator = response.get("artifact", {}).get("createdBy", {})
    run = _DummyRun(
        entity=art.entity,
        project=art.project,
        run_id=creator.get("name", RUN_DUMMY_PLACEHOLDER),
        id=creator.get("name", RUN_DUMMY_PLACEHOLDER),
    )
    return run


def _clear_fname(fname: str) -> None:
    old_fname = f"{internal.ROOT_DIR}/{fname}"
    new_fname = f"{internal.ROOT_DIR}/prev_{fname}"

    logger.debug(f"Moving {old_fname=} to {new_fname=}")
    try:
        shutil.copy2(old_fname, new_fname)
    except FileNotFoundError:
        # this is just to make a copy of the last iteration, so its ok if the src doesn't exist
        pass

    with open(fname, "w"):
        pass


def _download_art(art: Artifact, root: str) -> Optional[str]:
    try:
        with patch("click.echo"):
            return art.download(root=root, skip_cache=True)
    except Exception as e:
        logger.error(f"Error downloading artifact {art=}, {e=}")


def _clone_art(art: Artifact, root: Optional[str] = None):
    if root is None:
        # Currently, we would only ever clone a src artifact to move it to dst.
        root = f"{SRC_ART_PATH}/{art.name}"

    if (path := _download_art(art, root=root)) is None:
        raise ValueError(f"Problem downloading {art=}")

    name, _ = art.name.split(":v")

    # Hack: skip naming validation check for wandb-* types
    new_art = Artifact(name, ART_DUMMY_PLACEHOLDER_TYPE)
    new_art._type = art.type
    new_art._created_at = art.created_at

    new_art._aliases = art.aliases
    new_art._description = art.description

    with patch("click.echo"):
        new_art.add_dir(path)

    return new_art


def _create_files_if_not_exists() -> None:
    fnames = [
        ARTIFACT_ERRORS_FNAME,
        ARTIFACT_SUCCESSES_FNAME,
        RUN_ERRORS_FNAME,
        RUN_SUCCESSES_FNAME,
    ]

    for fname in fnames:
        logger.debug(f"Creating {fname=} if not exists")
        with open(fname, "a"):
            pass


def _merge_dfs(dfs: List[pl.DataFrame]) -> pl.DataFrame:
    # Ensure there are DataFrames in the list
    if len(dfs) == 0:
        return pl.DataFrame()

    if len(dfs) == 1:
        return dfs[0]

    merged_df = dfs[0]
    for df in dfs[1:]:
        merged_df = merged_df.join(df, how="outer", on=["_step"])
        col_pairs = [
            (c, f"{c}_right")
            for c in merged_df.columns
            if f"{c}_right" in merged_df.columns
        ]
        for col, right in col_pairs:
            new_col = merged_df[col].fill_null(merged_df[right])
            merged_df = merged_df.with_columns(new_col).drop(right)

    return merged_df<|MERGE_RESOLUTION|>--- conflicted
+++ resolved
@@ -25,12 +25,8 @@
 from wandb.apis.public.files import File
 from wandb.apis.reports import Report
 from wandb.util import coalesce, remove_keys_with_none_values
-<<<<<<< HEAD
-import .validation
-=======
 
 from . import validation
->>>>>>> fd374022
 from .internals import internal
 from .internals.protocols import PathStr, Policy
 from .internals.util import Namespace, for_each
