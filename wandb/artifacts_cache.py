--- conflicted
+++ resolved
@@ -37,11 +37,6 @@
 def get_artifacts_cache():
     global _artifacts_cache
     if _artifacts_cache is None:
-<<<<<<< HEAD
-        # TODO: Load this from settings
-        _artifacts_cache = ArtifactsCache(env.get_cache_dir())
-=======
         cache_dir = os.path.join(env.get_cache_dir(), 'artifacts')
         _artifacts_cache = ArtifactsCache(cache_dir)
->>>>>>> 546722fb
     return _artifacts_cache