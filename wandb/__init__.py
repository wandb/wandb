# -*- coding: utf-8 -*-

# Three possible modes:
#     'cli': running from "wandb" command
#     'run': we're a script launched by "wandb run"
#     'dryrun': we're a script not launched by "wandb run"

from __future__ import absolute_import, print_function

__author__ = """Chris Van Pelt"""
__email__ = 'vanpelt@wandb.com'
__version__ = '0.8.12'

import atexit
import click
import io
import json
import logging
import time
import os
import contextlib
import signal
import six
import getpass
import socket
import subprocess
import sys
import traceback
import tempfile
import re
import glob
import threading
<<<<<<< HEAD
import platform
=======
import collections
>>>>>>> 8d30a44d
from six.moves import queue
from importlib import import_module

from . import env
from . import io_wrap
from .core import *

# These imports need to be below "from .core import *" until we remove
# 'from wandb import __stage_dir__' from api.py etc.
from wandb.apis import InternalApi, PublicApi, CommError
from wandb import wandb_types as types
from wandb import wandb_config
from wandb import wandb_run
from wandb import wandb_socket
from wandb import streaming_log
from wandb import util
from wandb.run_manager import LaunchError, Process
from wandb.data_types import Image
from wandb.data_types import Video
from wandb.data_types import Audio
from wandb.data_types import Table
from wandb.data_types import Html
from wandb.data_types import Object3D
from wandb.data_types import Histogram
from wandb.data_types import Graph
from wandb import trigger
from wandb.dataframes import image_categorizer_dataframe
from wandb.dataframes import image_segmentation_dataframe
from wandb.dataframes import image_segmentation_binary_dataframe
from wandb.dataframes import image_segmentation_multiclass_dataframe

from wandb import wandb_torch
from wandb.wandb_controller import controller
from wandb.wandb_agent import agent
from wandb.wandb_controller import sweep
from wandb.compat import windows

logger = logging.getLogger(__name__)

# Internal variables
_shutdown_async_log_thread_wait_time = 20

# this global W&B debug log gets re-written by every W&B process
if __stage_dir__ is not None:
    GLOBAL_LOG_FNAME = os.path.abspath(os.path.join(wandb_dir(), 'debug.log'))
else:
    GLOBAL_LOG_FNAME = os.path.join(tempfile.gettempdir(), 'wandb-debug.log')


def _debugger(*args):
    import pdb
    pdb.set_trace()


class Callbacks():
    @property
    def Keras(self):
        termlog(
            "DEPRECATED: wandb.callbacks is deprecated, use `from wandb.keras import WandbCallback`")
        from wandb.keras import WandbCallback
        return WandbCallback


callbacks = Callbacks()


def hook_torch(*args, **kwargs):
    termlog(
        "DEPRECATED: wandb.hook_torch is deprecated, use `wandb.watch`")
    return watch(*args, **kwargs)


watch_called = False


def watch(models, criterion=None, log="gradients", log_freq=100):
    """
    Hooks into the torch model to collect gradients and the topology.  Should be extended
    to accept arbitrary ML models.

    :param (torch.Module) models: The model to hook, can be a tuple
    :param (torch.F) criterion: An optional loss value being optimized
    :param (str) log: One of "gradients", "parameters", "all", or None
    :param (int) log_freq: log gradients and parameters every N batches
    :return: (wandb.Graph) The graph object that will populate after the first backward pass
    """
    global watch_called
    if run is None:
        raise ValueError(
            "You must call `wandb.init` before calling watch")
    if watch_called:
        raise ValueError(
            "You can only call `wandb.watch` once per process. If you want to watch multiple models, pass them in as a tuple."
        )
    watch_called = True
    log_parameters = False
    log_gradients = True
    if log == "all":
        log_parameters = True
    elif log == "parameters":
        log_parameters = True
        log_gradients = False
    elif log is None:
        log_gradients = False

    if not isinstance(models, (tuple, list)):
        models = (models,)
    graphs = []
    prefix = ''
    for idx, model in enumerate(models):
        if idx > 0:
            prefix = "graph_%i" % idx

        run.history.torch.add_log_hooks_to_pytorch_module(
            model, log_parameters=log_parameters, log_gradients=log_gradients, prefix=prefix, log_freq=log_freq)

        graph = wandb_torch.TorchGraph.hook_torch(
            model, criterion, graph_idx=idx)
        graphs.append(graph)
        # NOTE: the graph is set in run.summary by hook_torch on the backward pass
    return graphs


class ExitHooks(object):
    def __init__(self):
        self.exit_code = 0
        self.exception = None

    def hook(self):
        self._orig_exit = sys.exit
        sys.exit = self.exit
        sys.excepthook = self.exc_handler

    def exit(self, code=0):
        orig_code = code
        if code is None:
            code = 0
        elif not isinstance(code, int):
            code = 1
        self.exit_code = code
        self._orig_exit(orig_code)

    def was_ctrl_c(self):
        return isinstance(self.exception, KeyboardInterrupt)

    def exc_handler(self, exc_type, exc, *tb):
        self.exit_code = 1
        self.exception = exc
        if issubclass(exc_type, Error):
            termerror(str(exc))

        if self.was_ctrl_c():
            self.exit_code = 255

        traceback.print_exception(exc_type, exc, *tb)


def _init_headless(run, cloud=True):
    global join
    global _user_process_finished_called

    environ = dict(os.environ)
    run.set_environment(environ)

    server = wandb_socket.Server()
    run.socket = server
    hooks = ExitHooks()
    hooks.hook()

    if platform.system() == "Windows":
        # PTYs don't work in windows so we create these unused pipes and
        # mirror stdout to run.dir/output.log.  There should be a way to make
        # pipes work, but I haven't figured it out.  See links in compat/windows
        stdout_master_fd, stdout_slave_fd = os.pipe()
        stderr_master_fd, stderr_slave_fd = os.pipe()
    else:
        stdout_master_fd, stdout_slave_fd = io_wrap.wandb_pty(resize=False)
        stderr_master_fd, stderr_slave_fd = io_wrap.wandb_pty(resize=False)

    headless_args = {
        'command': 'headless',
        'pid': os.getpid(),
        'stdout_master_fd': stdout_master_fd,
        'stderr_master_fd': stderr_master_fd,
        'cloud': cloud,
        'port': server.port
    }
    internal_cli_path = os.path.join(
        os.path.dirname(__file__), 'internal_cli.py')

    if six.PY2 or platform.system() == "Windows":
        # TODO(adrian): close_fds=False is bad for security. we set
        # it so we can pass the PTY FDs to the wandb process. We
        # should use subprocess32, which has pass_fds.
        popen_kwargs = {'close_fds': False}
    else:
        popen_kwargs = {'pass_fds': [stdout_master_fd, stderr_master_fd]}

    # TODO(adrian): ensure we use *exactly* the same python interpreter
    # TODO(adrian): make wandb the foreground process so we don't give
    # up terminal control until syncing is finished.
    # https://stackoverflow.com/questions/30476971/is-the-child-process-in-foreground-or-background-on-fork-in-c
    wandb_process = subprocess.Popen([sys.executable, internal_cli_path, json.dumps(
            headless_args)], env=environ, **popen_kwargs)
    termlog('Started W&B process version {} with PID {}'.format(
        __version__, wandb_process.pid))
    os.close(stdout_master_fd)
    os.close(stderr_master_fd)
    # Listen on the socket waiting for the wandb process to be ready
    try:
        success, message = server.listen(30)
    except KeyboardInterrupt:
        success = False
    else:
        if not success:
            termerror('W&B process (PID {}) did not respond'.format(
                wandb_process.pid))
    if not success:
        wandb_process.kill()
        for i in range(20):
            time.sleep(0.1)
            if wandb_process.poll() is not None:
                break
        if wandb_process.poll() is None:
            termerror('Failed to kill wandb process, PID {}'.format(
                wandb_process.pid))
        # TODO attempt to upload a debug log
        path = GLOBAL_LOG_FNAME.replace(os.getcwd()+os.sep, "")
        raise LaunchError(
            "W&B process failed to launch, see: {}".format(path))

    if platform.system() == "Windows":
        output = open(os.path.join(run.dir, "output.log"), "wb")
        stdout_redirector = io_wrap.WindowsRedirector(sys.stdout, output)
        stderr_redirector = io_wrap.WindowsRedirector(sys.stderr, output)
    else:
        stdout_slave = os.fdopen(stdout_slave_fd, 'wb')
        stderr_slave = os.fdopen(stderr_slave_fd, 'wb')
        stdout_redirector = io_wrap.FileRedirector(sys.stdout, stdout_slave)
        stderr_redirector = io_wrap.FileRedirector(sys.stderr, stderr_slave)

    # TODO(adrian): we should register this right after starting the wandb process to
    # make sure we shut down the W&B process eg. if there's an exception in the code
    # above
    atexit.register(_user_process_finished, server, hooks,
                    wandb_process, stdout_redirector, stderr_redirector)

    def _wandb_join():
        _user_process_finished(server, hooks,
                               wandb_process, stdout_redirector, stderr_redirector)
    join = _wandb_join
    _user_process_finished_called = False

    # redirect output last of all so we don't miss out on error messages
    stdout_redirector.redirect()
    if not env.is_debug():
        stderr_redirector.redirect()


def load_ipython_extension(ipython):
    pass


def login(anonymous=None, key=None):
    """Ensure this machine is logged in

       You can manually specify a key, but this method is intended to prompt for user input.

       anonymous can be "never", "must", or "allow".  If set to "must" we'll always login anonymously,
       if set to "allow" we'll only create an anonymous user if the user isn't already logged in.
    """
    # This ensures we have a global api object
    ensure_configured()
    if anonymous:
        os.environ[env.ANONYMOUS] = anonymous
    anonymous = anonymous or "never"
    in_jupyter = _get_python_type() != "python"
    if key:
        termwarn("If you're specifying your api key in code, ensure this code is not shared publically.\nConsider setting the WANDB_API_KEY environment variable, or running `wandb login` from the command line.")
        if in_jupyter:
            termwarn("Calling wandb.login() without arguments from jupyter should prompt you for an api key.")
        util.set_api_key(api, key)
        return key
    elif api.api_key and anonymous != "must":
        return api.api_key
    elif in_jupyter:
        os.environ[env.JUPYTER] = "true"
        return _jupyter_login(api=api)
    else:
        return util.prompt_api_key(api)


def _jupyter_login(force=True, api=None):
    """Attempt to login from a jupyter environment

    If force=False, we'll only attempt to auto-login, otherwise we'll prompt the user
    """
    def get_api_key_from_browser(signup=False):
        key, anonymous = None, False
        if 'google.colab' in sys.modules:
            key = jupyter.attempt_colab_login(api.app_url)
        elif 'databricks_cli' in sys.modules and 'dbutils' in sys.modules:
            # Databricks does not seem to support getpass() so we need to fail
            # early and prompt the user to configure the key manually for now.
            termerror(
                "Databricks requires api_key to be configured manually, instructions at: http://docs.wandb.com/integrations/databricks")
            raise LaunchError("Databricks integration requires api_key to be configured.")
        # For jupyter we default to not allowing anonymous
        if not key and os.environ.get(env.ANONYMOUS, "never") != "never":
            key = api.create_anonymous_api_key()
            anonymous = True
        if not key and force:
            try:
                termerror("Not authenticated.  Copy a key from https://app.wandb.ai/authorize")
                key = getpass.getpass("API Key: ").strip()
            except NotImplementedError:
                termerror("Can't accept input in this environment, you should set WANDB_API_KEY or call wandb.login(key='YOUR_API_KEY')")
        return key, anonymous

    api = api or (run.api if run else None)
    if not api:
        raise LaunchError("Internal error: api required for jupyter login")
    return util.prompt_api_key(api, browser_callback=get_api_key_from_browser)


def _init_jupyter(run):
    """Asks for user input to configure the machine if it isn't already and creates a new run.
    Log pushing and system stats don't start until `wandb.log()` is first called.
    """
    from wandb import jupyter
    from IPython.core.display import display, HTML
    # TODO: Should we log to jupyter?
    # global logging had to be disabled because it set the level to debug
    # I also disabled run logging because we're rairly using it.
    # try_to_set_up_global_logging()
    # run.enable_logging()
    os.environ[env.JUPYTER] = "true"

    if not run.api.api_key:
        key = _jupyter_login()
        # Ensure our api client picks up the new key
        if key:
            run.api.reauth()
        else:
            run.mode = "dryrun"
    run.resume = "allow"
    if run.mode == "dryrun":
        display(HTML('''
            Notebook configured with <a href="https://wandb.com" target="_blank">W&B</a>.  Results will not be sent to the cloud.  
            Call wandb.login() with an <a href="{}/authorize">api key</a> to authenticate this machine.
        '''.format(run.api.app_url)))
    else:
        display(HTML('''
            Notebook configured with <a href="https://wandb.com" target="_blank">W&B</a>. You can <a href="{}" target="_blank">open</a> the run page, or call <code>%%wandb</code>
            in a cell containing your training loop to display live results.  Learn more in our <a href="https://docs.wandb.com/docs/integrations/jupyter.html" target="_blank">docs</a>.
        '''.format(run.get_url())))
        try:
            run.save()
        except (CommError, ValueError) as e:
            termerror(str(e))
    run.set_environment()
    run._init_jupyter_agent()
    ipython = get_ipython()
    ipython.register_magics(jupyter.WandBMagics)

    def reset_start():
        """Reset START_TIME to when the cell starts"""
        global START_TIME
        START_TIME = time.time()
    ipython.events.register("pre_run_cell", reset_start)

    def cleanup():
        # shutdown async logger because _user_process_finished isn't called in jupyter
        shutdown_async_log_thread()
        run._stop_jupyter_agent()
    ipython.events.register('post_run_cell', cleanup)


join = None
_user_process_finished_called = False


def _user_process_finished(server, hooks, wandb_process, stdout_redirector, stderr_redirector):
    global _user_process_finished_called
    if _user_process_finished_called:
        return
    _user_process_finished_called = True
    trigger.call('on_finished')

    stdout_redirector.restore()
    if not env.is_debug():
        stderr_redirector.restore()

    termlog()
    termlog("Waiting for W&B process to finish, PID {}".format(wandb_process.pid))
    server.done(hooks.exit_code)
    try:
        while wandb_process.poll() is None:
            time.sleep(0.1)
    except KeyboardInterrupt:
        pass

    if wandb_process.poll() is None:
        termlog('Killing W&B process, PID {}'.format(wandb_process.pid))
        wandb_process.kill()


# Will be set to the run object for the current run, as returned by
# wandb.init(). We may want to get rid of this, but WandbCallback
# relies on it, and it improves the API a bit (user doesn't have to
# pass the run into WandbCallback).  run is None instead of a PreInitObject
# as many places in the code check this.
run = None
config = util.PreInitObject("wandb.config")  # config object shared with the global run
summary = util.PreInitObject("wandb.summary")  # summary object shared with the global run
Api = PublicApi
# Stores what modules have been patched
patched = {
    "tensorboard": [],
    "keras": [],
    "gym": []
}
_saved_files = set()


def save(glob_str, base_path=None, policy="live"):
    """ Ensure all files matching *glob_str* are synced to wandb with the policy specified.

    base_path: the base path to run the glob relative to
    policy:
        live: upload the file as it changes, overwriting the previous version
        end: only upload file when the run ends
    """
    global _saved_files
    if run is None:
        raise ValueError(
            "You must call `wandb.init` before calling save")
    if policy not in ("live", "end"):
        raise ValueError(
            'Only "live" and "end" policies are currently supported.')
    if base_path is None:
        base_path = os.path.dirname(glob_str)
    if isinstance(glob_str, bytes):
        glob_str = glob_str.decode('utf-8')
    wandb_glob_str = os.path.relpath(glob_str, base_path)
    if "../" in wandb_glob_str:
        raise ValueError(
            "globs can't walk above base_path")
    if (glob_str, base_path, policy) in _saved_files:
        return []
    if glob_str.startswith("gs://") or glob_str.startswith("s3://"):
        termlog(
            "%s is a cloud storage url, can't save file to wandb." % glob_str)
        return []
    run.send_message(
        {"save_policy": {"glob": wandb_glob_str, "policy": policy}})
    files = []
    for path in glob.glob(glob_str):
        file_name = os.path.relpath(path, base_path)
        abs_path = os.path.abspath(path)
        wandb_path = os.path.join(run.dir, file_name)
        util.mkdir_exists_ok(os.path.dirname(wandb_path))
        # We overwrite existing symlinks because namespaces can change in Tensorboard
        if os.path.islink(wandb_path) and abs_path != os.readlink(wandb_path):
            os.remove(wandb_path)
            os.symlink(abs_path, wandb_path)
        elif not os.path.exists(wandb_path):
            os.symlink(abs_path, wandb_path)
        files.append(wandb_path)
    _saved_files.add((glob_str, base_path, policy))
    return files


def restore(name, run_path=None, replace=False, root="."):
    """ Downloads the specified file from cloud storage into the current run directory
    if it doesn exist.

    name: the name of the file
    run_path: optional path to a different run to pull files from
    replace: whether to download the file even if it already exists locally
    root: the directory to download the file to.  Defaults to the current
        directory or the run directory if wandb.init was called.

    returns None if it can't find the file, otherwise a file object open for reading
    raises wandb.CommError if it can't find the run
    """
    if run_path is None and run is None:
        raise ValueError(
            "You must call `wandb.init` before calling restore or specify a run_path")
    api = Api()
    api_run = api.run(run_path or run.path)
    root = run.dir if run else root
    path = os.path.exists(os.path.join(root, name))
    if path and replace == False:
        return open(path, "r")
    files = api_run.files([name])
    if len(files) == 0:
        return None
    return files[0].download(root=root, replace=True)


_tunnel_process = None


def tunnel(host, port):
    """Simple helper to open a tunnel.  Returns a public HTTPS url or None"""
    global _tunnel_process
    if _tunnel_process:
        _tunnel_process.kill()
        _tunnel_process = None
    process = subprocess.Popen("ssh -o StrictHostKeyChecking=no -o ServerAliveInterval=60 -R 80:{}:{} serveo.net".format(
        host, port), shell=True, stdout=subprocess.PIPE, stderr=subprocess.PIPE)
    while process.returncode is None:
        for line in process.stdout:
            match = re.match(r".+(https.+)$", line.decode("utf-8").strip())
            if match:
                _tunnel_process = process
                return match.group(1)
        # set returncode if the process has exited
        process.poll()
        time.sleep(1)
    return None


def monitor(options={}):
    """Starts syncing with W&B if you're in Jupyter.  Displays your W&B charts live in a Jupyter notebook.
    It's currently a context manager for legacy reasons.
    """
    try:
        from IPython.display import display
    except ImportError:
        def display(stuff): return None

    class Monitor():
        def __init__(self, options={}):
            if os.getenv(env.JUPYTER):
                display(jupyter.Run())
            else:
                self.rm = False
                termerror(
                    "wandb.monitor is only functional in Jupyter notebooks")

        def __enter__(self):
            termlog(
                "DEPRECATED: with wandb.monitor(): is deprecated, add %%wandb to the beginning of a cell to see live results.")
            pass

        def __exit__(self, *args):
            pass

    return Monitor(options)


_async_log_queue = queue.Queue()
_async_log_thread_shutdown_event = threading.Event()
_async_log_thread_complete_event = threading.Event()
_async_log_thread = None


def _async_log_thread_target():
    """Consumes async logs from our _async_log_queue and actually logs them"""
    global _async_log_thread
    shutdown_requested = False
    while not shutdown_requested:
        try:
            kwargs = _async_log_queue.get(block=True, timeout=1)
            log(**kwargs)
        except queue.Empty:
            shutdown_requested = _async_log_thread_shutdown_event.wait(1) and _async_log_queue.empty()
    _async_log_thread_complete_event.set()
    _async_log_thread = None


def _ensure_async_log_thread_started():
    """Ensures our log consuming thread is started"""
    global _async_log_thread, _async_log_thread_shutdown_event, _async_log_thread_complete_event

    if _async_log_thread is None:
        _async_log_thread_shutdown_event = threading.Event()
        _async_log_thread_complete_event = threading.Event()
        _async_log_thread = threading.Thread(target=_async_log_thread_target)
        _async_log_thread.daemon = True
        _async_log_thread.start()


def shutdown_async_log_thread():
    """Shuts down our async logging thread"""
    if _async_log_thread:
        _async_log_thread_shutdown_event.set()
        res = _async_log_thread_complete_event.wait(_shutdown_async_log_thread_wait_time)  # TODO: possible race here
        if res is False:
            termwarn('async log queue not empty after %d seconds, some log statements will be dropped' % (
                _shutdown_async_log_thread_wait_time))
            # FIXME: it is worse than this, likely the program will crash because files will be closed
        # FIXME: py 2.7 will return None here so we dont know if we dropped data


def log(row=None, commit=True, step=None, sync=True, *args, **kwargs):
    """Log a dict to the global run's history.

    wandb.log({'train-loss': 0.5, 'accuracy': 0.9})

    Args:
        row (dict, optional): A dict of serializable python objects i.e str: ints, floats, Tensors, dicts, or wandb.data_types
        commit (boolean, optional): Persist a set of metrics, if false just update the existing dict
        step (integer, optional): The global step in processing. This sets commit=True any time step increases
        sync (boolean, True): If set to False, process calls to log in a seperate thread
    """

    if run is None:
        raise ValueError(
            "You must call `wandb.init` in the same process before calling log")

    if sync == False:
        _ensure_async_log_thread_started()
        return _async_log_queue.put({"row": row, "commit": commit, "step": step})

    if row is None:
        row = {}

    if not isinstance(row, collections.Mapping):
        raise ValueError("wandb.log must be passed a dictionary")

    if any(not isinstance(key, six.string_types) for key in row.keys()):
        raise ValueError("Key values passed to `wandb.log` must be strings.")

    if commit or step is not None:
        run.history.add(row, *args, step=step, **kwargs)
    else:
        run.history.update(row, *args, **kwargs)


def ensure_configured():
    global GLOBAL_LOG_FNAME, api
    # We re-initialize here for tests
    api = InternalApi()
    GLOBAL_LOG_FNAME = os.path.abspath(os.path.join(wandb_dir(), 'debug.log'))


def uninit(only_patches=False):
    """Undo the effects of init(). Useful for testing.
    """
    global run, config, summary, watch_called, patched, _saved_files
    if not only_patches:
        run = None
        config = util.PreInitObject("wandb.config")
        summary = util.PreInitObject("wandb.summary")
        watch_called = False
        _saved_files = set()
    # UNDO patches
    for mod in patched["tensorboard"]:
        module = import_module(mod[0])
        parts = mod[1].split(".")
        if len(parts) > 1:
            module = getattr(module, parts[0])
            mod[1] = parts[1]
        setattr(module, mod[1], getattr(module, "orig_"+mod[1]))
    patched["tensorboard"] = []


def reset_env(exclude=[]):
    """Remove environment variables, used in Jupyter notebooks"""
    if os.getenv(env.INITED):
        wandb_keys = [key for key in os.environ.keys() if key.startswith(
            'WANDB_') and key not in exclude]
        for key in wandb_keys:
            del os.environ[key]
        return True
    else:
        return False


def try_to_set_up_global_logging():
    """Try to set up global W&B debug log that gets re-written by every W&B process.

    It may fail (and return False) eg. if the current directory isn't user-writable
    """
    root = logging.getLogger()
    root.setLevel(logging.DEBUG)
    formatter = logging.Formatter(
        '%(asctime)s %(levelname)-7s %(threadName)-10s:%(process)d [%(filename)s:%(funcName)s():%(lineno)s] %(message)s')

    if env.is_debug():
        handler = logging.StreamHandler()
        handler.setLevel(logging.DEBUG)
        handler.setFormatter(formatter)

        root.addHandler(handler)

    try:
        handler = logging.FileHandler(GLOBAL_LOG_FNAME, mode='w')
        handler.setLevel(logging.DEBUG)
        handler.setFormatter(formatter)

        root.addHandler(handler)
    except IOError as e:  # eg. in case wandb directory isn't writable
        termerror('Failed to set up logging: {}'.format(e))
        return False

    return True


def _get_python_type():
    try:
        if 'terminal' in get_ipython().__module__:
            return 'ipython'
        else:
            return 'jupyter'
    except (NameError, AttributeError):
        return "python"


def sagemaker_auth(overrides={}, path="."):
    """ Write a secrets.env file with the W&B ApiKey and any additional secrets passed.

        Args:
            overrides (dict, optional): Additional environment variables to write to secrets.env
            path (str, optional): The path to write the secrets file.
    """

    api_key = overrides.get(env.API_KEY, Api().api_key)
    if api_key is None:
        raise ValueError(
            "Can't find W&B ApiKey, set the WANDB_API_KEY env variable or run `wandb login`")
    overrides[env.API_KEY] = api_key
    with open(os.path.join(path, "secrets.env"), "w") as file:
        for k, v in six.iteritems(overrides):
            file.write("{}={}\n".format(k, v))


def join():
    # no-op until it's overridden in _init_headless
    pass


def init(job_type=None, dir=None, config=None, project=None, entity=None, reinit=None, tags=None,
         group=None, allow_val_change=False, resume=False, force=False, tensorboard=False,
         sync_tensorboard=False, monitor_gym=False, name=None, notes=None, id=None, magic=None,
         anonymous=None):
    """Initialize W&B

    If called from within Jupyter, initializes a new run and waits for a call to
    `wandb.log` to begin pushing metrics.  Otherwise, spawns a new process
    to communicate with W&B.

    Args:
        job_type (str, optional): The type of job running, defaults to 'train'
        config (dict, argparse, or tf.FLAGS, optional): The hyper parameters to store with the run
        project (str, optional): The project to push metrics to
        entity (str, optional): The entity to push metrics to
        dir (str, optional): An absolute path to a directory where metadata will be stored
        group (str, optional): A unique string shared by all runs in a given group
        tags (list, optional): A list of tags to apply to the run
        id (str, optional): A globally unique (per project) identifier for the run
        name (str, optional): A display name which does not have to be unique
        notes (str, optional): A multiline string associated with the run
        reinit (bool, optional): Allow multiple calls to init in the same process
        resume (bool, str, optional): Automatically resume this run if run from the same machine,
            you can also pass a unique run_id
        sync_tensorboard (bool, optional): Synchronize wandb logs to tensorboard or tensorboardX
        force (bool, optional): Force authentication with wandb, defaults to False
        magic (bool, dict, or str, optional): magic configuration as bool, dict, json string,
            yaml filename
        anonymous (str, optional): Can be "allow", "must", or "never". Controls whether anonymous logging is allowed.
            Defaults to never.

    Returns:
        A wandb.run object for metric and config logging.
    """
    init_args = locals()
    trigger.call('on_init', **init_args)
    global run
    global __stage_dir__

    # We allow re-initialization when we're in Jupyter or explicity opt-in to it.
    in_jupyter = _get_python_type() != "python"
    if reinit or (in_jupyter and reinit != False):
        reset_env(exclude=env.immutable_keys())
        run = None

    # TODO: deprecate tensorboard
    if tensorboard or sync_tensorboard and len(patched["tensorboard"]) == 0:
        util.get_module("wandb.tensorboard").patch()
    if monitor_gym and len(patched["gym"]) == 0:
        util.get_module("wandb.gym").monitor()

    sagemaker_config = util.parse_sm_config()
    tf_config = util.parse_tfjob_config()
    if group == None:
        group = os.getenv(env.RUN_GROUP)
    if job_type == None:
        job_type = os.getenv(env.JOB_TYPE)
    if sagemaker_config:
        # Set run_id and potentially grouping if we're in SageMaker
        run_id = os.getenv('TRAINING_JOB_NAME')
        if run_id:
            os.environ[env.RUN_ID] = '-'.join([
                run_id,
                os.getenv('CURRENT_HOST', socket.gethostname())])
        conf = json.load(
            open("/opt/ml/input/config/resourceconfig.json"))
        if group == None and len(conf["hosts"]) > 1:
            group = os.getenv('TRAINING_JOB_NAME')
        # Set secret variables
        if os.path.exists("secrets.env"):
            for line in open("secrets.env", "r"):
                key, val = line.strip().split('=', 1)
                os.environ[key] = val
    elif tf_config:
        cluster = tf_config.get('cluster')
        job_name = tf_config.get('task', {}).get('type')
        task_index = tf_config.get('task', {}).get('index')
        if job_name is not None and task_index is not None:
            # TODO: set run_id for resuming?
            run_id = cluster[job_name][task_index].rsplit(":")[0]
            if job_type == None:
                job_type = job_name
            if group == None and len(cluster.get("worker", [])) > 0:
                group = cluster[job_name][0].rsplit("-"+job_name, 1)[0]
    image = util.image_id_from_k8s()
    if image:
        os.environ[env.DOCKER] = image
    if project:
        os.environ[env.PROJECT] = project
    if entity:
        os.environ[env.ENTITY] = entity
    if group:
        os.environ[env.RUN_GROUP] = group
    if job_type:
        os.environ[env.JOB_TYPE] = job_type
    if tags:
        os.environ[env.TAGS] = ",".join(tags)
    if id:
        os.environ[env.RUN_ID] = id
        if name is None and resume is not "must":
            # We do this because of https://github.com/wandb/core/issues/2170
            # to ensure that the run's name is explicitly set to match its
            # id. If we don't do this and the id is eight characters long, the
            # backend will set the name to a generated human-friendly value.
            #
            # In any case, if the user is explicitly setting `id` but not
            # `name`, their id is probably a meaningful string that we can
            # use to label the run.
            #
            # In the resume="must" case, we know we are resuming, so we should
            # make sure to not set the name because it would have been set with
            # the original run.
            #
            # TODO: handle "auto" resume by moving this logic later when we know
            # if there is a resume.
            name = os.environ.get(env.NAME, id)  # environment variable takes precedence over this.
    if name:
        os.environ[env.NAME] = name
    if notes:
        os.environ[env.NOTES] = notes
    if magic is not None and magic is not False:
        if isinstance(magic, dict):
            os.environ[env.MAGIC] = json.dumps(magic)
        elif isinstance(magic, str):
            os.environ[env.MAGIC] = magic
        elif isinstance(magic, bool):
            pass
        else:
            termwarn("wandb.init called with invalid magic parameter type", repeat=False)
        from wandb import magic_impl
        magic_impl.magic_install(init_args=init_args)
    if dir:
        os.environ[env.DIR] = dir
        util.mkdir_exists_ok(wandb_dir())
    if anonymous is not None:
        os.environ[env.ANONYMOUS] = anonymous
    if os.environ.get(env.ANONYMOUS, "never") not in ["allow", "must", "never"]:
        raise LaunchError("anonymous must be set to 'allow', 'must', or 'never'")

    resume_path = os.path.join(wandb_dir(), wandb_run.RESUME_FNAME)
    if resume == True:
        os.environ[env.RESUME] = "auto"
    elif resume:
        os.environ[env.RESUME] = os.environ.get(env.RESUME, "allow")
        # TODO: remove allowing resume as a string in the future
        os.environ[env.RUN_ID] = id or resume
    elif os.path.exists(resume_path):
        os.remove(resume_path)
    if os.environ.get(env.RESUME) == 'auto' and os.path.exists(resume_path):
        if not os.environ.get(env.RUN_ID):
            os.environ[env.RUN_ID] = json.load(open(resume_path))["run_id"]

    # the following line is useful to ensure that no W&B logging happens in the user
    # process that might interfere with what they do
    # logging.basicConfig(format='user process %(asctime)s - %(name)s - %(levelname)s - %(message)s')

    # If a thread calls wandb.init() it will get the same Run object as
    # the parent. If a child process with distinct memory space calls
    # wandb.init(), it won't get an error, but it will get a result of
    # None.
    # This check ensures that a child process can safely call wandb.init()
    # after a parent has (only the parent will create the Run object).
    # This doesn't protect against the case where the parent doesn't call
    # wandb.init but two children do.
    if run or os.getenv(env.INITED):
        return run

    if __stage_dir__ is None:
        __stage_dir__ = "wandb"
        util.mkdir_exists_ok(wandb_dir())

    try:
        signal.signal(signal.SIGQUIT, _debugger)
    except AttributeError:
        pass

    try:
        run = wandb_run.Run.from_environment_or_defaults()
    except IOError as e:
        termerror('Failed to create run directory: {}'.format(e))
        raise LaunchError("Could not write to filesystem.")

    run.set_environment()

    def set_global_config(run):
        global config  # because we already have a local config
        config = run.config
    set_global_config(run)
    global summary
    summary = run.summary

    # set this immediately after setting the run and the config. if there is an
    # exception after this it'll probably break the user script anyway
    os.environ[env.INITED] = '1'

    if in_jupyter:
        _init_jupyter(run)
    elif run.mode == 'clirun':
        pass
    elif run.mode == 'run':
        api = InternalApi()
        # let init_jupyter handle this itself
        if not in_jupyter and not api.api_key:
            termlog(
                "W&B is a tool that helps track and visualize machine learning experiments")
            if force:
                termerror(
                    "No credentials found.  Run \"wandb login\" or \"wandb off\" to disable wandb")
            else:
                if util.prompt_api_key(api):
                    _init_headless(run)
                else:
                    termlog(
                        "No credentials found.  Run \"wandb login\" to visualize your metrics")
                    run.mode = "dryrun"
                    _init_headless(run, False)
        else:
            _init_headless(run)
    elif run.mode == 'dryrun':
        termlog(
            'Dry run mode, not syncing to the cloud.')
        _init_headless(run, False)
    else:
        termerror(
            'Invalid run mode "%s". Please unset WANDB_MODE.' % run.mode)
        raise LaunchError("The WANDB_MODE environment variable is invalid.")

    # set the run directory in the config so it actually gets persisted
    run.config.set_run_dir(run.dir)

    if sagemaker_config:
        run.config.update(sagemaker_config)
        allow_val_change = True
    if config:
        run.config.update(config, allow_val_change=allow_val_change)

    # Access history to ensure resumed is set when resuming
    run.history
    # Load the summary to support resuming
    run.summary.load()

    atexit.register(_wandb_finished, run)

    return run


def _wandb_finished(run):
    # must shutdown async logging thread before closing files
    shutdown_async_log_thread()
    run.close_files()


tensorflow = util.LazyLoader('tensorflow', globals(), 'wandb.tensorflow')
tensorboard = util.LazyLoader('tensorboard', globals(), 'wandb.tensorboard')
jupyter = util.LazyLoader('jupyter', globals(), 'wandb.jupyter')
keras = util.LazyLoader('keras', globals(), 'wandb.keras')
fastai = util.LazyLoader('fastai', globals(), 'wandb.fastai')
docker = util.LazyLoader('docker', globals(), 'wandb.docker')
xgboost = util.LazyLoader('xgboost', globals(), 'wandb.xgboost')
gym = util.LazyLoader('gym', globals(), 'wandb.gym')
ray = util.LazyLoader('ray', globals(), 'wandb.ray')


__all__ = ['init', 'config', 'termlog', 'termwarn', 'termerror', 'tensorflow',
           'run', 'types', 'callbacks', 'join']<|MERGE_RESOLUTION|>--- conflicted
+++ resolved
@@ -30,11 +30,8 @@
 import re
 import glob
 import threading
-<<<<<<< HEAD
 import platform
-=======
 import collections
->>>>>>> 8d30a44d
 from six.moves import queue
 from importlib import import_module
 
