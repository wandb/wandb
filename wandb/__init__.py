--- conflicted
+++ resolved
@@ -52,12 +52,9 @@
 join = finish
 login = wandb_sdk.login
 helper = wandb_sdk.helper
-<<<<<<< HEAD
 sweep = wandb_sdk.sweep
-=======
 # TODO(require): Remove underscore when we are ready to ship
 _require = wandb_sdk.require
->>>>>>> 722e3a56
 Artifact = wandb_sdk.Artifact
 AlertLevel = wandb_sdk.AlertLevel
 Settings = wandb_sdk.Settings
