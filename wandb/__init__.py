--- conflicted
+++ resolved
@@ -16,10 +16,6 @@
 import types
 import webbrowser
 
-<<<<<<< HEAD
-from wandb import sparkline
-=======
->>>>>>> a99e5df1
 
 # We use the hidden version if it already exists, otherwise non-hidden.
 if os.path.exists('.wandb'):
@@ -79,14 +75,11 @@
     else:
         line = ''
     click.echo(line, file=sys.stderr, nl=newline)
-<<<<<<< HEAD
-=======
 
 
 def _debugger(*args):
     import pdb
     pdb.set_trace()
->>>>>>> a99e5df1
 
 
 # Will be set to the run object for the current run, as returned by
@@ -94,15 +87,10 @@
 # relies on it, and it improves the API a bit (user doesn't have to
 # pass the run into WandbKerasCallback)
 run = None
-_exit_hooks = None
 
 
 def init(job_type='train'):
     global run
-<<<<<<< HEAD
-    global _exit_hooks
-=======
->>>>>>> a99e5df1
     # If a thread calls wandb.init() it will get the same Run object as
     # the parent. If a child process with distinct memory space calls
     # wandb.init(), it won't get an error, but it will get a result of
@@ -116,13 +104,6 @@
 
     # The WANDB_DEBUG check ensures tests still work.
     if not wandb_dir() and not os.getenv('WANDB_DEBUG'):
-<<<<<<< HEAD
-        print('wandb.init() called but directory not initialized.\n'
-              'Please run "wandb init" to get started')
-        sys.exit(1)
-
-    syncer = None
-=======
         termlog('wandb.init() called but directory not initialized.\n'
               'Please run "wandb init" to get started')
         sys.exit(1)
@@ -131,19 +112,12 @@
         signal.signal(signal.SIGQUIT, _debugger)
     except AttributeError:
         pass
->>>>>>> a99e5df1
 
     run = wandb_run.Run.from_environment_or_defaults()
     run.job_type = job_type
     run.set_environment()
-<<<<<<< HEAD
-    assert run.storage_id
-    termlog()
-    if run.mode == 'run':
-=======
     if run.mode == 'run':
         assert run.storage_id
->>>>>>> a99e5df1
         run.config.set_run_dir(run.dir)  # set the run directory in the config so it actually gets persisted
         api = wandb_api.Api()
         api.set_current_run_id(run.id)
@@ -154,20 +128,6 @@
             api.upsert_run(id=run.storage_id, config=run.config.as_dict())
         run.config.set_persist_callback(config_persist_callback)
 
-<<<<<<< HEAD
-        # we do this after starting sync.Sync() because this atexit handler needs
-        # to happen before the one in sync.Sync.
-        _exit_hooks = ExitHooks()
-        _exit_hooks.hook()
-
-        if bool(os.environ.get('WANDB_SHOW_RUN')):
-            webbrowser.open_new_tab(run.get_url(api))
-    elif mode == 'dryrun':
-        termlog(
-            'wandb dryrun mode. Use "wandb run <script>" to save results to wandb.')
-    termlog('Run directory: %s' % os.path.relpath(run.dir))
-    termlog()
-=======
         if bool(os.environ.get('WANDB_SHOW_RUN')):
             webbrowser.open_new_tab(run.get_url(api))
     elif run.mode == 'dryrun':
@@ -180,82 +140,9 @@
 
     atexit.register(run.close_files)
 
->>>>>>> a99e5df1
     os.environ['WANDB_INITED'] = '1'
 
     return run
 
 
-class ExitHooks(object):
-    def __init__(self):
-        self._signal = None
-        self.exit_code = None
-        self.exception = None
-
-    def hook(self):
-        signal.signal(signal.SIGTERM, self._sigkill)
-        try:
-            signal.signal(signal.SIGQUIT, self._debugger)
-        except AttributeError:
-            pass
-        atexit.register(self.atexit)
-        self._orig_exit = sys.exit
-        self._orig_excepthook = sys.excepthook
-        sys.exit = self.exit
-        sys.excepthook = self.excepthook
-
-    def _debugger(self, *args):
-        import pdb
-        pdb.set_trace()
-
-    def atexit(self):
-        termlog()
-        if self._signal == signal.SIGTERM:
-            termlog(
-                'Script ended because of SIGTERM, press ctrl-c to abort syncing.')
-        elif isinstance(self.exception, KeyboardInterrupt):
-            termlog(
-                'Script ended because of ctrl-c, press ctrl-c again to abort syncing.')
-        elif self.exception:
-            termlog(
-                'Script ended because of Exception, press ctrl-c to abort syncing.')
-        else:
-            termlog('Script ended.')
-
-        # Show run summary/history
-        if run.has_summary:
-            summary = run.summary.summary
-            termlog('Run summary:')
-            max_len = max([len(k) for k in summary.keys()])
-            format_str = '  {:>%s} {}' % max_len
-            for k, v in summary.items():
-                termlog(format_str.format(k, v))
-        if run.has_history:
-            history_keys = run.history.keys()
-            termlog('Run history:')
-            max_len = max([len(k) for k in history_keys])
-            for key in history_keys:
-                vals = util.downsample(run.history.column(key), 40)
-                line = sparkline.sparkify(vals)
-                format_str = u'  {:>%s} {}' % max_len
-                termlog(format_str.format(key, line))
-        if run.has_examples:
-            termlog('Saved %s examples' % run.examples.count())
-
-    def _sigkill(self, *args):
-        self._signal = signal.SIGTERM
-        # Send keyboard interrupt to ourself! This triggers the python behavior of stopping the
-        # running script and running the atexit handlers which don't normally get called
-        # when the script is terminated by a signal.
-        os.kill(os.getpid(), signal.SIGINT)
-
-    def exit(self, code=0):
-        self.exit_code = code
-        self._orig_exit(code)
-
-    def excepthook(self, exc_type, exc, *args):
-        self.exception = exc
-        self._orig_excepthook(exc_type, exc, *args)
-
-
 __all__ = ['init', 'termlog', 'run', 'types']