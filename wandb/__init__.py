--- conflicted
+++ resolved
@@ -19,11 +19,7 @@
 from __future__ import print_function
 from __future__ import unicode_literals
 
-<<<<<<< HEAD
-__version__ = "0.10.29"
-=======
 __version__ = "0.10.29.dev1"
->>>>>>> e75fbfeb
 
 # Used with pypi checks and other messages related to pip
 _wandb_module = "wandb"
