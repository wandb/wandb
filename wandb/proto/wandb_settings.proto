--- conflicted
+++ resolved
@@ -215,12 +215,9 @@
   google.protobuf.StringValue colab_url = 160;
   google.protobuf.Int32Value _stats_buffer_size = 161;
   google.protobuf.BoolValue _shared = 162;
-<<<<<<< HEAD
-  google.protobuf.StringValue fork_from_run_id = 163;
-  google.protobuf.Int32Value  fork_from_run_value = 164;
-=======
   google.protobuf.StringValue _code_path_local = 163;
->>>>>>> 210be954
+  google.protobuf.StringValue fork_from_run_id = 164;
+  google.protobuf.Int32Value  fork_from_run_value = 165;
 
   MapStringKeyStringValue _proxies = 200;
 
