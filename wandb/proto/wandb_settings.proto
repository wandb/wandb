--- conflicted
+++ resolved
@@ -43,11 +43,7 @@
 //
 // Some fields such as `run_id` only make sense at the run level.
 //
-<<<<<<< HEAD
-// Next ID: 184
-=======
-// Next ID: 182
->>>>>>> fa433633
+// Next ID: 183
 message Settings {
   reserved 3, 6, 12, 19, 36, 43, 44, 45, 50, 51, 91, 94, 136, 137;
 
@@ -321,7 +317,7 @@
   //
   // In a distributed setting, this is useful for avoiding file overwrites on secondary nodes
   // when only system metrics and logs are needed, as the primary node handles the main logging.
-  google.protobuf.BoolValue x_primary_node = 183;
+  google.protobuf.BoolValue x_primary_node = 182;
 
   // Flag to allow table artifacts to be synced in offline mode.
   //
