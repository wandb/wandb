syntax = "proto3";

package wandb_internal;

import "google/protobuf/wrappers.proto";

option go_package = "core/pkg/service_go_proto";

message ListStringValue {
  repeated string value = 1;
}

message MapStringKeyStringValue {
  map<string, string> value = 1;
}

message MapStringKeyMapStringKeyStringValue {
  map<string, MapStringKeyStringValue> value = 1;
}

message OpenMetricsFilters {
  oneof value {
    ListStringValue sequence = 1;
    MapStringKeyMapStringKeyStringValue mapping = 2;
  }
}

// Serialized representation of the RunMoment class in wandb.sdk.lib.run_moment.
// Used to communicate the moment in a run at which forking or resuming should
// take place.
message RunMoment {
  string run = 1;     // The name of the run to fork from.
  double value = 2;   // The value of the metric to fork at.
  string metric = 3;  // The name of the metric to use to find a fork point.
}

// Settings for the SDK.
//
// There is a hierarchy of settings, with at least the following levels:
//
// 1. User process settings
// 2. Run settings
//
// Some fields such as `run_id` only make sense at the run level.
//
<<<<<<< HEAD
// Next ID: 179
message Settings {
  reserved 6, 12, 36, 45, 50, 51, 94, 136, 137;
=======
// Next ID: 178
message Settings {
  reserved 12, 36, 50, 94, 136, 137;
>>>>>>> e7c06b8c

  // The W&B API key.
  //
  // This can be empty if we're in offline mode.
  google.protobuf.StringValue api_key = 55;

  // Path to file containing an identity token for authentication.
  google.protobuf.StringValue identity_token_file = 170;

  // Path to file for writing temporary access tokens.
  google.protobuf.StringValue credentials_file = 171;

  // Whether we are in offline mode.
  google.protobuf.BoolValue _offline = 30;

  // Flag to indicate whether we are syncing a run from
  // the transaction log.
  google.protobuf.BoolValue x_sync = 31;

  // Path to the transaction log file, that is being synced.
  google.protobuf.StringValue sync_file = 134;

  // Whether we are in shared mode.
  //
  // In "shared" mode, multiple processes can write to the same run,
  // for example from different machines.
  google.protobuf.BoolValue _shared = 162;

  // The ID of the run.
  google.protobuf.StringValue run_id = 107;

  // The W&B URL where the run can be viewed.
  google.protobuf.StringValue run_url = 113;

  // The W&B project ID.
  google.protobuf.StringValue project = 97;

  // The W&B entity, like a user or a team.
  google.protobuf.StringValue entity = 69;

  // The start time of the run in seconds since the Unix epoch.
  google.protobuf.DoubleValue x_start_time = 41;

  // The root directory that will be used to derive other paths.
  // Such as the wandb directory, and the run directory.
  //
  // By default, this is the current working directory.
  google.protobuf.StringValue root_dir = 105;

  // The directory for storing log files.
  google.protobuf.StringValue log_dir = 85;

  // Filename to use for internal logs.
  google.protobuf.StringValue log_internal = 86;

  // Defines the type of console capture to be applied. Possible values are:
  //
  // "off" - Disables console capture.
  //
  // "redirect" - Redirects low-level file descriptors for capturing output.
  //
  // "wrap" - Overrides the write methods of sys.stdout/sys.stderr. Will be
  // mapped to either "wrap_raw" or "wrap_emu" based on the state of the system.
  //
  // "wrap_raw" - Same as "wrap" but captures raw output directly instead of
  // through an emulator.
  //
  // "wrap_emu" - Same as "wrap" but captures output through an emulator.
  google.protobuf.StringValue console = 60;

  // Absolute path to the local directory where this run's files are stored.
  google.protobuf.StringValue files_dir = 70;

  // Unix glob patterns relative to `files_dir` to not upload.
  ListStringValue ignore_globs = 78;

  // The URL for the W&B backend.
  //
  // Used for GraphQL and "filestream" operations.
  google.protobuf.StringValue base_url = 57;

  // An approximate maximum request size for the filestream API.
  //
  // This applies when wandb-core is enabled. Its purpose is to prevent
  // HTTP requests from failing due to containing too much data.
  //
  // This number is approximate: requests will be slightly larger.
  google.protobuf.Int32Value x_file_stream_max_bytes = 172;

  // Interval in seconds between filestream transmissions.
  google.protobuf.DoubleValue x_file_stream_transmit_interval = 175;

  // Additional headers to add to all outgoing HTTP requests.
  MapStringKeyStringValue x_extra_http_headers = 14;

  // Maximum number of retries for filestream operations.
  google.protobuf.Int32Value x_file_stream_retry_max = 147;
  // Initial wait in-between filestream retries.
  google.protobuf.DoubleValue x_file_stream_retry_wait_min_seconds = 148;
  // Final wait in-between filestream retries.
  google.protobuf.DoubleValue x_file_stream_retry_wait_max_seconds = 149;
  // Per-retry timeout for filestream operations.
  google.protobuf.DoubleValue x_file_stream_timeout_seconds = 15;

  // Maximum number of retries for file upload/download operations.
  google.protobuf.Int32Value x_file_transfer_retry_max = 150;
  // Initial wait in-between file upload/download retries.
  google.protobuf.DoubleValue x_file_transfer_retry_wait_min_seconds = 151;
  // Final wait in-between file upload/download retries.
  google.protobuf.DoubleValue x_file_transfer_retry_wait_max_seconds = 152;
  // Per-retry timeout for file upload/download operations.
  google.protobuf.DoubleValue x_file_transfer_timeout_seconds = 153;

  // Maximum number of retries for GraphQL operations.
  google.protobuf.Int32Value x_graphql_retry_max = 154;
  // Initial wait in-between GraphQL retries.
  google.protobuf.DoubleValue x_graphql_retry_wait_min_seconds = 155;
  // Final wait in-between GraphQL retries.
  google.protobuf.DoubleValue x_graphql_retry_wait_max_seconds = 156;
  // Per-retry timeout for GraphQL operations.
  google.protobuf.DoubleValue x_graphql_timeout_seconds = 157;

  // The custom proxy servers for http requests to W&B.
  google.protobuf.StringValue http_proxy = 168;
  // The custom proxy servers for https requests to W&B.
  google.protobuf.StringValue https_proxy = 169;

  // Custom proxy servers for the requests to W&B.
  //
  // The key is the protocol, e.g. "http", "https", "socks5".
  // The value is the proxy URL.
  // TODO: deprecated, use http_proxy and https_proxy instead.
  MapStringKeyStringValue x_proxies = 200;

  // Path to the script that created the run, if available.
  google.protobuf.StringValue program = 95;
  // The relative path from the root repository directory to the script that
  // created the run.
  //
  // If the script is not in the root repository directory, this will be the
  // relative path from the current working directory to the script.
  //
  // For example, if the script is /home/user/project/example.py, and the root
  // repository directory is /home/user/project, then the relative path is
  // example.py.
  //
  // If couldn't find the relative path, this will be an empty string.
  google.protobuf.StringValue program_relpath = 96;
  // The relative path from the current working directory to the code path.
  //
  // For example, if the code path is /home/user/project/example.py, and the
  // current working directory is /home/user/project, then the code path local
  // is example.py.
  //
  // If couldn't find the relative path, this will be an empty string.
  google.protobuf.StringValue _code_path_local = 163;
  // The absolute path from the root repository directory to the script that
  // created the run.
  //
  // Root repository directory is defined as the directory containing the
  // .git directory, if it exists. Otherwise, it's the current working directory.
  google.protobuf.StringValue program_abspath = 159;

  // The arguments passed to the script that created the run, if available.
  ListStringValue _args = 1;

  // The operating system of the machine running the run.
  google.protobuf.StringValue _os = 32;

  // The Docker image used to execute the script.
  google.protobuf.StringValue docker = 67;

  // The CUDA version of the machine running the run.
  google.protobuf.StringValue _cuda = 6;

  // The executable used to execute the script.
  google.protobuf.StringValue _executable = 13;

  // The Python version used to execute the script.
  google.protobuf.StringValue _python = 34;

  // The Colab URL, if available.
  google.protobuf.StringValue colab_url = 160;

  // The name of the host processor the run is running on.
  google.protobuf.StringValue host = 77;

  // The W&B user name.
  google.protobuf.StringValue username = 141;

  // The W&B user email.
  google.protobuf.StringValue email = 68;

  // Specifies the resume behavior for the run. The available options are:
  //
  // "must": Resumes from an existing run with the same ID. If no such run exists,
  // it will result in failure.
  //
  // "allow": Attempts to resume from an existing run with the same ID. If none is
  // found, a new run will be created.
  //
  // "never": Always starts a new run. If a run with the same ID already exists,
  // it will result in failure.
  //
  // "auto": Automatically resumes from the most recent failed run on the same
  // machine.
  google.protobuf.StringValue resume = 102;

  // ResumeFrom (or Rewind) information for the run.
  RunMoment resume_from = 167;

  // Fork information for the run.
  RunMoment fork_from = 164;

  // The W&B sweep URL.
  google.protobuf.StringValue sweep_url = 131;

<<<<<<< HEAD
  // Disable check for latest version of wandb, from pypi.
  google.protobuf.BoolValue x_disable_update_check = 165;
=======
  // Whether to create a job artifact for W&B Launch.
  google.protobuf.BoolValue disable_job_creation = 65;

  // Whether to disable check for latest version of wandb, from pypi.
  google.protobuf.BoolValue _disable_update_check = 165;
>>>>>>> e7c06b8c

  // Whether to disable system metrics collection.
  google.protobuf.BoolValue _disable_stats = 10;

  // Whether to disable metadata collection.
  google.protobuf.BoolValue _disable_meta = 7;

  // Whether to save the code used to create the run.
  google.protobuf.BoolValue save_code = 115;

  // Whether to disable git capture and diff generation.
  google.protobuf.BoolValue disable_git = 63;

  // Explicitly require wandb-core to not be used.
  google.protobuf.BoolValue x_require_legacy_service = 173;

  // Feature flag controlling the rollout of an improved run.finish() UX.
  //
  // Remove after the feature is rolled out.
  google.protobuf.BoolValue x_show_operation_stats = 176;

  // Whether to sync TensorBoard logs to W&B.
  google.protobuf.BoolValue sync_tensorboard = 177;

  // Internal override setting for the computed files_dir
  google.protobuf.StringValue x_files_dir = 178;

  // Flag to allow table artifacts to be synced in offline mode
  //
  // By default, true, to revert to old behavior, set this to False.
  google.protobuf.BoolValue allow_offline_artifacts = 177;

  google.protobuf.BoolValue _aws_lambda = 2;
  google.protobuf.BoolValue x_cli_only_mode = 4;
  google.protobuf.BoolValue _colab = 5;
<<<<<<< HEAD
  google.protobuf.BoolValue x_disable_meta = 7;
  google.protobuf.BoolValue x_disable_service = 8;
  google.protobuf.BoolValue x_disable_setproctitle = 9;
  google.protobuf.BoolValue x_disable_stats = 10;
  google.protobuf.BoolValue x_disable_viewer = 11;
  google.protobuf.StringValue x_executable = 13;
  google.protobuf.BoolValue x_flow_control_custom = 16;
  google.protobuf.BoolValue x_flow_control_disabled = 17;
  google.protobuf.DoubleValue x_internal_check_process = 18;
  google.protobuf.DoubleValue x_internal_queue_timeout = 19;
=======
  google.protobuf.BoolValue _disable_service = 8;
  google.protobuf.BoolValue _disable_setproctitle = 9;
  google.protobuf.BoolValue _disable_viewer = 11;
  google.protobuf.BoolValue _flow_control_custom = 16;
  google.protobuf.BoolValue _flow_control_disabled = 17;
  google.protobuf.DoubleValue _internal_check_process = 18;
  google.protobuf.DoubleValue _internal_queue_timeout = 19;
>>>>>>> e7c06b8c
  google.protobuf.BoolValue _ipython = 20;
  google.protobuf.BoolValue _jupyter = 21;
  google.protobuf.StringValue x_jupyter_root = 22;
  google.protobuf.BoolValue _kaggle = 23;
  google.protobuf.Int32Value x_live_policy_rate_limit = 24;
  google.protobuf.Int32Value x_live_policy_wait_time = 25;
  google.protobuf.Int32Value x_log_level = 26;
  google.protobuf.Int32Value x_network_buffer = 27;
  google.protobuf.BoolValue _noop = 28;
  google.protobuf.BoolValue _notebook = 29;
  google.protobuf.StringValue _platform = 33;
<<<<<<< HEAD
  google.protobuf.StringValue _python = 34;
  google.protobuf.StringValue x_runqueue_item_id = 35;
  google.protobuf.BoolValue x_save_requirements = 37;
  google.protobuf.StringValue x_service_transport = 38;
  google.protobuf.DoubleValue x_service_wait = 39;
=======
  google.protobuf.StringValue _runqueue_item_id = 35;
  google.protobuf.BoolValue _save_requirements = 37;
  google.protobuf.StringValue _service_transport = 38;
  google.protobuf.DoubleValue _service_wait = 39;
>>>>>>> e7c06b8c
  google.protobuf.StringValue _start_datetime = 40;
  google.protobuf.Int32Value x_stats_pid = 42;
  google.protobuf.DoubleValue x_stats_sampling_interval = 174;
  google.protobuf.DoubleValue x_stats_sample_rate_seconds = 43;
  google.protobuf.Int32Value x_stats_samples_to_average = 44;
  google.protobuf.StringValue x_stats_neuron_monitor_config_path = 46;
  MapStringKeyStringValue x_stats_open_metrics_endpoints = 47;
  OpenMetricsFilters x_stats_open_metrics_filters = 48;
  ListStringValue x_stats_disk_paths = 146;
  google.protobuf.Int32Value x_stats_buffer_size = 161;
  google.protobuf.StringValue _tmp_code_dir = 49;
<<<<<<< HEAD
=======
  ListStringValue _unsaved_keys = 51;
>>>>>>> e7c06b8c
  google.protobuf.BoolValue _windows = 52;
  google.protobuf.BoolValue allow_val_change = 53;
  google.protobuf.StringValue anonymous = 54;
  MapStringKeyStringValue azure_account_url_to_access_key = 56;
  google.protobuf.StringValue code_dir = 58;
  ListStringValue config_paths = 59;
  google.protobuf.StringValue deployment = 61;
  google.protobuf.BoolValue disable_code = 62;
  google.protobuf.BoolValue disable_hints = 64;
  google.protobuf.BoolValue disabled = 66;
  google.protobuf.BoolValue force = 71;
  google.protobuf.StringValue git_commit = 72;
  google.protobuf.StringValue git_remote = 73;
  google.protobuf.StringValue git_remote_url = 74;
  google.protobuf.StringValue git_root = 75;
  google.protobuf.Int32Value heartbeat_seconds = 76;
  google.protobuf.DoubleValue init_timeout = 79;
  google.protobuf.BoolValue is_local = 80;
  google.protobuf.StringValue job_source = 81;
  google.protobuf.BoolValue label_disable = 82;
  google.protobuf.BoolValue launch = 83;
  google.protobuf.StringValue launch_config_path = 84;
  google.protobuf.StringValue log_symlink_internal = 87;
  google.protobuf.StringValue log_symlink_user = 88;
  google.protobuf.StringValue log_user = 89;
  google.protobuf.DoubleValue login_timeout = 90;
  google.protobuf.StringValue mode = 92;
  google.protobuf.StringValue notebook_name = 93;
  google.protobuf.StringValue project_url = 98;
  google.protobuf.BoolValue quiet = 99;
  google.protobuf.BoolValue reinit = 100;
  google.protobuf.BoolValue relogin = 101;
  google.protobuf.StringValue resume_fname = 103;
  google.protobuf.BoolValue resumed = 104;
  google.protobuf.StringValue run_group = 106;
  google.protobuf.StringValue run_job_type = 108;
  google.protobuf.StringValue run_mode = 109;
  google.protobuf.StringValue run_name = 110;
  google.protobuf.StringValue run_notes = 111;
  ListStringValue run_tags = 112;
  google.protobuf.BoolValue sagemaker_disable = 114;
  google.protobuf.StringValue settings_system = 116;
  google.protobuf.StringValue settings_workspace = 117;
  google.protobuf.BoolValue show_colors = 118;
  google.protobuf.BoolValue show_emoji = 119;
  google.protobuf.BoolValue show_errors = 120;
  google.protobuf.BoolValue show_info = 121;
  google.protobuf.BoolValue show_warnings = 122;
  google.protobuf.BoolValue silent = 123;
  google.protobuf.StringValue start_method = 124;
  google.protobuf.BoolValue strict = 125;
  google.protobuf.Int32Value summary_errors = 126;
  google.protobuf.Int32Value summary_timeout = 127;
  google.protobuf.Int32Value summary_warnings = 128;
  google.protobuf.StringValue sweep_id = 129;
  google.protobuf.StringValue sweep_param_path = 130;
  google.protobuf.BoolValue symlink = 132;
  google.protobuf.StringValue sync_dir = 133;
  google.protobuf.StringValue sync_symlink_latest = 135;
  google.protobuf.BoolValue table_raise_on_max_row_limit_exceeded = 138;
  google.protobuf.StringValue timespec = 139;
  google.protobuf.StringValue tmp_dir = 140;
  google.protobuf.StringValue wandb_dir = 142;
  google.protobuf.StringValue x_jupyter_name = 143;
  google.protobuf.StringValue x_jupyter_path = 144;
  google.protobuf.StringValue job_name = 145;
<<<<<<< HEAD
  google.protobuf.BoolValue x_disable_machine_info = 158;
  google.protobuf.StringValue program_abspath = 159;
  google.protobuf.StringValue colab_url = 160;
  google.protobuf.StringValue _code_path_local = 163;
=======
  ListStringValue _stats_disk_paths = 146;
  google.protobuf.BoolValue _disable_machine_info = 158;
  google.protobuf.Int32Value _stats_buffer_size = 161;
>>>>>>> e7c06b8c
  google.protobuf.BoolValue console_multipart = 166;
}<|MERGE_RESOLUTION|>--- conflicted
+++ resolved
@@ -43,15 +43,9 @@
 //
 // Some fields such as `run_id` only make sense at the run level.
 //
-<<<<<<< HEAD
 // Next ID: 179
 message Settings {
   reserved 6, 12, 36, 45, 50, 51, 94, 136, 137;
-=======
-// Next ID: 178
-message Settings {
-  reserved 12, 36, 50, 94, 136, 137;
->>>>>>> e7c06b8c
 
   // The W&B API key.
   //
@@ -94,12 +88,6 @@
 
   // The start time of the run in seconds since the Unix epoch.
   google.protobuf.DoubleValue x_start_time = 41;
-
-  // The root directory that will be used to derive other paths.
-  // Such as the wandb directory, and the run directory.
-  //
-  // By default, this is the current working directory.
-  google.protobuf.StringValue root_dir = 105;
 
   // The directory for storing log files.
   google.protobuf.StringValue log_dir = 85;
@@ -269,28 +257,14 @@
   // The W&B sweep URL.
   google.protobuf.StringValue sweep_url = 131;
 
-<<<<<<< HEAD
+  // Whether to create a job artifact for W&B Launch.
+  google.protobuf.BoolValue disable_job_creation = 65;
+
+  // The W&B sweep URL.
+  google.protobuf.StringValue sweep_url = 131;
+
   // Disable check for latest version of wandb, from pypi.
   google.protobuf.BoolValue x_disable_update_check = 165;
-=======
-  // Whether to create a job artifact for W&B Launch.
-  google.protobuf.BoolValue disable_job_creation = 65;
-
-  // Whether to disable check for latest version of wandb, from pypi.
-  google.protobuf.BoolValue _disable_update_check = 165;
->>>>>>> e7c06b8c
-
-  // Whether to disable system metrics collection.
-  google.protobuf.BoolValue _disable_stats = 10;
-
-  // Whether to disable metadata collection.
-  google.protobuf.BoolValue _disable_meta = 7;
-
-  // Whether to save the code used to create the run.
-  google.protobuf.BoolValue save_code = 115;
-
-  // Whether to disable git capture and diff generation.
-  google.protobuf.BoolValue disable_git = 63;
 
   // Explicitly require wandb-core to not be used.
   google.protobuf.BoolValue x_require_legacy_service = 173;
@@ -306,15 +280,10 @@
   // Internal override setting for the computed files_dir
   google.protobuf.StringValue x_files_dir = 178;
 
-  // Flag to allow table artifacts to be synced in offline mode
-  //
-  // By default, true, to revert to old behavior, set this to False.
-  google.protobuf.BoolValue allow_offline_artifacts = 177;
-
+  ListStringValue _args = 1;
   google.protobuf.BoolValue _aws_lambda = 2;
   google.protobuf.BoolValue x_cli_only_mode = 4;
   google.protobuf.BoolValue _colab = 5;
-<<<<<<< HEAD
   google.protobuf.BoolValue x_disable_meta = 7;
   google.protobuf.BoolValue x_disable_service = 8;
   google.protobuf.BoolValue x_disable_setproctitle = 9;
@@ -325,15 +294,6 @@
   google.protobuf.BoolValue x_flow_control_disabled = 17;
   google.protobuf.DoubleValue x_internal_check_process = 18;
   google.protobuf.DoubleValue x_internal_queue_timeout = 19;
-=======
-  google.protobuf.BoolValue _disable_service = 8;
-  google.protobuf.BoolValue _disable_setproctitle = 9;
-  google.protobuf.BoolValue _disable_viewer = 11;
-  google.protobuf.BoolValue _flow_control_custom = 16;
-  google.protobuf.BoolValue _flow_control_disabled = 17;
-  google.protobuf.DoubleValue _internal_check_process = 18;
-  google.protobuf.DoubleValue _internal_queue_timeout = 19;
->>>>>>> e7c06b8c
   google.protobuf.BoolValue _ipython = 20;
   google.protobuf.BoolValue _jupyter = 21;
   google.protobuf.StringValue x_jupyter_root = 22;
@@ -345,18 +305,11 @@
   google.protobuf.BoolValue _noop = 28;
   google.protobuf.BoolValue _notebook = 29;
   google.protobuf.StringValue _platform = 33;
-<<<<<<< HEAD
   google.protobuf.StringValue _python = 34;
   google.protobuf.StringValue x_runqueue_item_id = 35;
   google.protobuf.BoolValue x_save_requirements = 37;
   google.protobuf.StringValue x_service_transport = 38;
   google.protobuf.DoubleValue x_service_wait = 39;
-=======
-  google.protobuf.StringValue _runqueue_item_id = 35;
-  google.protobuf.BoolValue _save_requirements = 37;
-  google.protobuf.StringValue _service_transport = 38;
-  google.protobuf.DoubleValue _service_wait = 39;
->>>>>>> e7c06b8c
   google.protobuf.StringValue _start_datetime = 40;
   google.protobuf.Int32Value x_stats_pid = 42;
   google.protobuf.DoubleValue x_stats_sampling_interval = 174;
@@ -368,10 +321,6 @@
   ListStringValue x_stats_disk_paths = 146;
   google.protobuf.Int32Value x_stats_buffer_size = 161;
   google.protobuf.StringValue _tmp_code_dir = 49;
-<<<<<<< HEAD
-=======
-  ListStringValue _unsaved_keys = 51;
->>>>>>> e7c06b8c
   google.protobuf.BoolValue _windows = 52;
   google.protobuf.BoolValue allow_val_change = 53;
   google.protobuf.StringValue anonymous = 54;
@@ -438,15 +387,9 @@
   google.protobuf.StringValue x_jupyter_name = 143;
   google.protobuf.StringValue x_jupyter_path = 144;
   google.protobuf.StringValue job_name = 145;
-<<<<<<< HEAD
   google.protobuf.BoolValue x_disable_machine_info = 158;
   google.protobuf.StringValue program_abspath = 159;
   google.protobuf.StringValue colab_url = 160;
   google.protobuf.StringValue _code_path_local = 163;
-=======
-  ListStringValue _stats_disk_paths = 146;
-  google.protobuf.BoolValue _disable_machine_info = 158;
-  google.protobuf.Int32Value _stats_buffer_size = 161;
->>>>>>> e7c06b8c
   google.protobuf.BoolValue console_multipart = 166;
 }