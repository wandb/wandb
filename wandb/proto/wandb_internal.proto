syntax = "proto3";

package wandb_internal;

import "google/protobuf/timestamp.proto";
import "wandb/proto/wandb_base.proto";
import "wandb/proto/wandb_telemetry.proto";

/*
 * Record: Persistent on disk data (BE CAREFUL)
 * Result: responses from Record requests
 *
 * Request: Communication requests between processes
 * Response: Responses from Request messages
 */

/************************
 * Records and Results
 ************************/

/*
 * Record: joined record for message passing and persistence
 */
message Record {
  int64            num = 1;
  oneof record_type {
    // Low numbers for more frequent data
    HistoryRecord   history = 2;
    SummaryRecord   summary = 3;
    OutputRecord    output = 4;
    ConfigRecord    config = 5;
    FilesRecord     files = 6;
    StatsRecord     stats = 7;
    ArtifactRecord  artifact = 8;
    TBRecord        tbrecord = 9;
    AlertRecord     alert = 10;
    TelemetryRecord telemetry = 11;
    MetricRecord    metric = 12;
    OutputRawRecord output_raw = 13;
    // Higher numbers for less frequent data
    RunRecord       run = 17;
    RunExitRecord   exit = 18;
    FinalRecord     final = 20;
    HeaderRecord    header = 21;
    FooterRecord    footer = 22;
    RunPreemptingRecord preempting = 23;
    LinkArtifactRecord link_artifact = 24;
    UseArtifactRecord use_artifact = 25;
    // request field does not belong here longterm
    Request         request = 100;
  }
  Control          control = 16;
  string           uuid = 19;
  _RecordInfo _info = 200;
}

message Control {
  bool req_resp = 1;  // record is expecting a result
  bool local = 2;     // should not be persisted or synchronized
  string relay_id = 3;  // used by service transport to identify correct stream
  string mailbox_slot = 4;  // mailbox slot
  bool always_send = 5;  // message to sender
  bool flow_control = 6;  // message should be passed to flow control
  int64 end_offset = 7;  // end of message offset of this written message
  string connection_id = 8;  // connection id
}

/*
 * Result: all results
 */
message Result {
  oneof result_type {
    RunUpdateResult   run_result = 17;
    RunExitResult     exit_result = 18;
    HistoryResult     log_result = 20;
    SummaryResult     summary_result = 21;
    OutputResult      output_result = 22;
    ConfigResult      config_result = 23;
    /* response field does not belong here longterm */
    Response          response = 100;
  }
  Control             control = 16;
  string              uuid = 24;
  _ResultInfo         _info = 200;
}

/*
 * FinalRecord
 */
message FinalRecord {
  _RecordInfo _info = 200;
}

/*
 * HeaderRecord
 */
message HeaderRecord {
  _RecordInfo _info = 200;
}

/*
 * FooterRecord
 */
message FooterRecord {
  _RecordInfo _info = 200;
}

/*
 * RunRecord: wandb/sdk/wandb_run/Run
 */
message RunRecord {
  string                    run_id = 1;
  string                    entity = 2;
  string                    project = 3;
  ConfigRecord              config = 4;
  SummaryRecord             summary = 5;
  string                    run_group = 6;
  string                    job_type = 7;
  string                    display_name = 8;
  string                    notes = 9;
  repeated string           tags = 10;
  SettingsRecord            settings = 11;
  string                    sweep_id = 12;
  string                    host = 13;
  int64                     starting_step = 14;

  string                    storage_id = 16;
  google.protobuf.Timestamp start_time = 17;
  bool                      resumed = 18;
  TelemetryRecord           telemetry = 19;
  int32                     runtime = 20;
  GitRepoRecord             git = 21;
  _RecordInfo               _info = 200;
}

message GitRepoRecord {
  string remote_url = 1;
  string commit = 2;
}

message RunUpdateResult {
  RunRecord run = 1;
  ErrorInfo error = 2;
}

message ErrorInfo {
  enum ErrorCode {
    UNKNOWN = 0;
    COMMUNICATION = 1;
    AUTHENTICATION = 2;
    USAGE = 3;
    UNSUPPORTED = 4;
  }
  string  message = 1;
  ErrorCode code = 2;
}

/*
 * RunExitRecord: exit status of process
 */
message RunExitRecord {
  int32 exit_code = 1;
  int32 runtime = 2;
  _RecordInfo _info = 200;
}

message RunExitResult {
}

/*
 * RunPreemptingRecord: run being preempted
 */
message RunPreemptingRecord {
  _RecordInfo _info = 200;
}

message RunPreemptingResult {
}

/*
 * SettingsRecord: wandb/sdk/wandb_settings/Settings
 */
message SettingsRecord {
  repeated SettingsItem item = 1;
  _RecordInfo _info = 200;
}

message SettingsItem {
  string key = 1;
  string value_json = 16;
}

/*
 * HistoryRecord: wandb/sdk/wandb_history/History
 */
message HistoryStep {
  int64 num = 1;
}

message HistoryRecord {
  repeated HistoryItem item = 1;
  HistoryStep step = 2;
  _RecordInfo _info = 200;
}

message HistoryItem {
  string          key = 1;
  repeated string nested_key = 2;
  string          value_json = 16;
}

message HistoryResult {
}

/*
 * OutputRecord: console output
 */
message OutputRecord {
  enum OutputType {
    STDERR = 0;
    STDOUT = 1;
  }
  OutputType                output_type = 1;
  google.protobuf.Timestamp timestamp = 2;
  string                    line = 3;
  _RecordInfo               _info = 200;
}

message OutputResult {
}

/*
 * OutputRawRecord: raw console output
 */
message OutputRawRecord {
  enum OutputType {
    STDERR = 0;
    STDOUT = 1;
  }
  OutputType                output_type = 1;
  google.protobuf.Timestamp timestamp = 2;
  string                    line = 3;
  _RecordInfo               _info = 200;
}

message OutputRawResult {
}

/*
 * MetricRecord: wandb/sdk/wandb_metric/Metric
 */
message MetricRecord {
  // only name or globname is set
  string          name = 1;
  string          glob_name = 2;

  // step metric index can be used instead of step_metric when
  // MetricRecord is encoded in a list of MetricRecords
  string          step_metric = 4;
  int32           step_metric_index = 5;  // one-based array index

  MetricOptions   options = 6;
  MetricSummary   summary = 7;
  MetricGoal      goal = 8;
  MetricControl   _control = 9;

  enum MetricGoal {
    GOAL_UNSET = 0;
    GOAL_MINIMIZE = 1;
    GOAL_MAXIMIZE = 2;
  }
  _RecordInfo     _info = 200;
}

message MetricResult {
}

message MetricOptions {
  bool step_sync = 1;
  bool hidden = 2;
  bool defined = 3;  // metric explicitly defined (not from glob match or step metric)
}

message MetricControl {
  bool overwrite = 1;
}

message MetricSummary {
  bool min = 1;
  bool max = 2;
  bool mean = 3;
  bool best = 4;
  bool last = 5;
  bool none = 6;
  bool copy = 7;
}

/*
 * ConfigRecord: wandb/sdk/wandb_config/Config
 */
message ConfigRecord {
  repeated ConfigItem update = 1;
  repeated ConfigItem remove = 2;
  _RecordInfo         _info = 200;
}

message ConfigItem {
  string          key = 1;
  repeated string nested_key = 2;
  string          value_json = 16;
}

message ConfigResult {
}

/*
 * SummaryRecord: wandb/sdk/wandb_summary/Summary
 */
message SummaryRecord {
  repeated SummaryItem update = 1;
  repeated SummaryItem remove = 2;
  _RecordInfo          _info = 200;
}

message SummaryItem {
  string          key = 1;
  repeated string nested_key = 2;
  string          value_json = 16;
}

message SummaryResult {
}

/*
 * FilesRecord: files added to run
 */
message FilesRecord {
  repeated FilesItem files = 1;
  _RecordInfo        _info = 200;
}

message FilesItem {
  enum PolicyType {
    NOW = 0;
    END = 1;
    LIVE = 2;
  }
  string path = 1;
  PolicyType policy = 2;
  string external_path = 16;
}

message FilesResult {
}

/*
 * StatsRecord: system metrics
 */
message StatsRecord {
  enum StatsType {
    SYSTEM = 0;
  }
  StatsType                 stats_type = 1;
  google.protobuf.Timestamp timestamp = 2;
  repeated StatsItem        item = 3;
  _RecordInfo               _info = 200;
}

message StatsItem {
  string          key = 1;
  string          value_json = 16;
}

/*
 * ArtifactRecord: track artifacts
 */
message ArtifactRecord {
  string                        run_id = 1;
  string                        project = 2;
  string                        entity = 3;
  string                        type = 4;
  string                        name = 5;
  string                        digest = 6;
  string                        description = 7;
  string                        metadata = 8;
  bool                          user_created = 9;
  bool                          use_after_commit = 10;
  repeated string               aliases = 11;
  ArtifactManifest              manifest = 12;
  string                        distributed_id=13;
  bool                          finalize=14;
  string                        client_id=15;
  string                        sequence_client_id=16;
  string                        base_id=17;
  int64                         ttl_duration_seconds=18;
  bool                          incremental_beta1=100;
  _RecordInfo                   _info = 200;
}

message ArtifactManifest {
  int32                             version = 1;
  string                            storage_policy = 2;
  repeated StoragePolicyConfigItem  storage_policy_config = 3;
  repeated ArtifactManifestEntry    contents = 4;
}

message ArtifactManifestEntry {
  string                path = 1;
  string                digest = 2;
  string                ref = 3;
  int64                 size = 4;
  string                mimetype = 5;
  string                local_path = 6;
  string                birth_artifact_id = 7;
  repeated ExtraItem    extra = 16;
}

message ExtraItem {
  string        key = 1;
  string        value_json = 2;
}

message StoragePolicyConfigItem {
  string            key = 1;
  string            value_json = 2;
}

message ArtifactResult {
}

message LinkArtifactResult {
}

/*
 * LinkArtifactRecord: link artifact to portfolio
 */
 message LinkArtifactRecord {
  string          client_id = 1;
  string          server_id = 2;
  string          portfolio_name = 3;
  string          portfolio_entity = 4;
  string          portfolio_project = 5;
  repeated string portfolio_aliases = 6;
  _RecordInfo     _info = 200;
 }

/*
 * TBRecord: store tb locations
 */
message TBRecord {
  string log_dir = 1;
  bool   save = 2;
  string root_dir = 3;
  _RecordInfo _info = 200;
}

message TBResult {
}

/*
 * AlertRecord: store alert notifications
 */
message AlertRecord {
  string title = 1;
  string text = 2;
  string level = 3;
  int64  wait_duration = 4;
  _RecordInfo _info = 200;
}

message AlertResult {
}

/************************
 * Requests and Responses
 ************************/

/*
 * Request: all non persistent messages
 */
message Request {
  oneof request_type {
    StopStatusRequest     stop_status = 1;
    NetworkStatusRequest  network_status = 2;
    DeferRequest          defer = 3;
    GetSummaryRequest     get_summary = 4;
    LoginRequest          login = 5;
    PauseRequest          pause = 6;
    ResumeRequest         resume = 7;
    PollExitRequest       poll_exit = 8;
    SampledHistoryRequest sampled_history = 9;
    PartialHistoryRequest partial_history = 10;
    RunStartRequest       run_start = 11;
    CheckVersionRequest   check_version = 12;
    LogArtifactRequest    log_artifact = 13;
    ArtifactSendRequest   artifact_send = 14;
    ArtifactPollRequest   artifact_poll = 15;
    ArtifactDoneRequest   artifact_done = 16;
    KeepaliveRequest      keepalive = 17;
    RunStatusRequest      run_status = 20;
    CancelRequest         cancel = 21;
<<<<<<< HEAD
    InternalMessagesRequest internal_messages = 22;
=======
    MetadataRequest       metadata = 22;
>>>>>>> cee7fdf3
    ShutdownRequest       shutdown = 64;
    AttachRequest         attach = 65;
    StatusRequest         status = 66;
    ServerInfoRequest     server_info = 67;
    SenderMarkRequest     sender_mark = 68;
    SenderReadRequest     sender_read = 69;
    StatusReportRequest   status_report = 70;
    SummaryRecordRequest  summary_record = 71;
    TelemetryRecordRequest telemetry_record = 72;
    JobInfoRequest      job_info = 73;
    TestInjectRequest     test_inject = 1000;
  }
}

/*
 * Response: all non persistent responses to Requests
 */
message Response {
  oneof response_type {
    KeepaliveResponse      keepalive_response = 18;
    StopStatusResponse     stop_status_response = 19;
    NetworkStatusResponse  network_status_response = 20;
    LoginResponse          login_response = 24;
    GetSummaryResponse     get_summary_response = 25;
    PollExitResponse       poll_exit_response = 26;
    SampledHistoryResponse sampled_history_response = 27;
    RunStartResponse       run_start_response = 28;
    CheckVersionResponse   check_version_response = 29;
    LogArtifactResponse    log_artifact_response = 30;
    ArtifactSendResponse   artifact_send_response = 31;
    ArtifactPollResponse   artifact_poll_response = 32;
    RunStatusResponse      run_status_response = 35;
    CancelResponse         cancel_response = 36;
    InternalMessagesResponse internal_messages_response = 37;
    ShutdownResponse       shutdown_response = 64;
    AttachResponse         attach_response = 65;
    StatusResponse         status_response = 66;
    ServerInfoResponse     server_info_response = 67;
    JobInfoResponse        job_info_response = 68;
    TestInjectResponse     test_inject_response = 1000;
  }
}

/*
 * DeferRequest: internal message to defer work
 */
message DeferRequest {
  enum DeferState {
    BEGIN = 0;
    FLUSH_RUN = 1;
    FLUSH_STATS = 2;
    FLUSH_PARTIAL_HISTORY = 3;
    FLUSH_TB = 4;
    FLUSH_SUM = 5;
    FLUSH_DEBOUNCER = 6;
    FLUSH_OUTPUT = 7;
    FLUSH_JOB = 8;
    FLUSH_DIR = 9;
    FLUSH_FP = 10;
    JOIN_FP = 11;
    FLUSH_FS = 12;
    FLUSH_FINAL = 13;
    END = 14;
  }
  DeferState state = 1;
  // Internal message, no _info field needed
}

/*
 * PauseRequest: internal message to pause the heartbeat
 */
message PauseRequest {
  _RequestInfo _info = 200;
}

message PauseResponse {
}

/*
 * ResumeRequest: internal message to resume the heartbeat
 */
message ResumeRequest {
  _RequestInfo _info = 200;
}

message ResumeResponse {
}

/*
 * LoginRequest: wandb/sdk/wandb_login
 */
message LoginRequest {
  string api_key = 1;
  _RequestInfo _info = 200;
}

message LoginResponse {
  string active_entity = 1;
}

/*
 * GetSummaryRequest: request consolidated summary
 */
message GetSummaryRequest {
  _RequestInfo _info = 200;
}

message GetSummaryResponse {
  repeated SummaryItem item = 1;
}

/*
 * StatusRequest:
 */
message StatusRequest {
  _RequestInfo _info = 200;
}

message StatusResponse {
  bool run_should_stop = 1;
}

message StopStatusRequest {
  _RequestInfo _info = 200;
}

message StopStatusResponse {
  bool run_should_stop = 1;
}

message NetworkStatusRequest {
  _RequestInfo _info = 200;
}

message NetworkStatusResponse {
  repeated HttpResponse network_responses = 1;
}

message HttpResponse {
  int32 http_status_code = 1;
  string http_response_text = 2;
}

message InternalMessagesRequest{
    _RequestInfo _info = 200;
}

message InternalMessagesResponse {
  InternalMessages messages = 1;
}

message InternalMessages{
  repeated string warning = 1;
}


/*
 * PollExitRequest:
 */
message PollExitRequest {
  _RequestInfo _info = 200;
}

message PollExitResponse {
  bool            done = 1;
  RunExitResult   exit_result = 2;
  FilePusherStats pusher_stats = 3;
  FileCounts      file_counts = 4;
}

/*
 * Sender requests
 */
message SenderMarkRequest {
}

message SenderReadRequest {
  int64 start_offset = 1;
  int64 final_offset = 2;
  // TODO: implement cancel for paused ops
  // repeated string cancel_list = 3;
}

message StatusReportRequest {
  int64 record_num = 1;
  int64 sent_offset = 2;
  google.protobuf.Timestamp sync_time = 3;
}

/*
 * Requests wrapping Records
 */
message SummaryRecordRequest {
  SummaryRecord   summary = 1;
}

message TelemetryRecordRequest {
  TelemetryRecord telemetry = 1;
}

/*
 * ServerInfoRequest:
 */
message ServerInfoRequest {
  _RequestInfo _info = 200;
}

message ServerInfoResponse {
  LocalInfo      local_info = 1;
  ServerMessages server_messages = 2;
}

message ServerMessages{
  repeated ServerMessage item = 1;
}

message ServerMessage{
  string plain_text = 1;
  string utf_text = 2;
  string html_text = 3;
  string type = 4;
  int32 level = 5;
}

message FileCounts {
  int32 wandb_count = 1;
  int32 media_count = 2;
  int32 artifact_count = 3;
  int32 other_count = 4;
}

message FilePusherStats {
  int64 uploaded_bytes = 1;
  int64 total_bytes = 2;
  int64 deduped_bytes = 3;
}

message LocalInfo {
  string version = 1;
  bool out_of_date = 2;
}

/*
 * ShutdownRequest:
 */
message ShutdownRequest {
  _RequestInfo _info = 200;
}

message ShutdownResponse {
}

/*
 * AttachRequest:
 */
message AttachRequest {
  string attach_id = 20;
  _RequestInfo _info = 200;
}

message AttachResponse {
  RunRecord run = 1;
  ErrorInfo error = 2;
}

/*
 * TestInjectRequest:
 */
message TestInjectRequest {
  bool handler_exc = 1;
  bool handler_exit = 2;
  bool handler_abort = 3;
  bool sender_exc = 4;
  bool sender_exit = 5;
  bool sender_abort = 6;
  bool req_exc = 7;
  bool req_exit = 8;
  bool req_abort = 9;
  bool resp_exc = 10;
  bool resp_exit = 11;
  bool resp_abort = 12;
  bool msg_drop = 13;
  bool msg_hang = 14;
  _RequestInfo _info = 200;
}

message TestInjectResponse {
}

/*
 * PartialHistoryRequest:
 */
 message HistoryAction{
    bool flush = 1;
 }
 message PartialHistoryRequest{
    repeated HistoryItem item = 1;
    HistoryStep step = 2;
    HistoryAction action = 3;
   _RequestInfo _info = 200;
 }

 message PartialHistoryResponse {
}

/*
 * SampledHistoryRequest:
 */
message SampledHistoryRequest {
  _RequestInfo _info = 200;
}

message SampledHistoryItem {
  string          key = 1;
  repeated string nested_key = 2;
  repeated float  values_float = 3;
  repeated int64  values_int = 4;
}

message SampledHistoryResponse {
  repeated SampledHistoryItem item = 1;
}

/*
 * RunStatusRequest:
 */
message RunStatusRequest {
  _RequestInfo _info = 200;
}

message RunStatusResponse {
  int64 sync_items_total = 1;
  int64 sync_items_pending = 2;
  google.protobuf.Timestamp sync_time = 3;
  // TODO(flowcontrol): can we give the user an indication of step position
  // int64 sync_history_step = 3;
  // google.protobuf.Timestamp sync_history_time = 4;
}

/*
 * RunStartRequest: start the run
 */
message RunStartRequest {
  RunRecord run = 1;
  _RequestInfo _info = 200;
}

message RunStartResponse {
}

/*
 * CheckVersion:
 */
message CheckVersionRequest {
  string current_version = 1;
  _RequestInfo _info = 200;
}

message CheckVersionResponse {
  string upgrade_message = 1;
  string yank_message = 2;
  string delete_message = 3;
}


/*
* JobInfo:
*/
message JobInfoRequest {
    _RequestInfo _info = 200;
}

message JobInfoResponse {
  string sequenceId = 1;
  string version = 2;
}

/*
 * LogArtifact:
 */
message LogArtifactRequest {
  ArtifactRecord  artifact = 1;
  int64           history_step = 2;
  _RequestInfo    _info = 200;
}

message LogArtifactResponse {
  string artifact_id = 1;
  string error_message = 2;
}

/*
 * ArtifactSend:
 */
message ArtifactSendRequest {
  ArtifactRecord artifact = 1;
  _RequestInfo _info = 200;
}

message ArtifactSendResponse {
  string xid = 1;
}

/*
 * ArtifactPoll:
 */
message ArtifactPollRequest {
  string xid = 1;
  _RequestInfo _info = 200;
}

message ArtifactPollResponse {
  string artifact_id = 1;
  string error_message = 2;
  bool   ready = 16;
}

/*
 * ArtifactDone:
 */
message ArtifactDoneRequest {
  string artifact_id = 1;
  string error_message = 2;
  string xid = 16;

  // Internal message, no _info field needed
}

/*
 * Keepalive:
 */
message KeepaliveRequest {
  _RequestInfo _info = 200;
}

message KeepaliveResponse {
}

/*
 * Job info specific for Partial -> Job upgrade
 */
message ArtifactInfo {
  string artifact = 1;
  repeated string entrypoint = 2;
  bool notebook = 3;
}

message GitInfo {
  string remote = 1;
  string commit = 2;
}

message GitSource {
  GitInfo git_info = 1;
  repeated string entrypoint = 2;
  bool notebook = 3;
}

message ImageSource {
  string image = 1;
}

message Source {
  GitSource git = 1;
  ArtifactInfo artifact = 2;
  ImageSource image = 3;
}

/*
 * Mirrors JobSourceDict:
 */
message JobSource {
  string _version = 1;
  string source_type = 2;
  Source source = 3;
  string runtime = 4;
}

message PartialJobArtifact {
  string job_name = 1;
  JobSource source_info = 2;
}

/*
 * UseArtifact:
 */
message UseArtifactRecord {
  string id = 1;
  string type = 2;
  string name = 3;

  PartialJobArtifact partial = 4;

  _RecordInfo     _info = 200;
}

message UseArtifactResult {
}

/*
 * Cancel:
 */
message CancelRequest {
  string cancel_slot = 1;  // mailbox slot
  _RequestInfo _info = 200;
}

message CancelResponse {
}

/*
 * MetadataRequest
 */
message MetaDiskInfo {
  float total = 1;
  float used = 2;
}

message MetaGpuAppleInfo {
  string gpuType = 1;
  string vendor = 2;
}

message MetaMemInfo {
  float total = 1;
}

message MetadataRequest {
  string os = 1;
  string python = 2;
  google.protobuf.Timestamp heartbeatAt = 3;
  google.protobuf.Timestamp startedAt = 4;
  string docker = 5;
  string cuda = 6;
  repeated string args = 7;
  string state = 8;
  string program = 9;
  string codePath = 10;
  GitRepoRecord git = 11;
  string email = 12;
  string root = 13;
  string host = 14;
  string username = 15;
  string executable = 16;
  int32 cpu_count = 17 [json_name="cpu_count"];
  int32 cpu_count_logical = 18 [json_name="cpu_count_logical"];
  MetaDiskInfo disk = 19;
  MetaGpuAppleInfo gpuapple = 20;
  MetaMemInfo memory = 21;
}<|MERGE_RESOLUTION|>--- conflicted
+++ resolved
@@ -499,11 +499,8 @@
     KeepaliveRequest      keepalive = 17;
     RunStatusRequest      run_status = 20;
     CancelRequest         cancel = 21;
-<<<<<<< HEAD
-    InternalMessagesRequest internal_messages = 22;
-=======
     MetadataRequest       metadata = 22;
->>>>>>> cee7fdf3
+    InternalMessagesRequest internal_messages = 23;
     ShutdownRequest       shutdown = 64;
     AttachRequest         attach = 65;
     StatusRequest         status = 66;
@@ -647,9 +644,12 @@
   string http_response_text = 2;
 }
 
+/*
+ * InternalMessagesRequest:
+ */
 message InternalMessagesRequest{
-    _RequestInfo _info = 200;
-}
+_RequestInfo _info = 200;
+    }
 
 message InternalMessagesResponse {
   InternalMessages messages = 1;
@@ -658,7 +658,6 @@
 message InternalMessages{
   repeated string warning = 1;
 }
-
 
 /*
  * PollExitRequest:
