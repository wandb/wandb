syntax = "proto3";

package wandb_internal;

import "google/protobuf/timestamp.proto";
import "wandb/proto/wandb_base.proto";
import "wandb/proto/wandb_telemetry.proto";

/*
 * Record: Persistent on disk data (BE CAREFUL)
 * Result: responses from Record requests
 *
 * Request: Communication requests between processes
 * Response: Responses from Request messages
 */

/************************
 * Records and Results
 ************************/

/*
 * Record: joined record for message passing and persistence
 */
message Record {
  int64            num = 1;
  oneof record_type {
    // Low numbers for more frequent data
    HistoryRecord   history = 2;
    SummaryRecord   summary = 3;
    OutputRecord    output = 4;
    ConfigRecord    config = 5;
    FilesRecord     files = 6;
    StatsRecord     stats = 7;
    ArtifactRecord  artifact = 8;
    TBRecord        tbrecord = 9;
    AlertRecord     alert = 10;
    TelemetryRecord telemetry = 11;
    MetricRecord    metric = 12;
    OutputRawRecord output_raw = 13;
    // Higher numbers for less frequent data
    RunRecord       run = 17;
    RunExitRecord   exit = 18;
    FinalRecord     final = 20;
    HeaderRecord    header = 21;
    FooterRecord    footer = 22;
    RunPreemptingRecord preempting = 23;
    LinkArtifactRecord link_artifact = 24;
    UseArtifactRecord use_artifact = 25;
    // request field does not belong here longterm
    Request         request = 100;
  }
  Control          control = 16;
  string           uuid = 19;
  _RecordInfo _info = 200;
}

message Control {
  bool req_resp = 1;  // record is expecting a result
  bool local = 2;     // should not be persisted or synchronized
  string relay_id = 3;  // used by service transport to identify correct stream
  string mailbox_slot = 4;  // mailbox slot
  bool always_send = 5;  // message to sender
  bool flow_control = 6;  // message should be passed to flow control
  int64 end_offset = 7;  // end of message offset of this written message
}

/*
 * Result: all results
 */
message Result {
  oneof result_type {
    RunUpdateResult   run_result = 17;
    RunExitResult     exit_result = 18;
    HistoryResult     log_result = 20;
    SummaryResult     summary_result = 21;
    OutputResult      output_result = 22;
    ConfigResult      config_result = 23;
    /* response field does not belong here longterm */
    Response          response = 100;
  }
  Control             control = 16;
  string              uuid = 24;
  _ResultInfo         _info = 200;
}

/*
 * FinalRecord
 */
message FinalRecord {
  _RecordInfo _info = 200;
}

/*
 * HeaderRecord
 */
message HeaderRecord {
  _RecordInfo _info = 200;
}

/*
 * FooterRecord
 */
message FooterRecord {
  _RecordInfo _info = 200;
}

/*
 * RunRecord: wandb/sdk/wandb_run/Run
 */
message RunRecord {
  string                    run_id = 1;
  string                    entity = 2;
  string                    project = 3;
  ConfigRecord              config = 4;
  SummaryRecord             summary = 5;
  string                    run_group = 6;
  string                    job_type = 7;
  string                    display_name = 8;
  string                    notes = 9;
  repeated string           tags = 10;
  SettingsRecord            settings = 11;
  string                    sweep_id = 12;
  string                    host = 13;
  int64                     starting_step = 14;

  string                    storage_id = 16;
  google.protobuf.Timestamp start_time = 17;
  bool                      resumed = 18;
  TelemetryRecord           telemetry = 19;
  int32                     runtime = 20;
  GitRepoRecord             git = 21;
  _RecordInfo               _info = 200;
}

message GitRepoRecord {
  string remote_url = 1;
  string commit = 2;
}

message RunUpdateResult {
  RunRecord run = 1;
  ErrorInfo error = 2;
}

message ErrorInfo {
  enum ErrorCode {
    UNKNOWN = 0;
    COMMUNICATION = 1;
    AUTHENTICATION = 2;
    USAGE = 3;
    UNSUPPORTED = 4;
  }
  string  message = 1;
  ErrorCode code = 2;
}

/*
 * RunExitRecord: exit status of process
 */
message RunExitRecord {
  int32 exit_code = 1;
  int32 runtime = 2;
  _RecordInfo _info = 200;
}

message RunExitResult {
}

/*
 * RunPreemptingRecord: run being preempted
 */
message RunPreemptingRecord {
  _RecordInfo _info = 200;
}

message RunPreemptingResult {
}

/*
 * SettingsRecord: wandb/sdk/wandb_settings/Settings
 */
message SettingsRecord {
  repeated SettingsItem item = 1;
  _RecordInfo _info = 200;
}

message SettingsItem {
  string key = 1;
  string value_json = 16;
}

/*
 * HistoryRecord: wandb/sdk/wandb_history/History
 */
message HistoryStep {
  int64 num = 1;
}

message HistoryRecord {
  repeated HistoryItem item = 1;
  HistoryStep step = 2;
  _RecordInfo _info = 200;
}

message HistoryItem {
  string          key = 1;
  repeated string nested_key = 2;
  string          value_json = 16;
}

message HistoryResult {
}

/*
 * OutputRecord: console output
 */
message OutputRecord {
  enum OutputType {
    STDERR = 0;
    STDOUT = 1;
  }
  OutputType                output_type = 1;
  google.protobuf.Timestamp timestamp = 2;
  string                    line = 3;
  _RecordInfo               _info = 200;
}

message OutputResult {
}

/*
 * OutputRawRecord: raw console output
 */
message OutputRawRecord {
  enum OutputType {
    STDERR = 0;
    STDOUT = 1;
  }
  OutputType                output_type = 1;
  google.protobuf.Timestamp timestamp = 2;
  string                    line = 3;
  _RecordInfo               _info = 200;
}

message OutputRawResult {
}

/*
 * MetricRecord: wandb/sdk/wandb_metric/Metric
 */
message MetricRecord {
  // only name or globname is set
  string          name = 1;
  string          glob_name = 2;

  // step metric index can be used instead of step_metric when
  // MetricRecord is encoded in a list of MetricRecords
  string          step_metric = 4;
  int32           step_metric_index = 5;  // one-based array index

  MetricOptions   options = 6;
  MetricSummary   summary = 7;
  MetricGoal      goal = 8;
  MetricControl   _control = 9;

  enum MetricGoal {
    GOAL_UNSET = 0;
    GOAL_MINIMIZE = 1;
    GOAL_MAXIMIZE = 2;
  }
  _RecordInfo     _info = 200;
}

message MetricResult {
}

message MetricOptions {
  bool step_sync = 1;
  bool hidden = 2;
  bool defined = 3;  // metric explicitly defined (not from glob match or step metric)
}

message MetricControl {
  bool overwrite = 1;
}

message MetricSummary {
  bool min = 1;
  bool max = 2;
  bool mean = 3;
  bool best = 4;
  bool last = 5;
  bool none = 6;
  bool copy = 7;
}

/*
 * ConfigRecord: wandb/sdk/wandb_config/Config
 */
message ConfigRecord {
  repeated ConfigItem update = 1;
  repeated ConfigItem remove = 2;
  _RecordInfo         _info = 200;
}

message ConfigItem {
  string          key = 1;
  repeated string nested_key = 2;
  string          value_json = 16;
}

message ConfigResult {
}

/*
 * SummaryRecord: wandb/sdk/wandb_summary/Summary
 */
message SummaryRecord {
  repeated SummaryItem update = 1;
  repeated SummaryItem remove = 2;
  _RecordInfo          _info = 200;
}

message SummaryItem {
  string          key = 1;
  repeated string nested_key = 2;
  string          value_json = 16;
}

message SummaryResult {
}

/*
 * FilesRecord: files added to run
 */
message FilesRecord {
  repeated FilesItem files = 1;
  _RecordInfo        _info = 200;
}

message FilesItem {
  enum PolicyType {
    NOW = 0;
    END = 1;
    LIVE = 2;
  }
  string path = 1;
  PolicyType policy = 2;
  string external_path = 16;
}

message FilesResult {
}

/*
 * StatsRecord: system metrics
 */
message StatsRecord {
  enum StatsType {
    SYSTEM = 0;
  }
  StatsType                 stats_type = 1;
  google.protobuf.Timestamp timestamp = 2;
  repeated StatsItem        item = 3;
  _RecordInfo               _info = 200;
}

message StatsItem {
  string          key = 1;
  string          value_json = 16;
}

/*
 * ArtifactRecord: track artifacts
 */
message ArtifactRecord {
  string                        run_id = 1;
  string                        project = 2;
  string                        entity = 3;
  string                        type = 4;
  string                        name = 5;
  string                        digest = 6;
  string                        description = 7;
  string                        metadata = 8;
  bool                          user_created = 9;
  bool                          use_after_commit = 10;
  repeated string               aliases = 11;
  ArtifactManifest              manifest = 12;
  string                        distributed_id=13;
  bool                          finalize=14;
  string                        client_id=15;
  string                        sequence_client_id=16;
<<<<<<< HEAD
  int64                         ttl_duration_seconds=17;
=======
  string                        base_id=17;
>>>>>>> 0c2e6a60
  bool                          incremental_beta1=100;
  _RecordInfo                   _info = 200;
}

message ArtifactManifest {
  int32                             version = 1;
  string                            storage_policy = 2;
  repeated StoragePolicyConfigItem  storage_policy_config = 3;
  repeated ArtifactManifestEntry    contents = 4;
}

message ArtifactManifestEntry {
  string                path = 1;
  string                digest = 2;
  string                ref = 3;
  int64                 size = 4;
  string                mimetype = 5;
  string                local_path = 6;
  string                birth_artifact_id = 7;
  repeated ExtraItem    extra = 16;
}

message ExtraItem {
  string        key = 1;
  string        value_json = 2;
}

message StoragePolicyConfigItem {
  string            key = 1;
  string            value_json = 2;
}

message ArtifactResult {
}

message LinkArtifactResult {
}

/*
 * LinkArtifactRecord: link artifact to portfolio
 */
 message LinkArtifactRecord {
  string          client_id = 1;
  string          server_id = 2;
  string          portfolio_name = 3;
  string          portfolio_entity = 4;
  string          portfolio_project = 5;
  repeated string portfolio_aliases = 6;
  _RecordInfo     _info = 200;
 }

/*
 * TBRecord: store tb locations
 */
message TBRecord {
  string log_dir = 1;
  bool   save = 2;
  string root_dir = 3;
  _RecordInfo _info = 200;
}

message TBResult {
}

/*
 * AlertRecord: store alert notifications
 */
message AlertRecord {
  string title = 1;
  string text = 2;
  string level = 3;
  int64  wait_duration = 4;
  _RecordInfo _info = 200;
}

message AlertResult {
}

/************************
 * Requests and Responses
 ************************/

/*
 * Request: all non persistent messages
 */
message Request {
  oneof request_type {
    StopStatusRequest     stop_status = 1;
    NetworkStatusRequest  network_status = 2;
    DeferRequest          defer = 3;
    GetSummaryRequest     get_summary = 4;
    LoginRequest          login = 5;
    PauseRequest          pause = 6;
    ResumeRequest         resume = 7;
    PollExitRequest       poll_exit = 8;
    SampledHistoryRequest sampled_history = 9;
    PartialHistoryRequest partial_history = 10;
    RunStartRequest       run_start = 11;
    CheckVersionRequest   check_version = 12;
    LogArtifactRequest    log_artifact = 13;
    ArtifactSendRequest   artifact_send = 14;
    ArtifactPollRequest   artifact_poll = 15;
    ArtifactDoneRequest   artifact_done = 16;
    KeepaliveRequest      keepalive = 17;
    RunStatusRequest      run_status = 20;
    CancelRequest         cancel = 21;
    ShutdownRequest       shutdown = 64;
    AttachRequest         attach = 65;
    StatusRequest         status = 66;
    ServerInfoRequest     server_info = 67;
    SenderMarkRequest     sender_mark = 68;
    SenderReadRequest     sender_read = 69;
    StatusReportRequest   status_report = 70;
    SummaryRecordRequest  summary_record = 71;
    TelemetryRecordRequest telemetry_record = 72;
    JobInfoRequest      job_info = 73;
    TestInjectRequest     test_inject = 1000;
  }
}

/*
 * Response: all non persistent responses to Requests
 */
message Response {
  oneof response_type {
    KeepaliveResponse      keepalive_response = 18;
    StopStatusResponse     stop_status_response = 19;
    NetworkStatusResponse  network_status_response = 20;
    LoginResponse          login_response = 24;
    GetSummaryResponse     get_summary_response = 25;
    PollExitResponse       poll_exit_response = 26;
    SampledHistoryResponse sampled_history_response = 27;
    RunStartResponse       run_start_response = 28;
    CheckVersionResponse   check_version_response = 29;
    LogArtifactResponse    log_artifact_response = 30;
    ArtifactSendResponse   artifact_send_response = 31;
    ArtifactPollResponse   artifact_poll_response = 32;
    RunStatusResponse      run_status_response = 35;
    CancelResponse         cancel_response = 36;
    ShutdownResponse       shutdown_response = 64;
    AttachResponse         attach_response = 65;
    StatusResponse         status_response = 66;
    ServerInfoResponse     server_info_response = 67;
    JobInfoResponse        job_info_response = 68;
    TestInjectResponse     test_inject_response = 1000;
  }
}

/*
 * DeferRequest: internal message to defer work
 */
message DeferRequest {
  enum DeferState {
    BEGIN = 0;
    FLUSH_RUN = 1;
    FLUSH_STATS = 2;
    FLUSH_PARTIAL_HISTORY = 3;
    FLUSH_TB = 4;
    FLUSH_SUM = 5;
    FLUSH_DEBOUNCER = 6;
    FLUSH_OUTPUT = 7;
    FLUSH_JOB = 8;
    FLUSH_DIR = 9;
    FLUSH_FP = 10;
    JOIN_FP = 11;
    FLUSH_FS = 12;
    FLUSH_FINAL = 13;
    END = 14;
  }
  DeferState state = 1;
  // Internal message, no _info field needed
}

/*
 * PauseRequest: internal message to pause the heartbeat
 */
message PauseRequest {
  _RequestInfo _info = 200;
}

message PauseResponse {
}

/*
 * ResumeRequest: internal message to resume the heartbeat
 */
message ResumeRequest {
  _RequestInfo _info = 200;
}

message ResumeResponse {
}

/*
 * LoginRequest: wandb/sdk/wandb_login
 */
message LoginRequest {
  string api_key = 1;
  _RequestInfo _info = 200;
}

message LoginResponse {
  string active_entity = 1;
}

/*
 * GetSummaryRequest: request consolidated summary
 */
message GetSummaryRequest {
  _RequestInfo _info = 200;
}

message GetSummaryResponse {
  repeated SummaryItem item = 1;
}

/*
 * StatusRequest:
 */
message StatusRequest {
  _RequestInfo _info = 200;
}

message StatusResponse {
  bool run_should_stop = 1;
}

message StopStatusRequest {
  _RequestInfo _info = 200;
}

message StopStatusResponse {
  bool run_should_stop = 1;
}

message NetworkStatusRequest {
  _RequestInfo _info = 200;
}

message NetworkStatusResponse {
  repeated HttpResponse network_responses = 1;
}

message HttpResponse {
  int32 http_status_code = 1;
  string http_response_text = 2;
}

/*
 * PollExitRequest:
 */
message PollExitRequest {
  _RequestInfo _info = 200;
}

message PollExitResponse {
  bool            done = 1;
  RunExitResult   exit_result = 2;
  FilePusherStats pusher_stats = 3;
  FileCounts      file_counts = 4;
}

/*
 * Sender requests
 */
message SenderMarkRequest {
}

message SenderReadRequest {
  int64 start_offset = 1;
  int64 final_offset = 2;
  // TODO: implement cancel for paused ops
  // repeated string cancel_list = 3;
}

message StatusReportRequest {
  int64 record_num = 1;
  int64 sent_offset = 2;
  google.protobuf.Timestamp sync_time = 3;
}

/*
 * Requests wrapping Records
 */
message SummaryRecordRequest {
  SummaryRecord   summary = 1;
}

message TelemetryRecordRequest {
  TelemetryRecord telemetry = 1;
}

/*
 * ServerInfoRequest:
 */
message ServerInfoRequest {
  _RequestInfo _info = 200;
}

message ServerInfoResponse {
  LocalInfo      local_info = 1;
  ServerMessages server_messages = 2;
}

message ServerMessages{
  repeated ServerMessage item = 1;
}

message ServerMessage{
  string plain_text = 1;
  string utf_text = 2;
  string html_text = 3;
  string type = 4;
  int32 level = 5;
}

message FileCounts {
  int32 wandb_count = 1;
  int32 media_count = 2;
  int32 artifact_count = 3;
  int32 other_count = 4;
}

message FilePusherStats {
  int64 uploaded_bytes = 1;
  int64 total_bytes = 2;
  int64 deduped_bytes = 3;
}

message LocalInfo {
  string version = 1;
  bool out_of_date = 2;
}

/*
 * ShutdownRequest:
 */
message ShutdownRequest {
  _RequestInfo _info = 200;
}

message ShutdownResponse {
}

/*
 * AttachRequest:
 */
message AttachRequest {
  string attach_id = 20;
  _RequestInfo _info = 200;
}

message AttachResponse {
  RunRecord run = 1;
  ErrorInfo error = 2;
}

/*
 * TestInjectRequest:
 */
message TestInjectRequest {
  bool handler_exc = 1;
  bool handler_exit = 2;
  bool handler_abort = 3;
  bool sender_exc = 4;
  bool sender_exit = 5;
  bool sender_abort = 6;
  bool req_exc = 7;
  bool req_exit = 8;
  bool req_abort = 9;
  bool resp_exc = 10;
  bool resp_exit = 11;
  bool resp_abort = 12;
  bool msg_drop = 13;
  bool msg_hang = 14;
  _RequestInfo _info = 200;
}

message TestInjectResponse {
}

/*
 * PartialHistoryRequest:
 */
 message HistoryAction{
    bool flush = 1;
 }
 message PartialHistoryRequest{
    repeated HistoryItem item = 1;
    HistoryStep step = 2;
    HistoryAction action = 3;
   _RequestInfo _info = 200;
 }

 message PartialHistoryResponse {
}

/*
 * SampledHistoryRequest:
 */
message SampledHistoryRequest {
  _RequestInfo _info = 200;
}

message SampledHistoryItem {
  string          key = 1;
  repeated string nested_key = 2;
  repeated float  values_float = 3;
  repeated int64  values_int = 4;
}

message SampledHistoryResponse {
  repeated SampledHistoryItem item = 1;
}

/*
 * RunStatusRequest:
 */
message RunStatusRequest {
  _RequestInfo _info = 200;
}

message RunStatusResponse {
  int64 sync_items_total = 1;
  int64 sync_items_pending = 2;
  google.protobuf.Timestamp sync_time = 3;
  // TODO(flowcontrol): can we give the user an indication of step position
  // int64 sync_history_step = 3;
  // google.protobuf.Timestamp sync_history_time = 4;
}

/*
 * RunStartRequest: start the run
 */
message RunStartRequest {
  RunRecord run = 1;
  _RequestInfo _info = 200;
}

message RunStartResponse {
}

/*
 * CheckVersion:
 */
message CheckVersionRequest {
  string current_version = 1;
  _RequestInfo _info = 200;
}

message CheckVersionResponse {
  string upgrade_message = 1;
  string yank_message = 2;
  string delete_message = 3;
}


/*
* JobInfo:
*/
message JobInfoRequest {
    _RequestInfo _info = 200;
}

message JobInfoResponse {
  string sequenceId = 1;
  string version = 2;
}

/*
 * LogArtifact:
 */
message LogArtifactRequest {
  ArtifactRecord  artifact = 1;
  int64           history_step = 2;
  _RequestInfo    _info = 200;
}

message LogArtifactResponse {
  string artifact_id = 1;
  string error_message = 2;
}

/*
 * ArtifactSend:
 */
message ArtifactSendRequest {
  ArtifactRecord artifact = 1;
  _RequestInfo _info = 200;
}

message ArtifactSendResponse {
  string xid = 1;
}

/*
 * ArtifactPoll:
 */
message ArtifactPollRequest {
  string xid = 1;
  _RequestInfo _info = 200;
}

message ArtifactPollResponse {
  string artifact_id = 1;
  string error_message = 2;
  bool   ready = 16;
}

/*
 * ArtifactDone:
 */
message ArtifactDoneRequest {
  string artifact_id = 1;
  string error_message = 2;
  string xid = 16;

  // Internal message, no _info field needed
}

/*
 * Keepalive:
 */
message KeepaliveRequest {
  _RequestInfo _info = 200;
}

message KeepaliveResponse {
}

/*
 * Job info specific for Partial -> Job upgrade
 */
message ArtifactInfo {
  string artifact = 1;
  repeated string entrypoint = 2;
  bool notebook = 3;
}

message GitInfo {
  string remote = 1;
  string commit = 2;
}

message GitSource {
  GitInfo git_info = 1;
  repeated string entrypoint = 2;
  bool notebook = 3;
}

message ImageSource {
  string image = 1;
}

message Source {
  GitSource git = 1;
  ArtifactInfo artifact = 2;
  ImageSource image = 3;
}

/*
 * Mirrors JobSourceDict:
 */
message JobSource {
  string _version = 1;
  string source_type = 2;
  Source source = 3;
  string runtime = 4;
}

message PartialJobArtifact {
  string job_name = 1;
  JobSource source_info = 2;
}

/*
 * UseArtifact:
 */
message UseArtifactRecord {
  string id = 1;
  string type = 2;
  string name = 3;

  PartialJobArtifact partial = 4;

  _RecordInfo     _info = 200;
}

message UseArtifactResult {
}

/*
 * Cancel:
 */
message CancelRequest {
  string cancel_slot = 1;  // mailbox slot
  _RequestInfo _info = 200;
}

message CancelResponse {
}<|MERGE_RESOLUTION|>--- conflicted
+++ resolved
@@ -390,11 +390,8 @@
   bool                          finalize=14;
   string                        client_id=15;
   string                        sequence_client_id=16;
-<<<<<<< HEAD
-  int64                         ttl_duration_seconds=17;
-=======
   string                        base_id=17;
->>>>>>> 0c2e6a60
+  int64                         ttl_duration_seconds=18;
   bool                          incremental_beta1=100;
   _RecordInfo                   _info = 200;
 }
