--- conflicted
+++ resolved
@@ -22,6 +22,7 @@
  * Record: joined record for message passing and persistence
  */
 message Record {
+  int64 num = 1;
   int64 num = 1;
   oneof record_type {
     // Low numbers for more frequent data
@@ -34,10 +35,25 @@
     ArtifactRecord artifact = 8;
     TBRecord tbrecord = 9;
     AlertRecord alert = 10;
+    HistoryRecord history = 2;
+    SummaryRecord summary = 3;
+    OutputRecord output = 4;
+    ConfigRecord config = 5;
+    FilesRecord files = 6;
+    StatsRecord stats = 7;
+    ArtifactRecord artifact = 8;
+    TBRecord tbrecord = 9;
+    AlertRecord alert = 10;
     TelemetryRecord telemetry = 11;
+    MetricRecord metric = 12;
     MetricRecord metric = 12;
     OutputRawRecord output_raw = 13;
     // Higher numbers for less frequent data
+    RunRecord run = 17;
+    RunExitRecord exit = 18;
+    FinalRecord final = 20;
+    HeaderRecord header = 21;
+    FooterRecord footer = 22;
     RunRecord run = 17;
     RunExitRecord exit = 18;
     FinalRecord final = 20;
@@ -48,14 +64,16 @@
     UseArtifactRecord use_artifact = 25;
     // request field does not belong here longterm
     Request request = 100;
+    Request request = 100;
   }
   Control control = 16;
   string uuid = 19;
+  Control control = 16;
+  string uuid = 19;
   _RecordInfo _info = 200;
 }
 
 message Control {
-<<<<<<< HEAD
   bool req_resp = 1;   // record is expecting a result
   bool local = 2;      // should not be persisted or synchronized
   string relay_id = 3; // used by service transport to identify correct stream
@@ -64,16 +82,6 @@
   bool flow_control = 6;    // message should be passed to flow control
   int64 end_offset = 7;     // end of message offset of this written message
   string connection_id = 8; // connection id
-=======
-  bool req_resp = 1;         // record is expecting a result
-  bool local = 2;            // should not be persisted or synchronized
-  string relay_id = 3;       // used by service transport to identify correct stream
-  string mailbox_slot = 4;   // mailbox slot
-  bool always_send = 5;      // message to sender
-  bool flow_control = 6;     // message should be passed to flow control
-  int64 end_offset = 7;      // end of message offset of this written message
-  string connection_id = 8;  // connection id
->>>>>>> f487534d
 }
 
 /*
@@ -87,9 +95,19 @@
     SummaryResult summary_result = 21;
     OutputResult output_result = 22;
     ConfigResult config_result = 23;
+    RunUpdateResult run_result = 17;
+    RunExitResult exit_result = 18;
+    HistoryResult log_result = 20;
+    SummaryResult summary_result = 21;
+    OutputResult output_result = 22;
+    ConfigResult config_result = 23;
     /* response field does not belong here longterm */
     Response response = 100;
+    Response response = 100;
   }
+  Control control = 16;
+  string uuid = 24;
+  _ResultInfo _info = 200;
   Control control = 16;
   string uuid = 24;
   _ResultInfo _info = 200;
@@ -128,7 +146,22 @@
   string sweep_id = 12;
   string host = 13;
   int64 starting_step = 14;
-
+  string run_id = 1;
+  string entity = 2;
+  string project = 3;
+  ConfigRecord config = 4;
+  SummaryRecord summary = 5;
+  string run_group = 6;
+  string job_type = 7;
+  string display_name = 8;
+  string notes = 9;
+  repeated string tags = 10;
+  SettingsRecord settings = 11;
+  string sweep_id = 12;
+  string host = 13;
+  int64 starting_step = 14;
+
+  string storage_id = 16;
   string storage_id = 16;
   google.protobuf.Timestamp start_time = 17;
   bool resumed = 18;
@@ -136,14 +169,15 @@
   int32 runtime = 20;
   GitRepoRecord git = 21;
   _RecordInfo _info = 200;
+  bool resumed = 18;
+  TelemetryRecord telemetry = 19;
+  int32 runtime = 20;
+  GitRepoRecord git = 21;
+  _RecordInfo _info = 200;
 }
 
 message GitRepoRecord {
-<<<<<<< HEAD
   string remote_url = 1 [ json_name = "remote" ];
-=======
-  string remote_url = 1 [json_name = "remote"];
->>>>>>> f487534d
   string commit = 2;
 }
 
@@ -161,6 +195,7 @@
     UNSUPPORTED = 4;
   }
   string message = 1;
+  string message = 1;
   ErrorCode code = 2;
 }
 
@@ -174,12 +209,14 @@
 }
 
 message RunExitResult {}
+message RunExitResult {}
 
 /*
  * RunPreemptingRecord: run being preempted
  */
 message RunPreemptingRecord { _RecordInfo _info = 200; }
 
+message RunPreemptingResult {}
 message RunPreemptingResult {}
 
 /*
@@ -208,10 +245,13 @@
 
 message HistoryItem {
   string key = 1;
+  string key = 1;
   repeated string nested_key = 2;
   string value_json = 16;
-}
-
+  string value_json = 16;
+}
+
+message HistoryResult {}
 message HistoryResult {}
 
 /*
@@ -223,11 +263,15 @@
     STDOUT = 1;
   }
   OutputType output_type = 1;
+  OutputType output_type = 1;
   google.protobuf.Timestamp timestamp = 2;
   string line = 3;
   _RecordInfo _info = 200;
-}
-
+  string line = 3;
+  _RecordInfo _info = 200;
+}
+
+message OutputResult {}
 message OutputResult {}
 
 /*
@@ -239,11 +283,15 @@
     STDOUT = 1;
   }
   OutputType output_type = 1;
+  OutputType output_type = 1;
   google.protobuf.Timestamp timestamp = 2;
   string line = 3;
   _RecordInfo _info = 200;
-}
-
+  string line = 3;
+  _RecordInfo _info = 200;
+}
+
+message OutputRawResult {}
 message OutputRawResult {}
 
 /*
@@ -253,16 +301,18 @@
   // only name or globname is set
   string name = 1;
   string glob_name = 2;
+  string name = 1;
+  string glob_name = 2;
 
   // step metric index can be used instead of step_metric when
   // MetricRecord is encoded in a list of MetricRecords
   string step_metric = 4;
-<<<<<<< HEAD
   int32 step_metric_index = 5; // one-based array index
-=======
-  int32 step_metric_index = 5;  // one-based array index
->>>>>>> f487534d
-
+
+  MetricOptions options = 6;
+  MetricSummary summary = 7;
+  MetricGoal goal = 8;
+  MetricControl _control = 9;
   MetricOptions options = 6;
   MetricSummary summary = 7;
   MetricGoal goal = 8;
@@ -274,8 +324,10 @@
     GOAL_MAXIMIZE = 2;
   }
   _RecordInfo _info = 200;
-}
-
+  _RecordInfo _info = 200;
+}
+
+message MetricResult {}
 message MetricResult {}
 
 message MetricOptions {
@@ -304,14 +356,18 @@
   repeated ConfigItem update = 1;
   repeated ConfigItem remove = 2;
   _RecordInfo _info = 200;
+  _RecordInfo _info = 200;
 }
 
 message ConfigItem {
+  string key = 1;
   string key = 1;
   repeated string nested_key = 2;
   string value_json = 16;
-}
-
+  string value_json = 16;
+}
+
+message ConfigResult {}
 message ConfigResult {}
 
 /*
@@ -321,14 +377,18 @@
   repeated SummaryItem update = 1;
   repeated SummaryItem remove = 2;
   _RecordInfo _info = 200;
+  _RecordInfo _info = 200;
 }
 
 message SummaryItem {
+  string key = 1;
   string key = 1;
   repeated string nested_key = 2;
   string value_json = 16;
-}
-
+  string value_json = 16;
+}
+
+message SummaryResult {}
 message SummaryResult {}
 
 /*
@@ -336,6 +396,7 @@
  */
 message FilesRecord {
   repeated FilesItem files = 1;
+  _RecordInfo _info = 200;
   _RecordInfo _info = 200;
 }
 
@@ -351,6 +412,7 @@
 }
 
 message FilesResult {}
+message FilesResult {}
 
 /*
  * StatsRecord: system metrics
@@ -360,12 +422,17 @@
     SYSTEM = 0;
   }
   StatsType stats_type = 1;
+  StatsType stats_type = 1;
   google.protobuf.Timestamp timestamp = 2;
   repeated StatsItem item = 3;
   _RecordInfo _info = 200;
+  repeated StatsItem item = 3;
+  _RecordInfo _info = 200;
 }
 
 message StatsItem {
+  string key = 1;
+  string value_json = 16;
   string key = 1;
   string value_json = 16;
 }
@@ -394,9 +461,33 @@
   int64 ttl_duration_seconds = 18;
   bool incremental_beta1 = 100;
   _RecordInfo _info = 200;
+  string run_id = 1;
+  string project = 2;
+  string entity = 3;
+  string type = 4;
+  string name = 5;
+  string digest = 6;
+  string description = 7;
+  string metadata = 8;
+  bool user_created = 9;
+  bool use_after_commit = 10;
+  repeated string aliases = 11;
+  ArtifactManifest manifest = 12;
+  string distributed_id = 13;
+  bool finalize = 14;
+  string client_id = 15;
+  string sequence_client_id = 16;
+  string base_id = 17;
+  int64 ttl_duration_seconds = 18;
+  bool incremental_beta1 = 100;
+  _RecordInfo _info = 200;
 }
 
 message ArtifactManifest {
+  int32 version = 1;
+  string storage_policy = 2;
+  repeated StoragePolicyConfigItem storage_policy_config = 3;
+  repeated ArtifactManifestEntry contents = 4;
   int32 version = 1;
   string storage_policy = 2;
   repeated StoragePolicyConfigItem storage_policy_config = 3;
@@ -412,25 +503,45 @@
   string local_path = 6;
   string birth_artifact_id = 7;
   repeated ExtraItem extra = 16;
+  string path = 1;
+  string digest = 2;
+  string ref = 3;
+  int64 size = 4;
+  string mimetype = 5;
+  string local_path = 6;
+  string birth_artifact_id = 7;
+  repeated ExtraItem extra = 16;
 }
 
 message ExtraItem {
   string key = 1;
   string value_json = 2;
+  string key = 1;
+  string value_json = 2;
 }
 
 message StoragePolicyConfigItem {
   string key = 1;
   string value_json = 2;
+  string key = 1;
+  string value_json = 2;
 }
 
 message ArtifactResult {}
+message ArtifactResult {}
 
 message LinkArtifactResult {}
+message LinkArtifactResult {}
 
 /*
  * LinkArtifactRecord: link artifact to portfolio
  */
+message LinkArtifactRecord {
+  string client_id = 1;
+  string server_id = 2;
+  string portfolio_name = 3;
+  string portfolio_entity = 4;
+  string portfolio_project = 5;
 message LinkArtifactRecord {
   string client_id = 1;
   string server_id = 2;
@@ -440,6 +551,8 @@
   repeated string portfolio_aliases = 6;
   _RecordInfo _info = 200;
 }
+  _RecordInfo _info = 200;
+}
 
 /*
  * TBRecord: store tb locations
@@ -447,10 +560,12 @@
 message TBRecord {
   string log_dir = 1;
   bool save = 2;
+  bool save = 2;
   string root_dir = 3;
   _RecordInfo _info = 200;
 }
 
+message TBResult {}
 message TBResult {}
 
 /*
@@ -461,9 +576,11 @@
   string text = 2;
   string level = 3;
   int64 wait_duration = 4;
-  _RecordInfo _info = 200;
-}
-
+  int64 wait_duration = 4;
+  _RecordInfo _info = 200;
+}
+
+message AlertResult {}
 message AlertResult {}
 
 /************************
@@ -475,6 +592,14 @@
  */
 message Request {
   oneof request_type {
+    StopStatusRequest stop_status = 1;
+    NetworkStatusRequest network_status = 2;
+    DeferRequest defer = 3;
+    GetSummaryRequest get_summary = 4;
+    LoginRequest login = 5;
+    PauseRequest pause = 6;
+    ResumeRequest resume = 7;
+    PollExitRequest poll_exit = 8;
     StopStatusRequest stop_status = 1;
     NetworkStatusRequest network_status = 2;
     DeferRequest defer = 3;
@@ -492,7 +617,22 @@
     RunStatusRequest run_status = 20;
     CancelRequest cancel = 21;
     MetadataRequest metadata = 22;
+    RunStartRequest run_start = 11;
+    CheckVersionRequest check_version = 12;
+    LogArtifactRequest log_artifact = 13;
+    KeepaliveRequest keepalive = 17;
+    RunStatusRequest run_status = 20;
+    CancelRequest cancel = 21;
+    MetadataRequest metadata = 22;
     InternalMessagesRequest internal_messages = 23;
+    ShutdownRequest shutdown = 64;
+    AttachRequest attach = 65;
+    StatusRequest status = 66;
+    ServerInfoRequest server_info = 67;
+    SenderMarkRequest sender_mark = 68;
+    SenderReadRequest sender_read = 69;
+    StatusReportRequest status_report = 70;
+    SummaryRecordRequest summary_record = 71;
     ShutdownRequest shutdown = 64;
     AttachRequest attach = 65;
     StatusRequest status = 66;
@@ -505,6 +645,9 @@
     JobInfoRequest job_info = 73;
     GetSystemMetricsRequest get_system_metrics = 74;
     TestInjectRequest test_inject = 1000;
+    JobInfoRequest job_info = 73;
+    GetSystemMetricsRequest get_system_metrics = 74;
+    TestInjectRequest test_inject = 1000;
   }
 }
 
@@ -513,6 +656,12 @@
  */
 message Response {
   oneof response_type {
+    KeepaliveResponse keepalive_response = 18;
+    StopStatusResponse stop_status_response = 19;
+    NetworkStatusResponse network_status_response = 20;
+    LoginResponse login_response = 24;
+    GetSummaryResponse get_summary_response = 25;
+    PollExitResponse poll_exit_response = 26;
     KeepaliveResponse keepalive_response = 18;
     StopStatusResponse stop_status_response = 19;
     NetworkStatusResponse network_status_response = 20;
@@ -525,7 +674,19 @@
     LogArtifactResponse log_artifact_response = 30;
     RunStatusResponse run_status_response = 35;
     CancelResponse cancel_response = 36;
+    RunStartResponse run_start_response = 28;
+    CheckVersionResponse check_version_response = 29;
+    LogArtifactResponse log_artifact_response = 30;
+    RunStatusResponse run_status_response = 35;
+    CancelResponse cancel_response = 36;
     InternalMessagesResponse internal_messages_response = 37;
+    ShutdownResponse shutdown_response = 64;
+    AttachResponse attach_response = 65;
+    StatusResponse status_response = 66;
+    ServerInfoResponse server_info_response = 67;
+    JobInfoResponse job_info_response = 68;
+    GetSystemMetricsResponse get_system_metrics_response = 69;
+    TestInjectResponse test_inject_response = 1000;
     ShutdownResponse shutdown_response = 64;
     AttachResponse attach_response = 65;
     StatusResponse status_response = 66;
@@ -567,12 +728,14 @@
 message PauseRequest { _RequestInfo _info = 200; }
 
 message PauseResponse {}
+message PauseResponse {}
 
 /*
  * ResumeRequest: internal message to resume the heartbeat
  */
 message ResumeRequest { _RequestInfo _info = 200; }
 
+message ResumeResponse {}
 message ResumeResponse {}
 
 /*
@@ -605,6 +768,7 @@
 message SystemMetricsBuffer { repeated SystemMetricSample record = 1; }
 
 message GetSystemMetricsResponse {
+message GetSystemMetricsResponse {
   map<string, SystemMetricsBuffer> system_metrics = 1;
 }
 
@@ -631,23 +795,11 @@
 /*
  * InternalMessagesRequest:
  */
-<<<<<<< HEAD
 message InternalMessagesRequest { _RequestInfo _info = 200; }
-=======
-message InternalMessagesRequest {
-  _RequestInfo _info = 200;
-}
->>>>>>> f487534d
 
 message InternalMessagesResponse { InternalMessages messages = 1; }
 
-<<<<<<< HEAD
 message InternalMessages { repeated string warning = 1; }
-=======
-message InternalMessages {
-  repeated string warning = 1;
-}
->>>>>>> f487534d
 
 /*
  * PollExitRequest:
@@ -655,15 +807,19 @@
 message PollExitRequest { _RequestInfo _info = 200; }
 
 message PollExitResponse {
+  bool done = 1;
+  RunExitResult exit_result = 2;
   bool done = 1;
   RunExitResult exit_result = 2;
   FilePusherStats pusher_stats = 3;
   FileCounts file_counts = 4;
+  FileCounts file_counts = 4;
 }
 
 /*
  * Sender requests
  */
+message SenderMarkRequest {}
 message SenderMarkRequest {}
 
 message SenderReadRequest {
@@ -682,13 +838,7 @@
 /*
  * Requests wrapping Records
  */
-<<<<<<< HEAD
 message SummaryRecordRequest { SummaryRecord summary = 1; }
-=======
-message SummaryRecordRequest {
-  SummaryRecord summary = 1;
-}
->>>>>>> f487534d
 
 message TelemetryRecordRequest { TelemetryRecord telemetry = 1; }
 
@@ -699,17 +849,13 @@
 
 message ServerInfoResponse {
   LocalInfo local_info = 1;
+  LocalInfo local_info = 1;
   ServerMessages server_messages = 2;
 }
 
-<<<<<<< HEAD
 message ServerMessages { repeated ServerMessage item = 1; }
-=======
-message ServerMessages {
-  repeated ServerMessage item = 1;
-}
->>>>>>> f487534d
-
+
+message ServerMessage {
 message ServerMessage {
   string plain_text = 1;
   string utf_text = 2;
@@ -743,6 +889,7 @@
  */
 message ShutdownRequest { _RequestInfo _info = 200; }
 
+message ShutdownResponse {}
 message ShutdownResponse {}
 
 /*
@@ -780,17 +927,12 @@
 }
 
 message TestInjectResponse {}
+message TestInjectResponse {}
 
 /*
  * PartialHistoryRequest:
  */
-<<<<<<< HEAD
 message HistoryAction { bool flush = 1; }
-=======
-message HistoryAction {
-  bool flush = 1;
-}
->>>>>>> f487534d
 message PartialHistoryRequest {
   repeated HistoryItem item = 1;
   HistoryStep step = 2;
@@ -799,6 +941,7 @@
 }
 
 message PartialHistoryResponse {}
+message PartialHistoryResponse {}
 
 /*
  * SampledHistoryRequest:
@@ -807,7 +950,10 @@
 
 message SampledHistoryItem {
   string key = 1;
+  string key = 1;
   repeated string nested_key = 2;
+  repeated float values_float = 3;
+  repeated int64 values_int = 4;
   repeated float values_float = 3;
   repeated int64 values_int = 4;
 }
@@ -837,6 +983,7 @@
 }
 
 message RunStartResponse {}
+message RunStartResponse {}
 
 /*
  * CheckVersion:
@@ -855,13 +1002,7 @@
 /*
  * JobInfo:
  */
-<<<<<<< HEAD
 message JobInfoRequest { _RequestInfo _info = 200; }
-=======
-message JobInfoRequest {
-  _RequestInfo _info = 200;
-}
->>>>>>> f487534d
 
 message JobInfoResponse {
   string sequenceId = 1;
@@ -875,6 +1016,9 @@
   ArtifactRecord artifact = 1;
   int64 history_step = 2;
   _RequestInfo _info = 200;
+  ArtifactRecord artifact = 1;
+  int64 history_step = 2;
+  _RequestInfo _info = 200;
 }
 
 message LogArtifactResponse {
@@ -887,6 +1031,7 @@
  */
 message KeepaliveRequest { _RequestInfo _info = 200; }
 
+message KeepaliveResponse {}
 message KeepaliveResponse {}
 
 /*
@@ -943,8 +1088,10 @@
   PartialJobArtifact partial = 4;
 
   _RecordInfo _info = 200;
-}
-
+  _RecordInfo _info = 200;
+}
+
+message UseArtifactResult {}
 message UseArtifactResult {}
 
 /*
@@ -955,6 +1102,7 @@
   _RequestInfo _info = 200;
 }
 
+message CancelResponse {}
 message CancelResponse {}
 
 /*
@@ -992,18 +1140,13 @@
   repeated string args = 7;
   string state = 8;
   string program = 9;
-<<<<<<< HEAD
   string code_path = 10 [ json_name = "codePath" ];
-=======
-  string code_path = 10 [json_name = "codePath"];
->>>>>>> f487534d
   GitRepoRecord git = 11;
   string email = 12;
   string root = 13;
   string host = 14;
   string username = 15;
   string executable = 16;
-<<<<<<< HEAD
   string code_path_local = 17 [ json_name = "codePathLocal" ];
   string colab = 18;
   uint32 cpu_count = 19 [ json_name = "cpu_count" ];
@@ -1015,17 +1158,4 @@
   CpuInfo cpu = 25;
   GpuAppleInfo gpu_apple = 26 [ json_name = "gpuapple" ];
   repeated GpuNvidiaInfo gpu_nvidia = 27 [ json_name = "gpu_nvidia" ];
-=======
-  string code_path_local = 17 [json_name = "codePathLocal"];
-  string colab = 18;
-  uint32 cpu_count = 19 [json_name = "cpu_count"];
-  uint32 cpu_count_logical = 20 [json_name = "cpu_count_logical"];
-  string gpu_type = 21 [json_name = "gpu"];
-  uint32 gpu_count = 22 [json_name = "gpu_count"];
-  map<string, DiskInfo> disk = 23;
-  MemoryInfo memory = 24;
-  CpuInfo cpu = 25;
-  GpuAppleInfo gpu_apple = 26 [json_name = "gpuapple"];
-  repeated GpuNvidiaInfo gpu_nvidia = 27 [json_name = "gpu_nvidia"];
->>>>>>> f487534d
 }