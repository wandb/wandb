syntax = "proto3";

package wandb_internal;

import "google/protobuf/empty.proto";
import "google/protobuf/timestamp.proto";
import "wandb/proto/wandb_base.proto";
import "wandb/proto/wandb_telemetry.proto";

option go_package = "core/pkg/service_go_proto";

/*
 * Record: Persistent on disk data (BE CAREFUL)
 * Result: responses from Record requests
 *
 * Request: Communication requests between processes
 * Response: Responses from Request messages
 */

/************************
 * Records and Results
 ************************/

/*
 * Record: joined record for message passing and persistence
 */
message Record {
  int64 num = 1;
  oneof record_type {
    // Low numbers for more frequent data
    HistoryRecord history = 2;
    SummaryRecord summary = 3;
    OutputRecord output = 4;
    ConfigRecord config = 5;
    FilesRecord files = 6;
    StatsRecord stats = 7;
    ArtifactRecord artifact = 8;
    TBRecord tbrecord = 9;
    AlertRecord alert = 10;
    TelemetryRecord telemetry = 11;
    MetricRecord metric = 12;
    OutputRawRecord output_raw = 13;
    // Higher numbers for less frequent data
    RunRecord run = 17;
    RunExitRecord exit = 18;
    FinalRecord final = 20;
    HeaderRecord header = 21;
    FooterRecord footer = 22;
    RunPreemptingRecord preempting = 23;
    // Removed but kept to avoid panics in `wandb sync`.
    google.protobuf.Empty noop_link_artifact = 24;
    UseArtifactRecord use_artifact = 25;

    // request field does not belong here longterm
    Request request = 100;
  }
  Control control = 16;
  string uuid = 19;
  _RecordInfo _info = 200;
}

message Control {
  bool req_resp = 1;         // record is expecting a result
  bool local = 2;            // should not be persisted or synchronized
  string relay_id = 3;       // used by service transport to identify correct stream
  string mailbox_slot = 4;   // mailbox slot
  bool always_send = 5;      // message to sender
  bool flow_control = 6;     // message should be passed to flow control
  int64 end_offset = 7;      // end of message offset of this written message
  string connection_id = 8;  // connection id
}

/*
 * Result: all results
 */
message Result {
  oneof result_type {
    RunUpdateResult run_result = 17;
    RunExitResult exit_result = 18;
    HistoryResult log_result = 20;
    SummaryResult summary_result = 21;
    OutputResult output_result = 22;
    ConfigResult config_result = 23;
    /* response field does not belong here longterm */
    Response response = 100;
  }
  Control control = 16;
  string uuid = 24;
  _ResultInfo _info = 200;
}

/*
 * FinalRecord
 */
message FinalRecord {
  _RecordInfo _info = 200;
}

/*
 * Version definition
 */
message VersionInfo {
  // The version of the SDK backend that produced the data
  string producer = 1;
  // Minimum version of the wandb server that can read the data
  string min_consumer = 2;
  _RecordInfo _info = 200;
}

/*
 * HeaderRecord
 */
message HeaderRecord {
  VersionInfo version_info = 1;
  _RecordInfo _info = 200;
}

/*
 * FooterRecord
 */
message FooterRecord {
  _RecordInfo _info = 200;
}

/*
 * RunRecord: wandb/sdk/wandb_run/Run
 */
message RunRecord {
  string run_id = 1;
  string entity = 2;
  string project = 3;
  ConfigRecord config = 4;
  SummaryRecord summary = 5;
  string run_group = 6;
  string job_type = 7;
  string display_name = 8;
  string notes = 9;
  repeated string tags = 10;
  SettingsRecord settings = 11;
  string sweep_id = 12;
  string host = 13;
  int64 starting_step = 14;

  string storage_id = 16;
  google.protobuf.Timestamp start_time = 17;
  bool resumed = 18;
  TelemetryRecord telemetry = 19;
  int32 runtime = 20;
  GitRepoRecord git = 21;
  bool forked = 22;
  _RecordInfo _info = 200;
}

message GitRepoRecord {
  string remote_url = 1 [json_name = "remote"];
  string commit = 2;
}

message RunUpdateResult {
  RunRecord run = 1;
  ErrorInfo error = 2;
}

message ErrorInfo {
  enum ErrorCode {
    UNKNOWN = 0;
    COMMUNICATION = 1;
    AUTHENTICATION = 2;
    USAGE = 3;
    UNSUPPORTED = 4;
  }
  string message = 1;
  ErrorCode code = 2;
}

/*
 * RunExitRecord: exit status of process
 */
message RunExitRecord {
  int32 exit_code = 1;
  int32 runtime = 2;
  _RecordInfo _info = 200;
}

message RunExitResult {}

/*
 * RunPreemptingRecord: run being preempted
 */
message RunPreemptingRecord {
  _RecordInfo _info = 200;
}

message RunPreemptingResult {}

/*
 * SettingsRecord: wandb/sdk/wandb_settings/Settings
 */
message SettingsRecord {
  repeated SettingsItem item = 1;
  _RecordInfo _info = 200;
}

message SettingsItem {
  string key = 1;
  string value_json = 16;
}

/*
 * HistoryRecord: wandb/sdk/wandb_history/History
 */
message HistoryStep {
  int64 num = 1;
}

message HistoryRecord {
  repeated HistoryItem item = 1;
  HistoryStep step = 2;
  _RecordInfo _info = 200;
}

/*
 * HistoryItem:
 *
 * key and nested_key are mutually exclusive. Only one of them should be set.
 * key is supposedly more performant than nested_key, so nested_key should be
 * only used for nested keys.
 */
message HistoryItem {
  string key = 1;
  repeated string nested_key = 2;
  string value_json = 16;
}

message HistoryResult {}

/*
 * OutputRecord: console output
 */
message OutputRecord {
  enum OutputType {
    STDERR = 0;
    STDOUT = 1;
  }
  OutputType output_type = 1;
  google.protobuf.Timestamp timestamp = 2;
  string line = 3;
  _RecordInfo _info = 200;
}

message OutputResult {}

/*
 * OutputRawRecord: raw console output
 */
message OutputRawRecord {
  enum OutputType {
    STDERR = 0;
    STDOUT = 1;
  }
  OutputType output_type = 1;
  google.protobuf.Timestamp timestamp = 2;
  string line = 3;
  _RecordInfo _info = 200;
}

message OutputRawResult {}

/*
 * MetricRecord: wandb/sdk/wandb_metric/Metric
 */
message MetricRecord {
  // only name or globname is set
  string name = 1;
  string glob_name = 2;

  // step metric index can be used instead of step_metric when
  // MetricRecord is encoded in a list of MetricRecords
  string step_metric = 4;
  int32 step_metric_index = 5;  // one-based array index

  MetricOptions options = 6;
  MetricSummary summary = 7;
  MetricGoal goal = 8;
  MetricControl _control = 9;

  enum MetricGoal {
    GOAL_UNSET = 0;
    GOAL_MINIMIZE = 1;
    GOAL_MAXIMIZE = 2;
  }
  _RecordInfo _info = 200;
}

message MetricResult {}

message MetricOptions {
  bool step_sync = 1;
  bool hidden = 2;
  bool defined = 3;  // metric explicitly defined (not from glob match or step metric)
}

message MetricControl {
  bool overwrite = 1;
}

message MetricSummary {
  bool min = 1;
  bool max = 2;
  bool mean = 3;
  bool best = 4;
  bool last = 5;
  bool none = 6;
  bool copy = 7;
}

/*
 * ConfigRecord: wandb/sdk/wandb_config/Config
 */
message ConfigRecord {
  repeated ConfigItem update = 1;
  repeated ConfigItem remove = 2;
  _RecordInfo _info = 200;
}

/*
 * ConfigItem:
 *
 * key and nested_key are mutually exclusive. Only one of them should be set.
 * key is supposedly more performant than nested_key, so nested_key should be
 * only used for nested keys.
 */
message ConfigItem {
  string key = 1;
  repeated string nested_key = 2;
  string value_json = 16;
}

message ConfigResult {}

/*
 * SummaryRecord: wandb/sdk/wandb_summary/Summary
 */
message SummaryRecord {
  repeated SummaryItem update = 1;
  repeated SummaryItem remove = 2;
  _RecordInfo _info = 200;
}

/*
 * SummaryItem:
 *
 * key and nested_key are mutually exclusive. Only one of them should be set.
 * key is supposedly more performant than nested_key, so nested_key should be
 * only used for nested keys.
 */
message SummaryItem {
  string key = 1;
  repeated string nested_key = 2;
  string value_json = 16;
}

message SummaryResult {}

// Files added to a run, such as through run.save().
message FilesRecord {
  repeated FilesItem files = 1;
  _RecordInfo _info = 200;
}

// One or more files being saved with a run.
message FilesItem {
  reserved 16;

  enum PolicyType {
    // Upload the file immediately.
    NOW = 0;

    // Upload the file during run.finish().
    END = 1;

    // Re-upload the file continuously as it changes.
    LIVE = 2;
  }

  enum FileType {
    OTHER = 0;
    WANDB = 1;
    MEDIA = 2;
    ARTIFACT = 3;
  }

  // A path or Unix glob relative to the W&B files directory.
  string path = 1;

  // When to upload the file.
  PolicyType policy = 2;

  // What kind of file it is.
  FileType type = 3;
}

message FilesResult {}

/*
 * StatsRecord: system metrics
 */
message StatsRecord {
  enum StatsType {
    SYSTEM = 0;
  }
  StatsType stats_type = 1;
  google.protobuf.Timestamp timestamp = 2;
  repeated StatsItem item = 3;
  _RecordInfo _info = 200;
}

message StatsItem {
  string key = 1;
  string value_json = 16;
}

/*
 * ArtifactRecord: track artifacts
 */
message ArtifactRecord {
  string run_id = 1;
  string project = 2;
  string entity = 3;
  string type = 4;
  string name = 5;
  string digest = 6;
  string description = 7;
  string metadata = 8;
  bool user_created = 9;
  bool use_after_commit = 10;
  repeated string aliases = 11;
  ArtifactManifest manifest = 12;
  string distributed_id = 13;
  bool finalize = 14;
  string client_id = 15;
  string sequence_client_id = 16;
  string base_id = 17;
  int64 ttl_duration_seconds = 18;
  repeated string tags = 19;
  bool incremental_beta1 = 100;
  _RecordInfo _info = 200;
}

message ArtifactManifest {
  int32 version = 1;
  string storage_policy = 2;
  repeated StoragePolicyConfigItem storage_policy_config = 3;
  // Only one of {contents, manifest_file_path} should be set.
  repeated ArtifactManifestEntry contents = 4;
  // `manifest_file_path` is used for manifests that approach the 2GiB message limit.
  // It should point to a gzipped, line-delimited JSON file containing manifest entries.
  string manifest_file_path = 5;
}

message ArtifactManifestEntry {
  string path = 1;
  string digest = 2;
  string ref = 3;
  int64 size = 4;
  string mimetype = 5;
  string local_path = 6;
  string birth_artifact_id = 7;
  // Whether to avoid copying/moving files to the cache while uploading.
  bool skip_cache = 8;
  repeated ExtraItem extra = 16;
}

message ExtraItem {
  string key = 1;
  string value_json = 2;
}

message StoragePolicyConfigItem {
  string key = 1;
  string value_json = 2;
}

message ArtifactResult {}

message LinkArtifactResult {}

/*
 * LinkArtifactRequest: link artifact to portfolio
 */
message LinkArtifactRequest {
  string client_id = 1;
  string server_id = 2;
  string portfolio_name = 3;
  string portfolio_entity = 4;
  string portfolio_project = 5;
  repeated string portfolio_aliases = 6;
  string portfolio_organization = 7;
  _RecordInfo _info = 200;
}

message LinkArtifactResponse {
  string error_message = 1;
}

// Indicates a directory of TensorBoard tfevents files to sync with the run.
message TBRecord {
  _RecordInfo _info = 200;

  // A directory containing tfevents files to watch.
  //
  // This may be an absolute or relative path.
  string log_dir = 1;

  // An optional path to an ancestor of `log_dir` used for namespacing.
  //
  // This may be an absolute or relative path.
  //
  // If set, then each event from tfevents files under `log_dir` is
  // prefixed by the file's path relative to this directory. Additionally,
  // if `save` is true, then each file's upload path is also its path
  // relative to `root_dir`.
  //
  // For example, with `root_dir` set as "tb/logs" and `log_dir` as
  // "tb/logs/train":
  //
  // * Files are uploaded to "train/events.out.tfevents"
  // * A tfevents value tagged "epoch_loss" is logged as "train/epoch_loss"
  //
  // If this is unset, then it is inferred using unspecified rules.
  string root_dir = 3;

  // Whether to save tfevents files with the run.
  //
  // When true, this uploads the tfevents files, enabling the "TensorBoard"
  // tab in W&B.
  bool save = 2;
}

message TBResult {}

/*
 * AlertRecord: store alert notifications
 */
message AlertRecord {
  string title = 1;
  string text = 2;
  string level = 3;
  int64 wait_duration = 4;
  _RecordInfo _info = 200;
}

message AlertResult {}

/************************
 * Requests and Responses
 ************************/

/*
 * Request: all non persistent messages
 */
message Request {
  reserved 75, 76;

  oneof request_type {
    StopStatusRequest stop_status = 1;
    NetworkStatusRequest network_status = 2;
    DeferRequest defer = 3;
    GetSummaryRequest get_summary = 4;
    LoginRequest login = 5;
    PauseRequest pause = 6;
    ResumeRequest resume = 7;
    PollExitRequest poll_exit = 8;
    SampledHistoryRequest sampled_history = 9;
    PartialHistoryRequest partial_history = 10;
    RunStartRequest run_start = 11;
    CheckVersionRequest check_version = 12;
    LogArtifactRequest log_artifact = 13;
    DownloadArtifactRequest download_artifact = 14;
    KeepaliveRequest keepalive = 17;
    ServerFeatureRequest server_feature = 18;
    RunStatusRequest run_status = 20;
    CancelRequest cancel = 21;
    MetadataRequest metadata = 22;
    InternalMessagesRequest internal_messages = 23;
    PythonPackagesRequest python_packages = 24;
    ShutdownRequest shutdown = 64;
    AttachRequest attach = 65;
    StatusRequest status = 66;
    ServerInfoRequest server_info = 67;
    SenderMarkRequest sender_mark = 68;
    SenderReadRequest sender_read = 69;
    StatusReportRequest status_report = 70;
    SummaryRecordRequest summary_record = 71;
    TelemetryRecordRequest telemetry_record = 72;
    JobInfoRequest job_info = 73;
    GetSystemMetricsRequest get_system_metrics = 74;
    JobInputRequest job_input = 77;
    LinkArtifactRequest link_artifact = 78;
    RunFinishWithoutExitRequest run_finish_without_exit = 79;
    GetSystemMetadataRequest get_system_metadata = 80;
    SyncFinishRequest sync_finish = 81;

    // Requests information about tasks the service is performing.
    OperationStatsRequest operations = 82;

    TestInjectRequest test_inject = 1000;
  }
}

/*
 * Response: all non persistent responses to Requests
 */
message Response {
  oneof response_type {
    KeepaliveResponse keepalive_response = 18;
    StopStatusResponse stop_status_response = 19;
    NetworkStatusResponse network_status_response = 20;
    LoginResponse login_response = 24;
    GetSummaryResponse get_summary_response = 25;
    PollExitResponse poll_exit_response = 26;
    SampledHistoryResponse sampled_history_response = 27;
    RunStartResponse run_start_response = 28;
    CheckVersionResponse check_version_response = 29;
    LogArtifactResponse log_artifact_response = 30;
    DownloadArtifactResponse download_artifact_response = 31;
    ServerFeatureResponse server_feature_response = 32;
    RunStatusResponse run_status_response = 35;
    CancelResponse cancel_response = 36;
    InternalMessagesResponse internal_messages_response = 37;
    ShutdownResponse shutdown_response = 64;
    AttachResponse attach_response = 65;
    StatusResponse status_response = 66;
    ServerInfoResponse server_info_response = 67;
    JobInfoResponse job_info_response = 68;
    GetSystemMetricsResponse get_system_metrics_response = 69;
    LinkArtifactResponse link_artifact_response = 71;
    SyncResponse sync_response = 70;
    RunFinishWithoutExitResponse run_finish_without_exit_response = 72;
    GetSystemMetadataResponse get_system_metadata_response = 73;
    OperationStatsResponse operations_response = 74;
    TestInjectResponse test_inject_response = 1000;
  }
}

/*
 * DeferRequest: internal message to defer work
 */
message DeferRequest {
  enum DeferState {
    BEGIN = 0;
    FLUSH_RUN = 1;
    FLUSH_STATS = 2;
    FLUSH_PARTIAL_HISTORY = 3;
    FLUSH_TB = 4;
    FLUSH_SUM = 5;
    FLUSH_DEBOUNCER = 6;
    FLUSH_OUTPUT = 7;
    FLUSH_JOB = 8;
    FLUSH_DIR = 9;
    FLUSH_FP = 10;
    JOIN_FP = 11;
    FLUSH_FS = 12;
    FLUSH_FINAL = 13;
    END = 14;
  }
  DeferState state = 1;
  // Internal message, no _info field needed
}

/*
 * PauseRequest: internal message to pause the heartbeat
 */
message PauseRequest {
  _RequestInfo _info = 200;
}

message PauseResponse {}

/*
 * ResumeRequest: internal message to resume the heartbeat
 */
message ResumeRequest {
  _RequestInfo _info = 200;
}

message ResumeResponse {}

// Old request, no longer used for logging in (if it ever was).
message LoginRequest {
  string api_key = 1;
  _RequestInfo _info = 200;
}

message LoginResponse {
  string active_entity = 1;
}

/*
 * GetSummaryRequest: request consolidated summary
 */
message GetSummaryRequest {
  _RequestInfo _info = 200;
}

message GetSummaryResponse {
  repeated SummaryItem item = 1;
}

/*
 * GetSystemMetrics: request system metrics
 */
message GetSystemMetricsRequest {
  _RequestInfo _info = 200;
}

message SystemMetricSample {
  google.protobuf.Timestamp timestamp = 1;
  float value = 2;
}

message SystemMetricsBuffer {
  repeated SystemMetricSample record = 1;
}

message GetSystemMetricsResponse {
  map<string, SystemMetricsBuffer> system_metrics = 1;
}

/*
 * GetSystemMetadataRequest: request system metadata
 */
message GetSystemMetadataRequest {
  _RequestInfo _info = 200;
}

message GetSystemMetadataResponse {
  MetadataRequest metadata = 1;
}

/*
 * StatusRequest:
 */
message StatusRequest {
  _RequestInfo _info = 200;
}

message StatusResponse {
  bool run_should_stop = 1;
}

message StopStatusRequest {
  _RequestInfo _info = 200;
}

message StopStatusResponse {
  bool run_should_stop = 1;
}

message NetworkStatusRequest {
  _RequestInfo _info = 200;
}

message NetworkStatusResponse {
  repeated HttpResponse network_responses = 1;
}

message HttpResponse {
  int32 http_status_code = 1;
  string http_response_text = 2;
}

/*
 * InternalMessagesRequest:
 */
message InternalMessagesRequest {
  _RequestInfo _info = 200;
}

message InternalMessagesResponse {
  InternalMessages messages = 1;
}

message InternalMessages {
  repeated string warning = 1;
}

/*
 * PollExitRequest:
 */
message PollExitRequest {
  _RequestInfo _info = 200;
}

message PollExitResponse {
  bool done = 1;
  RunExitResult exit_result = 2;
  FilePusherStats pusher_stats = 3;
  FileCounts file_counts = 4;
  OperationStats operation_stats = 5;
}

message OperationStatsRequest {
  _RequestInfo _info = 200;
}

message OperationStatsResponse {
  OperationStats operation_stats = 1;
}

// Information about ongoing operations in the internal process.
//
// This is printed in the console to help the user estimate how long
// they have to wait for a run to finish, and why.
//
// For example, it may be displayed like this:
//
// wandb: (41s) uploading artifact my-dataset (13/68 files)
// wandb:   (1.0s) my-dataset-14.h5 (1.2 MB / 100 MB)
// wandb:   (0.2s) my-dataset-15.h5 (43 MB / 100 MB)
// wandb: (24s) uploading history, summary, console logs
// wandb:   retrying HTTP 500 in 13s; attempt 22/10085 - see logs
// wandb: + 7 more tasks
message OperationStats {
  // The ongoing operations sorted by usefulness for the user to see.
  //
  // This may not contain all operations, but it may also contain more than can
  // be displayed in the terminal.
  repeated Operation operations = 1;

  // The actual total number of ongoing operations.
  //
  // This is at least the number of items in `operations`, but could be more.
  int64 total_operations = 2;
}

message Operation {
  // A short description for the operation.
  //
  // For top-level operations, it should be a present continuous verb phrase,
  // such as "uploading artifact my-dataset".
  //
  // For subtasks, it should be as short as possible while making sense in
  // the parent operation's context, such as "my_dataset.h5" for a file upload
  // subtask that's part of an artifact upload operation.
  //
  // This does not start with a capital letter and does not end in punctuation.
  string desc = 1;

  // The number of seconds the operation has been running for.
  double runtime_seconds = 2;

  // A short description of the operation's progress.
  //
  // Examples:
  //   - "3.1 MB / 100 MB"
  //   - "4/5 files"
  string progress = 3;

  // A short message describing the operation's latest problem.
  //
  // This does not start with a capital letter and does not end in punctuation.
  //
  // Example: "retrying HTTP 500 error".
  string error_status = 4;

  // The top few most interesting subtasks for this operation.
  repeated Operation subtasks = 5;
}

/*
 * Sender requests
 */

message SenderMarkRequest {}

message SyncFinishRequest {}

message SyncResponse {
  string url = 1;
  ErrorInfo error = 2;
}

message SenderReadRequest {
  int64 start_offset = 1;
  int64 final_offset = 2;
  // TODO: implement cancel for paused ops
  // repeated string cancel_list = 3;
}

message StatusReportRequest {
  int64 record_num = 1;
  int64 sent_offset = 2;
  google.protobuf.Timestamp sync_time = 3;
}

/*
 * Requests wrapping Records
 */
message SummaryRecordRequest {
  SummaryRecord summary = 1;
}

message TelemetryRecordRequest {
  TelemetryRecord telemetry = 1;
}

/*
 * ServerInfoRequest:
 */
message ServerInfoRequest {
  _RequestInfo _info = 200;
}

message ServerInfoResponse {
  LocalInfo local_info = 1;
  ServerMessages server_messages = 2;
}

message ServerMessages {
  repeated ServerMessage item = 1;
}

message ServerMessage {
  string plain_text = 1;
  string utf_text = 2;
  string html_text = 3;
  string type = 4;
  int32 level = 5;
}

message FileCounts {
  int32 wandb_count = 1;
  int32 media_count = 2;
  int32 artifact_count = 3;
  int32 other_count = 4;
}

message FilePusherStats {
  int64 uploaded_bytes = 1;
  int64 total_bytes = 2;
  int64 deduped_bytes = 3;
}

message FilesUploaded {
  repeated string files = 1;
}

message FileTransferInfoRequest {
  enum TransferType {
    Upload = 0;
    Download = 1;
  }
  TransferType type = 1;
  string path = 2;
  string url = 3;
  int64 size = 4;
  int64 processed = 5;
  FileCounts file_counts = 6;
}

message LocalInfo {
  string version = 1;
  bool out_of_date = 2;
}

/*
 * ShutdownRequest:
 */
message ShutdownRequest {
  _RequestInfo _info = 200;
}

message ShutdownResponse {}

/*
 * AttachRequest:
 */
message AttachRequest {
  string attach_id = 20;
  _RequestInfo _info = 200;
}

message AttachResponse {
  RunRecord run = 1;
  ErrorInfo error = 2;
}

/*
 * TestInjectRequest:
 */
message TestInjectRequest {
  bool handler_exc = 1;
  bool handler_exit = 2;
  bool handler_abort = 3;
  bool sender_exc = 4;
  bool sender_exit = 5;
  bool sender_abort = 6;
  bool req_exc = 7;
  bool req_exit = 8;
  bool req_abort = 9;
  bool resp_exc = 10;
  bool resp_exit = 11;
  bool resp_abort = 12;
  bool msg_drop = 13;
  bool msg_hang = 14;
  _RequestInfo _info = 200;
}

message TestInjectResponse {}

/*
 * PartialHistoryRequest:
 */
message HistoryAction {
  bool flush = 1;
}
message PartialHistoryRequest {
  repeated HistoryItem item = 1;
  HistoryStep step = 2;
  HistoryAction action = 3;
  _RequestInfo _info = 200;
}

message PartialHistoryResponse {}

/*
 * SampledHistoryRequest:
 */
message SampledHistoryRequest {
  _RequestInfo _info = 200;
}

/*
 * SampledHistoryItem:
 *
 * key and nested_key are mutually exclusive. Only one of them should be set.
 * key is supposedly more performant than nested_key, so nested_key should be
 * only used for nested keys.
 */
message SampledHistoryItem {
  string key = 1;
  repeated string nested_key = 2;
  repeated float values_float = 3;
  repeated int64 values_int = 4;
}

message SampledHistoryResponse {
  repeated SampledHistoryItem item = 1;
}

/*
 * RunStatusRequest:
 */
message RunStatusRequest {
  _RequestInfo _info = 200;
}

message RunStatusResponse {
  int64 sync_items_total = 1;
  int64 sync_items_pending = 2;
  google.protobuf.Timestamp sync_time = 3;
  // TODO(flowcontrol): can we give the user an indication of step position
  // int64 sync_history_step = 3;
  // google.protobuf.Timestamp sync_history_time = 4;
}

/*
 * RunStartRequest: start the run
 */
message RunStartRequest {
  RunRecord run = 1;
  _RequestInfo _info = 200;
}

message RunStartResponse {}

/*
 * RunFinishWithoutExitRequest: finish the run without updating the exit status on the server
 */
message RunFinishWithoutExitRequest {
  _RequestInfo _info = 200;
}

message RunFinishWithoutExitResponse {}

/*
 * CheckVersion:
 */
message CheckVersionRequest {
  string current_version = 1;
  _RequestInfo _info = 200;
}

message CheckVersionResponse {
  string upgrade_message = 1;
  string yank_message = 2;
  string delete_message = 3;
}

/*
 * JobInfo:
 */
message JobInfoRequest {
  _RequestInfo _info = 200;
}

message JobInfoResponse {
  string sequenceId = 1;
  string version = 2;
}

/*
 * LogArtifact:
 */
message LogArtifactRequest {
  ArtifactRecord artifact = 1;
  int64 history_step = 2;
  string staging_dir = 3;
  _RequestInfo _info = 200;
}

message LogArtifactResponse {
  string artifact_id = 1;
  string error_message = 2;
}

/*
 * DownloadArtifact:
 */
message DownloadArtifactRequest {
  string artifact_id = 1;
  string download_root = 2;
  bool allow_missing_references = 4;
  bool skip_cache = 5;
  string path_prefix = 6;
  _RequestInfo _info = 200;
}

message DownloadArtifactResponse {
  string error_message = 1;
}

/*
 * Keepalive:
 */
message KeepaliveRequest {
  _RequestInfo _info = 200;
}

message KeepaliveResponse {}

/*
 * Job info specific for Partial -> Job upgrade
 */
message ArtifactInfo {
  string artifact = 1;
  repeated string entrypoint = 2;
  bool notebook = 3;
  string build_context = 4;
  string dockerfile = 5;
}

message GitInfo {
  string remote = 1;
  string commit = 2;
}

message GitSource {
  GitInfo git_info = 1;
  repeated string entrypoint = 2;
  bool notebook = 3;
  string build_context = 4;
  string dockerfile = 5;
}

message ImageSource {
  string image = 1;
}

message Source {
  GitSource git = 1;
  ArtifactInfo artifact = 2;
  ImageSource image = 3;
}

/*
 * Mirrors JobSourceDict:
 */
message JobSource {
  string _version = 1;
  string source_type = 2;
  Source source = 3;
  string runtime = 4;
}

message PartialJobArtifact {
  string job_name = 1;
  JobSource source_info = 2;
}

/*
 * UseArtifact:
 */
message UseArtifactRecord {
  string id = 1;
  string type = 2;
  string name = 3;

  PartialJobArtifact partial = 4;

  _RecordInfo _info = 200;
}

message UseArtifactResult {}

/*
 * Cancel:
 */
message CancelRequest {
  string cancel_slot = 1;  // mailbox slot
  _RequestInfo _info = 200;
}

message CancelResponse {}

/*
 * MetadataRequest
 */
message DiskInfo {
  uint64 total = 1;
  uint64 used = 2;
}

message MemoryInfo {
  uint64 total = 1;
}

message CpuInfo {
  uint32 count = 1;
  uint32 count_logical = 2;
}

message AppleInfo {
  string name = 1;
  uint32 ecpu_cores = 2;
  uint32 pcpu_cores = 3;
  uint32 gpu_cores = 4;
  uint32 memory_gb = 5;
  uint64 swap_total_bytes = 6;
  uint64 ram_total_bytes = 7;
}

message GpuNvidiaInfo {
  string name = 1;
  uint64 memory_total = 2;
  uint32 cuda_cores = 3;
  string architecture = 4;
  string uuid = 5;
}

message GpuAmdInfo {
  string id = 1;
  string unique_id = 2;
  string vbios_version = 3;
  string performance_level = 4;
  string gpu_overdrive = 5;
  string gpu_memory_overdrive = 6;
  string max_power = 7;
  string series = 8;
  string model = 9;
  string vendor = 10;
  string sku = 11;
  string sclk_range = 12;
  string mclk_range = 13;
}

message TrainiumInfo {
  string name = 1;
  string vendor = 2;
  uint32 neuron_device_count = 3;
  uint32 neuroncore_per_device_count = 4;
}

message TPUInfo {
  string name = 1;
  uint32 hbm_gib = 2;
  uint32 devices_per_chip = 3;
  uint32 count = 4;
}

message MetadataRequest {
  string os = 1;
  string python = 2;
  google.protobuf.Timestamp heartbeat_at = 3 [json_name = "heartbeatAt"];
  google.protobuf.Timestamp started_at = 4 [json_name = "startedAt"];
  string docker = 5;
  string cuda = 6;
  repeated string args = 7;
  string state = 8;
  string program = 9;
  string code_path = 10 [json_name = "codePath"];
  GitRepoRecord git = 11;
  string email = 12;
  string root = 13;
  string host = 14;
  string username = 15;
  string executable = 16;
  string code_path_local = 17 [json_name = "codePathLocal"];
  string colab = 18;
  uint32 cpu_count = 19 [json_name = "cpu_count"];
  uint32 cpu_count_logical = 20 [json_name = "cpu_count_logical"];
  string gpu_type = 21 [json_name = "gpu"];
  uint32 gpu_count = 22 [json_name = "gpu_count"];
  map<string, DiskInfo> disk = 23;
  MemoryInfo memory = 24;
  CpuInfo cpu = 25;
  AppleInfo apple = 26;
  repeated GpuNvidiaInfo gpu_nvidia = 27 [json_name = "gpu_nvidia"];
  repeated GpuAmdInfo gpu_amd = 28 [json_name = "gpu_amd"];
  map<string, string> slurm = 29;
  string cuda_version = 30;
  TrainiumInfo trainium = 31;
  TPUInfo tpu = 32;

  // Flag indicating whether the request originated from the user.
  optional bool _user_modified = 200 [json_name = "_user_modified"];
}

message PythonPackagesRequest {
  message PythonPackage {
    string name = 1;
    string version = 2;
  }
  repeated PythonPackage package = 1;
}

// Path within nested configuration object.
//
// The path is a list of strings, each string is a key in a nested configuration
// dict. These paths are used to filter subtrees in and out of the config
// before we capture a schema. This gives users the ability to limit which
// parts of the config are exposed as inputs to a job.
message JobInputPath {
  repeated string path = 1;
}

// Specifies a source for job inputs.
//
// The source is either the run config (wandb.config) or a config file.
// If a config file is specified, the file path is relative to
// <run-files-dir>/configs.
message JobInputSource {
  message RunConfigSource {}
  message ConfigFileSource {
    string path = 1;
  }
  oneof source {
    RunConfigSource run_config = 1;
    ConfigFileSource file = 2;
  }
}

// Specifies a new source for job inputs.
//
// source tells us where this config is coming from and therefore how it can
// be patched in future runs.
//
// If include_paths is not empty, then endpoints of the config not prefixed by
// an include path will be ignored.
//
// If exclude_paths is not empty, then endpoints of the config prefixed by an
// exclude path will be ignored.
message JobInputRequest {
  JobInputSource input_source = 1;
  repeated JobInputPath include_paths = 2;
  repeated JobInputPath exclude_paths = 3;
  string input_schema = 4;
}

/**
 * Server features are features that the server supports.
 * This name should match the name of the feature defined in the backend server.
 */
enum ServerFeature {
  // Indicates that the server supports recieving an array of filenames as metadata.
  LARGE_FILENAMES = 0;

  // Indicates that the server supports adding tags to artifacts.
  ARTIFACT_TAGS = 1;

  // Indicates that the server supports client IDs for artifact reference urls.
  CLIENT_IDS = 2;

  // Indicates that the server supports searching for artifacts in a registry.
  ARTIFACT_REGISTRY_SEARCH = 3;

  // Indicates that the server supports querying for files on artifact collection memberships.
<<<<<<< HEAD
  ARTIFACT_COLLECTION_MEMBERSHIP_FILES = 7;

  // Indicates that the server supports downloading files with additional artifact collection memberships context in the
  // url.
  ARTIFACT_COLLECTION_MEMBERSHIP_FILE_DOWNLOAD_HANDLER = 8;
=======
  ARTIFACT_COLLECTION_MEMBERSHIP_FILES = 4;
>>>>>>> ace38ff0
}

/**
 * A request to the backend process for the features supported by the server.
 */
message ServerFeatureRequest {
  ServerFeature feature = 1;
  _RequestInfo _info = 200;
}

/**
 * A response to a ServerFeatureRequest with the status of each requested feature.
 */
message ServerFeatureResponse {
  ServerFeatureItem feature = 1;
}

/**
 * The feature details to be requested in a ServerFeatureRequest.
 */
message ServerFeatureItem {
  string name = 1;
  bool enabled = 2;
}<|MERGE_RESOLUTION|>--- conflicted
+++ resolved
@@ -1396,15 +1396,11 @@
   ARTIFACT_REGISTRY_SEARCH = 3;
 
   // Indicates that the server supports querying for files on artifact collection memberships.
-<<<<<<< HEAD
-  ARTIFACT_COLLECTION_MEMBERSHIP_FILES = 7;
+  ARTIFACT_COLLECTION_MEMBERSHIP_FILES = 4;
 
   // Indicates that the server supports downloading files with additional artifact collection memberships context in the
   // url.
-  ARTIFACT_COLLECTION_MEMBERSHIP_FILE_DOWNLOAD_HANDLER = 8;
-=======
-  ARTIFACT_COLLECTION_MEMBERSHIP_FILES = 4;
->>>>>>> ace38ff0
+  ARTIFACT_COLLECTION_MEMBERSHIP_FILE_DOWNLOAD_HANDLER = 5;
 }
 
 /**
