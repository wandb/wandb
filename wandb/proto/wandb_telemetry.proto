syntax = "proto3";

package wandb_internal;

import "wandb/proto/wandb_base.proto";

/*
 * Telemetry
 */
message TelemetryRecord {
  Imports imports_init = 1;
  Imports imports_finish = 2;
  Feature feature = 3;
  string  python_version = 4;
  string  cli_version = 5;
  string  huggingface_version = 6;
  // string  framework = 7;
  Env     env = 8;
  Labels  label = 9;
  Deprecated deprecated = 10;
  Issues issues = 11;
  _RecordInfo _info = 200;
}

message TelemetryResult {
}

message Imports {
  bool torch = 1;
  bool keras = 2;
  bool tensorflow = 3;
  bool fastai = 4;
  bool sklearn = 5;
  bool xgboost = 6;
  bool catboost = 7;
  bool lightgbm = 8;
  bool pytorch_lightning = 9;
  bool ignite = 10;
  bool transformers = 11;
  bool jax = 12;
  bool metaflow = 13;
  bool allennlp = 14;
  bool autogluon = 15;
  bool autokeras = 16;
  // bool avalanche = 17;
  bool catalyst = 18;
  // bool dalle_pytorch = 19;
  // bool datasets = 20;
  bool deepchem = 21;
  bool deepctr = 22;
  // bool deeppavlov = 23;
  // bool detectron = 24;
  // bool paddle = 25;
  // bool parlai = 26;
  // bool prophet = 27;
  bool pycaret = 28;
  bool pytorchvideo = 29;
  bool ray = 30;
  bool simpletransformers = 31;
  bool skorch = 32;
  bool spacy = 33;
  bool flash = 34;
  bool optuna = 35;
  bool recbole = 36;
  bool mmcv = 37;
  bool mmdet = 38;
  bool torchdrug = 39;
  bool torchtext = 40;
  bool torchvision = 41;
  bool elegy = 42;
  bool detectron2 = 43;
  bool flair = 44;
  bool flax = 45;
  bool syft = 46;
  bool TTS = 47;
  bool monai = 48;
  bool huggingface_hub = 49;
  bool hydra = 50;
  bool datasets = 51;
  bool sacred = 52;
  bool joblib = 53;
  bool dask = 54;
  bool asyncio = 55;
  bool paddleocr = 56;
  bool ppdet = 57;
  bool paddleseg = 58;
  bool paddlenlp = 59;
  bool mmseg = 60;
  bool mmocr = 61;
  bool mmcls = 62;
  bool timm = 63;
  bool fairseq = 64;
  bool deepchecks = 65;
  bool composer = 66;
  bool sparseml = 67;
  bool anomalib = 68;
  bool zenml = 69;
  bool colossalai = 70;
  bool accelerate = 71;
  bool merlin = 72;
  bool nanodet = 73;
  bool segmentation_models_pytorch = 74;
  bool sentence_transformers = 75;
  bool dgl = 76;
  bool torch_geometric = 77;
  bool jina = 78;
  bool kornia = 79;
  bool albumentations = 80;
  bool keras_cv = 81;
  bool mmengine = 82;
}

message Feature {
  bool watch = 1;    // wandb.watch() called
  bool finish = 2;   // wandb.finish() called
  bool save = 3;     // wandb.save() called
  bool offline = 4;  // offline run was synced
  bool resumed = 5;  // run was resumed
  bool grpc = 6;     // grpc-server (java integration)
  bool metric = 7;   // define_metric() called
  bool keras = 8;    // Keras WandbCallback used
  bool sagemaker = 9; // User is using sagemaker
  bool artifact_incremental = 10; // Artifact(incremental=True) used
  bool metaflow = 11; // Using metaflow integration
  bool prodigy = 12; // Using prodigy integration
  bool set_init_name = 13; // users set run name from wandb.init
  bool set_init_id = 14; // users set run id from wandb.init
  bool set_init_tags = 15; //users set tags within wandb.init
  bool set_init_config = 16; // users set run config in wandb.init
  bool set_run_name = 17; // user sets run name via wandb.run.name = ...
  bool set_run_tags = 18; // user sets run name via wandb.run.tags = ...
  bool set_config_item = 19;  // users set key in run config via run.config.key or run.config["key"]
  bool launch = 20; // run is created through wandb launch
  bool torch_profiler_trace = 21; // wandb.profiler.torch_trace_handler() called
  bool sb3 = 22; // Using stable_baselines3 integration
  bool service = 23; // Using wandb service internal process
  bool init_return_run = 24; // wandb.init() called in the same process returning previous run
  bool lightgbm_wandb_callback = 25; // lightgbm callback used
  bool lightgbm_log_summary = 26; // lightgbm log summary used
  bool catboost_wandb_callback = 27; // catboost callback used
  bool catboost_log_summary = 28; // catboost log summary used
  bool tensorboard_log = 29; // wandb.tensorflow.log or wandb.tensorboard.log used
  bool estimator_hook = 30; // wandb.tensorflow.WandbHook used
  bool xgboost_wandb_callback = 31; // xgboost callback used
  bool xgboost_old_wandb_callback = 32; // xgboost old callback used (to be depreciated)
  bool attach = 33; // attach to a run in another process
  bool tensorboard_patch = 34; // wandb.tensorboard.patch(...)
  bool tensorboard_sync = 35; // wandb.init(sync_tensorboard=True)
  bool kfp_wandb_log = 36; // wandb.integration.kfp.wandb_log
  bool maybe_run_overwrite = 37; // Run might have been overwritten
  bool keras_metrics_logger = 38; // Keras WandbMetricsLogger used
  bool keras_model_checkpoint = 39; // Keras WandbModelCheckpoint used
  bool keras_wandb_eval_callback = 40; // Keras WandbEvalCallback used
  bool flow_control_overflow = 41; // Hit flow control threshold
  bool sync = 42; // Run was synced with wandb sync
  bool flow_control_disabled = 43; // Flow control disabled by user
  bool flow_control_custom = 44; // Flow control customized by user
  bool service_disabled = 45; // Service disabled by user
  bool open_metrics = 46; // Consuming metrics from an OpenMetrics endpoint
  bool ultralytics_yolov8 = 47; // Ultralytics YOLOv8 integration callbacks used
<<<<<<< HEAD
  bool async_uploads = 48; // Async file uploads enabled by user
=======
  bool importer_mlflow = 48; // Using Import API for MLFlow
  bool sync_tfevents = 49; // Using wandb sync for tfevent files
>>>>>>> 9fd07d88
}

message Env {
  bool jupyter = 1;  // jupyter env detected
  bool kaggle = 2;   // kaggle env detected
  bool windows = 3;  // windows detected
  bool m1_gpu = 4;   // apple silicon M1 gpu found
  bool start_spawn = 5;       // multiprocessing spawn
  bool start_fork = 6;        // multiprocessing fork
  bool start_forkserver = 7;  // multiprocessing forkserver
  bool start_thread = 8;      // thread start method
  bool maybe_mp = 9; // maybe user running multiprocessing
  bool trainium = 10; // AWS Trainium env detected
  bool pex = 11; // pex env detected
}

message Labels {
  string code_string = 1;   // code identification
  string repo_string = 2;   // repo identification
  string code_version = 3;  // code version
}

message Deprecated {
  bool keras_callback__data_type = 1; // wandb.keras.WandbCallback(data_type=...) called
  bool run__mode = 2; // wandb.run.mode called
  bool run__save_no_args = 3; // wandb.run.save() called without arguments
  bool run__join = 4; // wandb.run.join() called
  bool plots = 5; // wandb.plots.* called
  bool run__log_sync = 6; // wandb.run.log(sync=...) called
  bool init__config_include_keys = 7 ; // wandb.init(config_include_keys=...) called
  bool init__config_exclude_keys = 8 ; // wandb.init(config_exclude_keys=...) called
  bool keras_callback__save_model = 9; // wandb.keras.WandbCallback(save_model=True) called
}

message Issues {
  bool settings__validation_warnings = 1; // validation warnings for settings?
  bool settings__unexpected_args = 2; // unexpected settings init args?
  bool settings__preprocessing_warnings = 3; // preprocessing warnings for settings?
}<|MERGE_RESOLUTION|>--- conflicted
+++ resolved
@@ -158,12 +158,9 @@
   bool service_disabled = 45; // Service disabled by user
   bool open_metrics = 46; // Consuming metrics from an OpenMetrics endpoint
   bool ultralytics_yolov8 = 47; // Ultralytics YOLOv8 integration callbacks used
-<<<<<<< HEAD
-  bool async_uploads = 48; // Async file uploads enabled by user
-=======
   bool importer_mlflow = 48; // Using Import API for MLFlow
   bool sync_tfevents = 49; // Using wandb sync for tfevent files
->>>>>>> 9fd07d88
+  bool async_uploads = 50; // Async file uploads enabled by user
 }
 
 message Env {
