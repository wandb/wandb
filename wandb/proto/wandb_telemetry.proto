syntax = "proto3";

package wandb_internal;

import "wandb/proto/wandb_base.proto";

/*
 * Telemetry
 */
message TelemetryRecord {
  Imports imports_init = 1;
  Imports imports_finish = 2;
  Feature feature = 3;
  string  python_version = 4;
  string  cli_version = 5;
  string  huggingface_version = 6;
  // string  framework = 7;
  Env     env = 8;
  Labels  label = 9;
  Deprecated deprecated = 10;
  Issues issues = 11;
  _RecordInfo _info = 200;
}

message TelemetryResult {
}

message Imports {
  bool torch = 1;
  bool keras = 2;
  bool tensorflow = 3;
  bool fastai = 4;
  bool sklearn = 5;
  bool xgboost = 6;
  bool catboost = 7;
  bool lightgbm = 8;
  bool pytorch_lightning = 9;
  bool ignite = 10;
  bool transformers = 11;
  bool jax = 12;
  bool metaflow = 13;
  bool allennlp = 14;
  bool autogluon = 15;
  bool autokeras = 16;
  // bool avalanche = 17;
  bool catalyst = 18;
  // bool dalle_pytorch = 19;
  // bool datasets = 20;
  bool deepchem = 21;
  bool deepctr = 22;
  // bool deeppavlov = 23;
  // bool detectron = 24;
  // bool paddle = 25;
  // bool parlai = 26;
  // bool prophet = 27;
  bool pycaret = 28;
  bool pytorchvideo = 29;
  bool ray = 30;
  bool simpletransformers = 31;
  bool skorch = 32;
  bool spacy = 33;
  bool flash = 34;
  bool optuna = 35;
  bool recbole = 36;
  bool mmcv = 37;
  bool mmdet = 38;
  bool torchdrug = 39;
  bool torchtext = 40;
  bool torchvision = 41;
  bool elegy = 42;
  bool detectron2 = 43;
  bool flair = 44;
  bool flax = 45;
  bool syft = 46;
  bool TTS = 47;
  bool monai = 48;
  bool huggingface_hub = 49;
  bool hydra = 50;
  bool datasets = 51;
  bool sacred = 52;
  bool joblib = 53;
  bool dask = 54;
  bool asyncio = 55;
  bool paddleocr = 56;
  bool ppdet = 57;
  bool paddleseg = 58;
  bool paddlenlp = 59;
  bool mmseg = 60;
  bool mmocr = 61;
  bool mmcls = 62;
  bool timm = 63;
  bool fairseq = 64;
  bool deepchecks = 65;
  bool composer = 66;
  bool sparseml = 67;
  bool anomalib = 68;
  bool zenml = 69;
  bool colossalai = 70;
  bool accelerate = 71;
  bool merlin = 72;
  bool nanodet = 73;
  bool segmentation_models_pytorch = 74;
  bool sentence_transformers = 75;
  bool dgl = 76;
  bool torch_geometric = 77;
  bool jina = 78;
  bool kornia = 79;
  bool albumentations = 80;
  bool keras_cv = 81;
  bool mmengine = 82;
}

message Feature {
  bool watch = 1;    // wandb.watch() called
  bool finish = 2;   // wandb.finish() called
  bool save = 3;     // wandb.save() called
  bool offline = 4;  // offline run was synced
  bool resumed = 5;  // run was resumed
  bool grpc = 6;     // grpc-server (java integration)
  bool metric = 7;   // define_metric() called
  bool keras = 8;    // Keras WandbCallback used
  bool sagemaker = 9; // User is using sagemaker
  bool artifact_incremental = 10; // Artifact(incremental=True) used
  bool metaflow = 11; // Using metaflow integration
  bool prodigy = 12; // Using prodigy integration
  bool set_init_name = 13; // users set run name from wandb.init
  bool set_init_id = 14; // users set run id from wandb.init
  bool set_init_tags = 15; //users set tags within wandb.init
  bool set_init_config = 16; // users set run config in wandb.init
  bool set_run_name = 17; // user sets run name via wandb.run.name = ...
  bool set_run_tags = 18; // user sets run name via wandb.run.tags = ...
  bool set_config_item = 19;  // users set key in run config via run.config.key or run.config["key"]
  bool launch = 20; // run is created through wandb launch
  bool torch_profiler_trace = 21; // wandb.profiler.torch_trace_handler() called
  bool sb3 = 22; // Using stable_baselines3 integration
  bool service = 23; // Using wandb service internal process
  bool init_return_run = 24; // wandb.init() called in the same process returning previous run
  bool lightgbm_wandb_callback = 25; // lightgbm callback used
  bool lightgbm_log_summary = 26; // lightgbm log summary used
  bool catboost_wandb_callback = 27; // catboost callback used
  bool catboost_log_summary = 28; // catboost log summary used
  bool tensorboard_log = 29; // wandb.tensorflow.log or wandb.tensorboard.log used
  bool estimator_hook = 30; // wandb.tensorflow.WandbHook used
  bool xgboost_wandb_callback = 31; // xgboost callback used
  bool xgboost_old_wandb_callback = 32; // xgboost old callback used (to be depreciated)
  bool attach = 33; // attach to a run in another process
  bool tensorboard_patch = 34; // wandb.tensorboard.patch(...)
  bool tensorboard_sync = 35; // wandb.init(sync_tensorboard=True)
  bool kfp_wandb_log = 36; // wandb.integration.kfp.wandb_log
  bool maybe_run_overwrite = 37; // Run might have been overwritten
  bool keras_metrics_logger = 38; // Keras WandbMetricsLogger used
  bool keras_model_checkpoint = 39; // Keras WandbModelCheckpoint used
  bool keras_wandb_eval_callback = 40; // Keras WandbEvalCallback used
  bool flow_control_overflow = 41; // Hit flow control threshold
  bool sync = 42; // Run was synced with wandb sync
  bool flow_control_disabled = 43; // Flow control disabled by user
  bool flow_control_custom = 44; // Flow control customized by user
  bool service_disabled = 45; // Service disabled by user
<<<<<<< HEAD
  bool async_uploads = 46; // Async file uploads enabled by user
=======
  bool open_metrics = 46; // Consuming metrics from an OpenMetrics endpoint
>>>>>>> b84d0af3
}

message Env {
  bool jupyter = 1;  // jupyter env detected
  bool kaggle = 2;   // kaggle env detected
  bool windows = 3;  // windows detected
  bool m1_gpu = 4;   // apple silicon M1 gpu found
  bool start_spawn = 5;       // multiprocessing spawn
  bool start_fork = 6;        // multiprocessing fork
  bool start_forkserver = 7;  // multiprocessing forkserver
  bool start_thread = 8;      // thread start method
  bool maybe_mp = 9; // maybe user running multiprocessing
  bool trainium = 10; // AWS Trainium env detected
  bool pex = 11; // pex env detected
}

message Labels {
  string code_string = 1;   // code identification
  string repo_string = 2;   // repo identification
  string code_version = 3;  // code version
}

message Deprecated {
  bool keras_callback__data_type = 1; // wandb.keras.WandbCallback(data_type=...) called
  bool run__mode = 2; // wandb.run.mode called
  bool run__save_no_args = 3; // wandb.run.save() called without arguments
  bool run__join = 4; // wandb.run.join() called
  bool plots = 5; // wandb.plots.* called
  bool run__log_sync = 6; // wandb.run.log(sync=...) called
  bool init__config_include_keys = 7 ; // wandb.init(config_include_keys=...) called
  bool init__config_exclude_keys = 8 ; // wandb.init(config_exclude_keys=...) called
  bool keras_callback__save_model = 9; // wandb.keras.WandbCallback(save_model=True) called
}

message Issues {
  bool settings__validation_warnings = 1; // validation warnings for settings?
  bool settings__unexpected_args = 2; // unexpected settings init args?
  bool settings__preprocessing_warnings = 3; // preprocessing warnings for settings?
}<|MERGE_RESOLUTION|>--- conflicted
+++ resolved
@@ -156,11 +156,8 @@
   bool flow_control_disabled = 43; // Flow control disabled by user
   bool flow_control_custom = 44; // Flow control customized by user
   bool service_disabled = 45; // Service disabled by user
-<<<<<<< HEAD
-  bool async_uploads = 46; // Async file uploads enabled by user
-=======
   bool open_metrics = 46; // Consuming metrics from an OpenMetrics endpoint
->>>>>>> b84d0af3
+  bool async_uploads = 47; // Async file uploads enabled by user
 }
 
 message Env {
