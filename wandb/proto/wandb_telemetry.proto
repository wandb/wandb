--- conflicted
+++ resolved
@@ -157,11 +157,8 @@
   bool flow_control_custom = 44; // Flow control customized by user
   bool service_disabled = 45; // Service disabled by user
   bool open_metrics = 46; // Consuming metrics from an OpenMetrics endpoint
-<<<<<<< HEAD
-  bool async_uploads = 47; // Async file uploads enabled by user
-=======
   bool ultralytics_yolov8 = 47; // Ultralytics YOLOv8 integration callbacks used
->>>>>>> ff2beddd
+  bool async_uploads = 48; // Async file uploads enabled by user
 }
 
 message Env {
