--- conflicted
+++ resolved
@@ -44,16 +44,13 @@
   bool keras = 8;    // Keras WandbCallback used
   bool sagemaker = 9; // User is using sagemaker
   bool artifact_incremental = 10; // Artifact(incremental=True) used
-<<<<<<< HEAD
-  bool set_run_name = 11; // users set run name from client
-  bool set_run_id = 12; // users set run id from client
-  bool set_run_tags = 13; //users set tags within client
-  bool config_wandb_init = 14; // users set run config in wandb.init
-  bool config_dot_set_item = 15;  // users set key in run config via wandb.config.key
-=======
   bool metaflow = 11; // Using metaflow integration
   bool prodigy = 12; // Using prodigy integration
->>>>>>> c9cb5c83
+  bool set_run_name = 13; // users set run name from client
+  bool set_run_id = 14; // users set run id from client
+  bool set_run_tags = 15; //users set tags within client
+  bool config_wandb_init = 16; // users set run config in wandb.init
+  bool config_dot_set_item = 17;  // users set key in run config via wandb.config.key
 }
 
 message Env {
