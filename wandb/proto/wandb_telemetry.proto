--- conflicted
+++ resolved
@@ -135,66 +135,6 @@
 }
 
 message Feature {
-<<<<<<< HEAD
-  bool watch = 1;    // wandb.watch() called
-  bool finish = 2;   // wandb.finish() called
-  bool save = 3;     // wandb.save() called
-  bool offline = 4;  // offline run was synced
-  bool resumed = 5;  // run was resumed
-  bool grpc = 6;     // grpc-server (java integration)
-  bool metric = 7;   // define_metric() called
-  bool keras = 8;    // Keras WandbCallback used
-  bool sagemaker = 9; // User is using sagemaker
-  bool artifact_incremental = 10; // Artifact(incremental=True) used
-  bool metaflow = 11; // Using metaflow integration
-  bool prodigy = 12; // Using prodigy integration
-  bool set_init_name = 13; // users set run name from wandb.init
-  bool set_init_id = 14; // users set run id from wandb.init
-  bool set_init_tags = 15; //users set tags within wandb.init
-  bool set_init_config = 16; // users set run config in wandb.init
-  bool set_run_name = 17; // user sets run name via wandb.run.name = ...
-  bool set_run_tags = 18; // user sets run name via wandb.run.tags = ...
-  bool set_config_item = 19;  // users set key in run config via run.config.key or run.config["key"]
-  bool launch = 20; // run is created through wandb launch
-  bool torch_profiler_trace = 21; // wandb.profiler.torch_trace_handler() called
-  bool sb3 = 22; // Using stable_baselines3 integration
-  bool service = 23; // Using wandb service internal process
-  bool init_return_run = 24; // wandb.init() called in the same process returning previous run
-  bool lightgbm_wandb_callback = 25; // lightgbm callback used
-  bool lightgbm_log_summary = 26; // lightgbm log summary used
-  bool catboost_wandb_callback = 27; // catboost callback used
-  bool catboost_log_summary = 28; // catboost log summary used
-  bool tensorboard_log = 29; // wandb.tensorflow.log or wandb.tensorboard.log used
-  bool estimator_hook = 30; // wandb.tensorflow.WandbHook used
-  bool xgboost_wandb_callback = 31; // xgboost callback used
-  bool xgboost_old_wandb_callback = 32; // xgboost old callback used (to be depreciated)
-  bool attach = 33; // attach to a run in another process
-  bool tensorboard_patch = 34; // wandb.tensorboard.patch(...)
-  bool tensorboard_sync = 35; // wandb.init(sync_tensorboard=True)
-  bool kfp_wandb_log = 36; // wandb.integration.kfp.wandb_log
-  bool maybe_run_overwrite = 37; // Run might have been overwritten
-  bool keras_metrics_logger = 38; // Keras WandbMetricsLogger used
-  bool keras_model_checkpoint = 39; // Keras WandbModelCheckpoint used
-  bool keras_wandb_eval_callback = 40; // Keras WandbEvalCallback used
-  bool flow_control_overflow = 41; // Hit flow control threshold
-  bool sync = 42; // Run was synced with wandb sync
-  bool flow_control_disabled = 43; // Flow control disabled by user
-  bool flow_control_custom = 44; // Flow control customized by user
-  bool service_disabled = 45; // Service disabled by user
-  bool open_metrics = 46; // Consuming metrics from an OpenMetrics endpoint
-  bool ultralytics_yolov8 = 47; // Ultralytics YOLOv8 integration callbacks used
-  bool importer_mlflow = 48; // Using Import API for MLFlow
-  bool sync_tfevents = 49; // Using wandb sync for tfevent files
-  bool async_uploads = 50; // Async file uploads enabled by user
-  bool openai_autolog = 51; // OpenAI autolog used
-  bool langchain_tracer = 52; // Langchain wandb tracer callback used
-  bool cohere_autolog = 53; // Cohere autolog used
-  bool hf_pipeline_autolog = 54; // HuggingFace Autologging
-  bool nexus = 55; // Using wandb nexus internal process
-  bool lib_c = 56; // Using c wandb library
-  bool lib_cpp = 57; // Using cpp wandb library
-  bool openai_finetuning = 58; // Using openai finetuning WandbLogger
-=======
   bool watch = 1;                        // wandb.watch() called
   bool finish = 2;                       // wandb.finish() called
   bool save = 3;                         // wandb.save() called
@@ -253,7 +193,7 @@
   bool nexus = 55;                       // Using wandb nexus internal process
   bool lib_c = 56;                       // Using c wandb library
   bool lib_cpp = 57;                     // Using cpp wandb library
->>>>>>> 715af2f4
+  bool openai_finetuning = 58;           // Using openai finetuning WandbLogger
 }
 
 message Env {
