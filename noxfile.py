import os
import pathlib
import platform
from typing import Callable, List

import nox

CORE_VERSION = "0.17.0b8"


PACKAGE: str = "wandb_core"
PLATFORMS_TO_BUILD_WITH_CGO = (
    "darwin-arm64",
    "linux-amd64",
)


@nox.session(python=False, name="build-core")
def build_core(session: nox.Session) -> None:
    """Builds the wandb-core binary for the current platform."""
    session.run(
        "python3",
        "-m",
        "build",
        "-w",  # only build the wheel
        "-n",  # disable building the project in an isolated virtual environment
        "-x",  # do not check that build dependencies are installed
        "./core",
        external=True,
    )


@nox.session(python=False, name="install-core")
def install_core(session: nox.Session) -> None:
    """Installs the wandb-core wheel into the current environment."""
    # get the wheel file in ./core/dist/:
    wheel_file = [
        f
        for f in os.listdir("./core/dist/")
        if f.startswith(f"wandb_core-{CORE_VERSION}") and f.endswith(".whl")
    ][0]
    session.run(
        "pip",
        "install",
        "--force-reinstall",
        f"./core/dist/{wheel_file}",
        external=True,
    )


@nox.session(python=False, name="build-go")
def build_go(session: nox.Session) -> None:
    """Builds the wandb-core binary for the current platform."""
    env = os.environ.copy()

    goos = platform.system().lower()
    goarch = platform.machine().lower()
    if goarch == "x86_64":
        goarch = "amd64"
    elif goarch == "aarch64":
        goarch = "arm64"
    elif goarch == "armv7l":
        goarch = "armv6l"

    # Check the PLAT environment variable available in cibuildwheel
    cibw_plat = env.get("PLAT", "")

    # Custom logic for darwin-arm64 in cibuildwheel
    # (it's built on an x86_64 mac with qemu, so we need to override the arch)
    if goos == "darwin" and cibw_plat.endswith("arm64"):
        goarch = "arm64"

    # build a binary for coverage profiling if the GOCOVERDIR env var is set
    gocover = True if os.environ.get("GOCOVERDIR") else False

    # cgo is needed on:
    #  - arm macs to build the gopsutil dependency,
    #    otherwise several system metrics will be unavailable.
    #  - linux to build the dependencies needed to get GPU metrics.
    if f"{goos}-{goarch}" in PLATFORMS_TO_BUILD_WITH_CGO:
        env["CGO_ENABLED"] = "1"

    commit = session.run(
        "git",
        "rev-parse",
        "HEAD",
        external=True,
        silent=True,
    ).strip()

    session.log(f"Commit: {commit}")

    # build the wandb-core binary in ./core:
    with session.chdir("core"):
        src_dir = pathlib.Path.cwd()
        out_dir = src_dir.parent / "client" / "wandb_core"

        ldflags = f"-s -w -X main.commit={commit}"
        if f"{goos}-{goarch}" == "linux-amd64":
            # TODO: try llvm's lld linker
            ldflags += ' -extldflags "-fuse-ld=gold -Wl,--weak-unresolved-symbols"'
        cmd = [
            "go",
            "build",
            f"-ldflags={ldflags}",
            "-o",
            str(out_dir / "wandb-core"),
            "cmd/wandb-core/main.go",
        ]
        if gocover:
            cmd.insert(2, "-cover")

        session.log(f"Building for {goos}-{goarch}")
        session.log(f"Running command: {' '.join(cmd)}")
        session.run(*cmd, env=env, external=True)

        # on arm macs, copy over the stats monitor binary, if available
        # it is built separately with `nox -s build-apple-stats-monitor` to avoid
        # having to wait for that to build on every run.
        if goos == "darwin" and goarch == "arm64":
            monitor_path = src_dir / "pkg/monitor/apple/AppleStats"
            if monitor_path.exists():
                session.log("Copying AppleStats binary")
                session.run(
                    "cp",
                    str(monitor_path),
                    str(out_dir),
                    external=True,
                )


@nox.session(python=False, name="build-rust")
def build_rust(session: nox.Session) -> None:
    """Builds the wandb-core wheel with maturin."""
    with session.chdir("client"):
        session.run(
            "maturin",
            "build",
            "--release",
            "--strip",
            external=True,
        )


@nox.session(python=False, name="install")
def install(session: nox.Session) -> None:
    # find latest wheel file in ./target/wheels/:
    wheel_file = [
        f
        for f in os.listdir("./client/target/wheels/")
        if f.startswith(f"wandb_core-{CORE_VERSION}") and f.endswith(".whl")
    ][0]
    session.run(
        "pip",
        "install",
        "--force-reinstall",
        f"./client/target/wheels/{wheel_file}",
        external=True,
    )


@nox.session(python=False, name="develop")
def develop(session: nox.Session) -> None:
    with session.chdir("client"):
        session.run(
            "maturin",
            "develop",
            "--release",
            "--strip",
            external=True,
        )


@nox.session(python=False, name="list-failing-tests-wandb-core")
def list_failing_tests_wandb_core(session: nox.Session) -> None:
    """Lists the core failing tests grouped by feature."""
    import pandas as pd
    import pytest

    class MyPlugin:
        def __init__(self):
            self.collected = []
            self.features = []

        def pytest_collection_modifyitems(self, items):
            for item in items:
                marks = item.own_markers
                for mark in marks:
                    if mark.name == "wandb_core_failure":
                        self.collected.append(item.nodeid)
                        self.features.append(
                            {
                                "name": item.nodeid,
                                "feature": mark.kwargs.get("feature", "unspecified"),
                            }
                        )

        def pytest_collection_finish(self):
            session.log("\n\nFailing tests grouped by feature:")
            df = pd.DataFrame(self.features)
            for feature, group in df.groupby("feature"):
                session.log(f"\n{feature}:")
                for name in group["name"]:
                    session.log(f"  {name}")

    my_plugin = MyPlugin()
    pytest.main(
        [
            "-m",
            "wandb_core_failure",
            "tests/pytest_tests/system_tests/test_core",
            "--collect-only",
        ],
        plugins=[my_plugin],
    )


@nox.session(python=False, name="download-codecov")
def download_codecov(session: nox.Session) -> None:
    system = platform.system().lower()
    if system == "darwin":
        system = "macos"
    url = f"https://uploader.codecov.io/latest/{system}/codecov"
    if system == "windows":
        url += ".exe"
        local_file = "codecov.exe"
    else:
        local_file = "codecov"

    session.run(
        "curl",
        "-o",
        local_file,
        url,
        external=True,
    )

    session.run("chmod", "+x", local_file, external=True)


@nox.session(python=False, name="run-codecov")
def run_codecov(session: nox.Session) -> None:
    args = session.posargs or []

    system = platform.system().lower()
    if system == "linux":
        command = ["./codecov"]
    elif system == "darwin":
        arch = platform.machine().lower()
        if arch != "x86_64":
            session.run("softwareupdate", "--install-rosetta", "--agree-to-license")
            command = ["arch", "-x86_64", "./codecov"]
        else:
            command = ["./codecov"]
    elif system == "windows":
        command = ["codecov.exe"]
    else:
        raise OSError("Unsupported operating system")

    command.extend(args)

    session.run(*command, external=True)


@nox.session(python=False, name="codecov")
def codecov(session: nox.Session) -> None:
    session.notify("download-codecov")
    session.notify("run-codecov", posargs=session.posargs)


@nox.session(python=False, name="build-apple-stats-monitor")
def build_apple_stats_monitor(session: nox.Session) -> None:
    """Builds the apple stats monitor binary for the current platform.

    The binary will be located in
    core/pkg/monitor/apple/.build/<arch>-apple-macosx/release/AppleStats
    """
    with session.chdir("core/pkg/monitor/apple"):
        session.run(
            "swift",
            "build",
            "--configuration",
            "release",
            "-Xswiftc",
            "-cross-module-optimization",
            external=True,
        )
        # copy the binary to core/pkg/monitor/apple/AppleStats
        session.run(
            "cp",
            f".build/{platform.machine().lower()}-apple-macosx/release/AppleStats",
            "AppleStats",
        )


@nox.session(python=False, name="graphql-codegen-schema-change")
def graphql_codegen_schema_change(session: nox.Session) -> None:
    """Runs the GraphQL codegen script and saves the previous api version.

    This will save the current generated go graphql code gql_gen.go
    in core/internal/gql/v[n+1]/gql_gen.go, run the graphql codegen script,
    and save the new generated go graphql code as core/internal/gql/gql_gen.go.
    The latter will always point to the latest api version, while the versioned
    gql_gen.go files can be used in versioning your GraphQL API requests,
    for example when communicating with an older server.

    Should use whenether there is a schema change on the Server side that
    affects your GraphQL API. Do not use this if there is no schema change
    and you are e.g. just adding a new query or mutation
    against the schema that already supports it.
    """
    session.run(
        "./core/scripts/generate-graphql.sh",
        "--schema-change",
        external=True,
    )


@nox.session(python=False, name="local-testcontainer-registry")
def local_testcontainer_registry(session: nox.Session) -> None:
    """Ensure we collect and store the latest local-testcontainer in the registry.

    This will find the latest released version (tag) of wandb/core,
    find associated commit hash, and then pull the local-testcontainer
    image with the same commit hash from
    us-central1-docker.pkg.dev/wandb-production/images/local-testcontainer
    and push it to the SDK's registry with the release tag,
    if it doesn't already exist there.

    To run locally, you must have the following environment variables set:
    - GITHUB_ACCESS_TOKEN: a GitHub personal access token with the repo scope
    - GOOGLE_APPLICATION_CREDENTIALS: path to a service account key file
      or a JSON string containing the key file contents

    To run this for a specific release tag, use:
    nox -s local-testcontainer-registry -- <release_tag>
    """
    tags: List[str] = session.posargs or []

    import subprocess

    def query_github(payload: dict[str, str]) -> dict[str, str]:
        import json

        import requests

        headers = {
            "Authorization": f"bearer {os.environ['GITHUB_ACCESS_TOKEN']}",
            "Content-Type": "application/json",
        }

        url = "https://api.github.com/graphql"
        response = requests.post(url, headers=headers, data=json.dumps(payload))
        data = response.json()

        return data

    def get_release_tag_and_commit_hash(tags: List[str]):
        if not tags:
            # Get the latest release tag and commit hash
            query = """
            {
            repository(owner: "wandb", name: "core") {
                latestRelease {
                tagName
                tagCommit {
                    oid
                }
                }
            }
            }
            """
            payload = {"query": query}

            data = query_github(payload)

            return (
                data["data"]["repository"]["latestRelease"]["tagName"],
                data["data"]["repository"]["latestRelease"]["tagCommit"]["oid"],
            )
        else:
            # Get the commit hash for the given release tag
            query = """
            query($owner: String!, $repo: String!, $tag: String!) {
            repository(owner: $owner, name: $repo) {
                ref(qualifiedName: $tag) {
                target {
                    oid
                }
                }
            }
            }
            """
            # TODO: allow passing multiple tags?
            variables = {"owner": "wandb", "repo": "core", "tag": tags[0]}
            payload = {"query": query, "variables": variables}

            data = query_github(payload)

            return tags[0], data["data"]["repository"]["ref"]["target"]["oid"]

    local_release_tag, commit_hash = get_release_tag_and_commit_hash(tags)

    release_tag = local_release_tag.removeprefix("local/v")
    session.log(f"Release tag: {release_tag}")
    session.log(f"Commit hash: {commit_hash}")

    if not release_tag or not commit_hash:
        session.error("Failed to get release tag or commit hash.")

    subprocess.check_call(["gcloud", "config", "set", "project", "wandb-client-cicd"])

    # Check if image with tag already exists in the SDK's Artifact registry
    images = (
        subprocess.Popen(
            [
                "gcloud",
                "artifacts",
                "docker",
                "tags",
                "list",
                "us-central1-docker.pkg.dev/wandb-client-cicd/images/local-testcontainer",
            ],
            stdout=subprocess.PIPE,
        )
        .communicate()[0]
        .decode()
        .split("\n")
    )
    images = [img for img in images if img]

    if any(release_tag in img for img in images):
        session.warn(f"Image with tag {release_tag} already exists.")
        return

    source_image = f"us-central1-docker.pkg.dev/wandb-production/images/local-testcontainer:{commit_hash}"
    target_image = f"us-central1-docker.pkg.dev/wandb-client-cicd/images/local-testcontainer:{release_tag}"

    # install gcrane: `go install github.com/google/go-containerregistry/cmd/gcrane@latest`
    subprocess.check_call(["gcrane", "cp", source_image, target_image])

    session.log(f"Successfully copied image {target_image}")


@nox.session(python=False, name="bump-core-version")
def bump_core_version(session: nox.Session) -> None:
    args = session.posargs
    if not args:
        session.log("Usage: nox -s bump-core-version -- <args>\n")
        # Examples:
        session.log(
            "For example, to bump from 0.17.0b8/0.17.0-beta.8 to 0.17.0b9/0.17.0-beta.9:"
        )
        session.log("nox -s bump-core-version -- pre")
        return

    for cfg in (".bumpversion.core.cfg", ".bumpversion.cargo.cfg"):
        session.run(
            "bump2version",
            "--config-file",
            cfg,
            *args,
        )


@nox.session(python=False, name="proto-go")
def proto_go(session: nox.Session) -> None:
    """Generate Go bindings for protobufs."""
<<<<<<< HEAD
    _generate_proto_go(session=session)
=======
    _generate_proto_go(session)
>>>>>>> 4cc98d38


def _generate_proto_go(session: nox.Session) -> None:
    session.run("./core/scripts/generate-proto.sh", external=True)


@nox.session(name="proto-python")
@nox.parametrize("pb", [3, 4])
def proto_python(session: nox.Session, pb: int) -> None:
    """Generate Python bindings for protobufs.

    The pb argument is the major version of the protobuf package to use.

    Tested with Python 3.10 on a Mac with an M1 chip.
    Absolutely does not work with Python 3.7.
    """
    _generate_proto_python(session, pb=pb)


def _generate_proto_python(session: nox.Session, pb: int) -> None:
    if pb == 3:
        session.install("protobuf~=3.20.3")
        session.install("mypy-protobuf~=3.3.0")
        session.install("grpcio~=1.48.0")
        session.install("grpcio-tools~=1.48.0")
    elif pb == 4:
        session.install("protobuf~=4.23.4")
        session.install("mypy-protobuf~=3.5.0")
        session.install("grpcio~=1.50.0")
        session.install("grpcio-tools~=1.50.0")
    else:
        session.error("Invalid protobuf version given. `pb` must be 3 or 4.")

    session.install("-r", "requirements_build.txt")
    session.install(".")

    with session.chdir("wandb/proto"):
        session.run("python", "wandb_internal_codegen.py")


def _ensure_no_diff(
    session: nox.Session,
    after: Callable[[], None],
    in_directory: str,
) -> None:
    """Fails if the callable modifies the directory."""
    saved = session.create_tmp()
    session.run("cp", "-r", in_directory, saved, external=True)
    after()
    session.run("diff", in_directory, saved, external=True)
    session.run("rm", "-rf", saved, external=True)


@nox.session(name="proto-check-python", tags=["proto-check"])
@nox.parametrize("pb", [3, 4])
def proto_check_python(session: nox.Session, pb: int) -> None:
    """Regenerates Python protobuf files and ensures nothing changed."""
    _ensure_no_diff(
        session,
        after=lambda: _generate_proto_python(session, pb=pb),
        in_directory=f"wandb/proto/v{pb}/.",
    )


@nox.session(name="proto-check-go", tags=["proto-check"])
def proto_check_go(session: nox.Session) -> None:
    """Regenerates Go protobuf files and ensures nothing changed."""
    _ensure_no_diff(
        session,
        after=lambda: _generate_proto_go(session),
        in_directory="core/pkg/service/.",
    )<|MERGE_RESOLUTION|>--- conflicted
+++ resolved
@@ -466,11 +466,7 @@
 @nox.session(python=False, name="proto-go")
 def proto_go(session: nox.Session) -> None:
     """Generate Go bindings for protobufs."""
-<<<<<<< HEAD
-    _generate_proto_go(session=session)
-=======
     _generate_proto_go(session)
->>>>>>> 4cc98d38
 
 
 def _generate_proto_go(session: nox.Session) -> None:
