import os
import platform

import nox

NEXUS_VERSION = "0.17.0b2"


@nox.session(python=False, name="build-nexus")
def build_nexus(session):
    """Builds the nexus binary for the current platform."""
    session.run(
        "python",
        "-m",
        "build",
        "-w",  # only build the wheel
        "-n",  # disable building the project in an isolated virtual environment
        "-x",  # do not check that build dependencies are installed
        "./nexus",
        external=True,
    )


@nox.session(python=False, name="install-nexus")
def install_nexus(session):
    """Installs the nexus wheel into the current environment."""
    # get the wheel file in ./nexus/dist/:
    wheel_file = [
        f
        for f in os.listdir("./nexus/dist/")
        if f.startswith(f"wandb_core-{NEXUS_VERSION}") and f.endswith(".whl")
    ][0]
    session.run(
        "pip",
        "install",
        "--force-reinstall",
        f"./nexus/dist/{wheel_file}",
        external=True,
    )


@nox.session(python=False, name="list-failing-tests-nexus")
def list_failing_tests_nexus(session):
    """Lists the nexus failing tests grouped by feature."""
    import pandas as pd
    import pytest

    class MyPlugin:
        def __init__(self):
            self.collected = []
            self.features = []

        def pytest_collection_modifyitems(self, items):
            for item in items:
                marks = item.own_markers
                for mark in marks:
                    if mark.name == "nexus_failure":
                        self.collected.append(item.nodeid)
                        self.features.append(
                            {
                                "name": item.nodeid,
                                "feature": mark.kwargs.get("feature", "unspecified"),
                            }
                        )

        def pytest_collection_finish(self):
            print("\n\nFailing tests grouped by feature:")
            df = pd.DataFrame(self.features)
            for feature, group in df.groupby("feature"):
                print(f"\n{feature}:")
                for name in group["name"]:
                    print(f"  {name}")

    my_plugin = MyPlugin()
    pytest.main(
        [
            "-m",
            "nexus_failure",
            "tests/pytest_tests/system_tests/test_core",
            "--collect-only",
        ],
        plugins=[my_plugin],
    )


@nox.session(python=False, name="download-codecov")
def download_codecov(session):
    system = platform.system().lower()
    if system == "darwin":
        system = "macos"
    url = f"https://uploader.codecov.io/latest/{system}/codecov"
    if system == "windows":
        url += ".exe"
        local_file = "codecov.exe"
    else:
        local_file = "codecov"

    session.run(
        "curl",
        "-o",
        local_file,
        url,
        external=True,
    )

    session.run("chmod", "+x", local_file, external=True)


@nox.session(python=False, name="run-codecov")
def run_codecov(session):
    args = session.posargs or []

    system = platform.system().lower()
    if system == "linux":
        command = ["./codecov"]
    elif system == "darwin":
        arch = platform.machine().lower()
        if arch != "x86_64":
            session.run("softwareupdate", "--install-rosetta", "--agree-to-license")
            command = ["arch", "-x86_64", "./codecov"]
        else:
            command = ["./codecov"]
    elif system == "windows":
        command = ["codecov.exe"]
    else:
        raise OSError("Unsupported operating system")

    command.extend(args)

    session.run(*command, external=True)


@nox.session(python=False, name="codecov")
def codecov(session):
    session.notify("download-codecov")
    session.notify("run-codecov", posargs=session.posargs)


<<<<<<< HEAD
@nox.session(python=False, name="build-apple-stats-monitor")
def build_apple_stats_monitor(session):
    """Builds the apple stats monitor binary for the current platform.

    The binary will be located in
    nexus/pkg/monitor/apple/.build/<arch>-apple-macosx/release/AppleStats
    """
    session.cd("nexus/pkg/monitor/apple")
    session.run(
        "swift",
        "build",
        "--configuration",
        "release",
        "-Xswiftc",
        "-cross-module-optimization",
        external=True,
    )
    # copy the binary to nexus/pkg/monitor/apple/AppleStats
    session.run(
        "cp",
        f".build/{platform.machine().lower()}-apple-macosx/release/AppleStats",
        "AppleStats",
=======
@nox.session(python=False, name="graphql-codegen-schema-change")
def graphql_codegen_schema_change(session):
    """Runs the GraphQL codegen script and saves the previous api version.

    This will save the current generated go graphql code gql_gen.go
    in nexus/internal/gql/v[n+1]/gql_gen.go, run the graphql codegen script,
    and save the new generated go graphql code as nexus/internal/gql/gql_gen.go.
    The latter will always point to the latest api version, while the versioned
    gql_gen.go files can be used in versioning your GraphQL API requests,
    for example when communicating with an older server.

    Should use whenether there is a schema change on the Server side that
    affects your GraphQL API. Do not use this if there is no schema change
    and you are e.g. just adding a new query or mutation
    against the schema that already supports it.
    """
    session.run(
        "./nexus/scripts/generate-graphql.sh",
        "--schema-change",
        external=True,
>>>>>>> 0e675d28
    )<|MERGE_RESOLUTION|>--- conflicted
+++ resolved
@@ -136,7 +136,6 @@
     session.notify("run-codecov", posargs=session.posargs)
 
 
-<<<<<<< HEAD
 @nox.session(python=False, name="build-apple-stats-monitor")
 def build_apple_stats_monitor(session):
     """Builds the apple stats monitor binary for the current platform.
@@ -159,7 +158,9 @@
         "cp",
         f".build/{platform.machine().lower()}-apple-macosx/release/AppleStats",
         "AppleStats",
-=======
+    )
+
+
 @nox.session(python=False, name="graphql-codegen-schema-change")
 def graphql_codegen_schema_change(session):
     """Runs the GraphQL codegen script and saves the previous api version.
@@ -180,5 +181,4 @@
         "./nexus/scripts/generate-graphql.sh",
         "--schema-change",
         external=True,
->>>>>>> 0e675d28
-    )+    )
