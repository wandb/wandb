--- conflicted
+++ resolved
@@ -457,7 +457,6 @@
     # install gcrane: `go install github.com/google/go-containerregistry/cmd/gcrane@latest`
     subprocess.check_call(["gcrane", "cp", source_image, target_image])
 
-<<<<<<< HEAD
     session.log(f"Successfully copied image {target_image}")
 
 
@@ -480,11 +479,8 @@
             cfg,
             *args,
         )
-=======
-    print(f"Successfully copied image {target_image}")
 
 
 @nox.session(python=False, name="proto-go")
 def proto_go(session: nox.Session) -> None:
-    session.run("./core/scripts/generate-proto.sh")
->>>>>>> f961729e
+    session.run("./core/scripts/generate-proto.sh")