codecov:
  require_ci_to_pass: no
  notify:
    # after_n_builds calculation
<<<<<<< HEAD
    # 7 = 1 (lin-py36) + 4 (win-py37) + 1 (func-lin-py37) + 1 (pylaunch)
    # also change comment section
    after_n_builds: 7
=======
    # 10 = 1 (lin-py36) + 4 (win-py37) + 4 (func-s_{base,tf115,tf21,tf25}-lin-py37) + 1 (pylaunch)
    # also change comment block below (L63ish) 
    after_n_builds: 10
>>>>>>> 7402ac67
    wait_for_ci: no

ignore:
  - "wandb/vendor"

coverage:
  precision: 2
  round: down
  range: "50...100"
  status:
    project:
      default:
        threshold: 0.75%
    patch:
      default:
        target: 0
        informational: true
      sdk:
        paths:
          - wandb/sdk/*.py
      sdk-internal:
        paths:
          - wandb/sdk/internal/
      sdk-launch:
        paths:
          - wandb/sdk/launch/
      sdk-other:
        paths:
          - "!wandb/sdk/*.py"
          - "!wandb/sdk/internal/"
          - "!wandb/sdk/launch/"
          - wandb/sdk/
      apis:
        informational: true
        paths:
          - wandb/apis/
      other:
        informational: true
        paths:
          - "!wandb/sdk/"
          - "!wandb/apis/"
          - wandb/

parsers:
  gcov:
    branch_detection:
      conditional: yes
      loop: yes
      method: no
      macro: no

comment:
  layout: "reach, diff, flags, files"
  behavior: default
  require_changes: no
  after_n_builds: 10
 
github_checks:
  annotations: true<|MERGE_RESOLUTION|>--- conflicted
+++ resolved
@@ -2,15 +2,9 @@
   require_ci_to_pass: no
   notify:
     # after_n_builds calculation
-<<<<<<< HEAD
-    # 7 = 1 (lin-py36) + 4 (win-py37) + 1 (func-lin-py37) + 1 (pylaunch)
-    # also change comment section
-    after_n_builds: 7
-=======
     # 10 = 1 (lin-py36) + 4 (win-py37) + 4 (func-s_{base,tf115,tf21,tf25}-lin-py37) + 1 (pylaunch)
     # also change comment block below (L63ish) 
     after_n_builds: 10
->>>>>>> 7402ac67
     wait_for_ci: no
 
 ignore:
