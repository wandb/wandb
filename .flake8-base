[flake8]

min_python_version = 3.6.0

exclude =
    .tox/
    .git/
    __pycache__
    build/
    dist/
    tests/
    codemod/
    standalone_tests/
    *.pyc
    *.egg-info
    .cache
    .eggs
    ./functional_tests/metaflow/
    ./wandb/__init__.py
    ./wandb/wandb_torch.py
    ./wandb/bin
    ./wandb/data/
    ./wandb/errors/
    ./wandb/old/
    ./wandb/proto/
    ./wandb/proto_check/
    ./wandb/env.py
    ./wandb/sweeps/
    ./wandb/integration/magic.py
    ./wandb/integration/keras/
<<<<<<< HEAD
    ./wandb/integration/fastai/
=======
    ./wandb/integration/tensorboard/
>>>>>>> 2e79cf9c
    ./wandb/integration/metaflow/
    ./wandb/filesync/
    ./wandb/sdk/internal/internal_api.py
    ./wandb/sdk/internal/file_pusher.py
    ./wandb/sdk/internal/file_stream.py
    ./wandb/keras/
    ./wandb/superagent/
    ./wandb/plots/
    ./wandb/sklearn/
    ./wandb/viz.py
    ./wandb/vendor/

per-file-ignores =
   wandb/cli/cli.py:C901,I202
   wandb/wandb_controller.py:N803,N806
   wandb/apis/public.py:B006<|MERGE_RESOLUTION|>--- conflicted
+++ resolved
@@ -28,11 +28,6 @@
     ./wandb/sweeps/
     ./wandb/integration/magic.py
     ./wandb/integration/keras/
-<<<<<<< HEAD
-    ./wandb/integration/fastai/
-=======
-    ./wandb/integration/tensorboard/
->>>>>>> 2e79cf9c
     ./wandb/integration/metaflow/
     ./wandb/filesync/
     ./wandb/sdk/internal/internal_api.py
