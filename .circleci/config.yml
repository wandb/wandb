--- conflicted
+++ resolved
@@ -335,11 +335,7 @@
         type: integer
         default: 3
     macos:
-<<<<<<< HEAD
-      xcode: 12.5.1
-=======
       xcode: 11.4.1
->>>>>>> 5c066226
     resource_class: large
     parallelism: << parameters.parallelism >>
     steps:
