--- conflicted
+++ resolved
@@ -696,7 +696,6 @@
           name: Install Python dependencies
           command: pip install -U tox nox pip
           no_output_timeout: 5m
-<<<<<<< HEAD
       - when:
           condition: { equal: [<<parameters.tests>>, wandb] }
           steps:
@@ -706,7 +705,7 @@
                 command: |
                   CI_PYTEST_PARALLEL=<< parameters.xdist >> \
                   tox run -v \
-                    -e importer-system-<<parameters.tests>>-py<<parameters.python_version_major>><<parameters.python_version_minor>>  \
+                    -e importer-<<parameters.tests>>-py<<parameters.python_version_major>><<parameters.python_version_minor>>  \
                     -- \
                     tests/pytest_tests/system_tests/test_importers/test_<<parameters.tests>>/
       - when:
@@ -721,18 +720,6 @@
                     -e importer-<<parameters.tests>>-py<<parameters.python_version_major>><<parameters.python_version_minor>>  \
                     -- \
                     tests/pytest_tests/system_tests/test_importers/test_<<parameters.tests>>/
-
-=======
-      - run:
-          name: Run tests
-          no_output_timeout: 10m
-          command: |
-            CI_PYTEST_PARALLEL=<< parameters.xdist >> \
-            tox run -v --wandb-second-server="true" \
-              -e importer-<<parameters.tests>>-py<<parameters.python_version_major>><<parameters.python_version_minor>>  \
-              -- \
-              tests/pytest_tests/system_tests/test_importers/test_<<parameters.tests>>/
->>>>>>> fd374022
       - codecov/upload: { flags: system, validate: false }
       - save-test-results
 
