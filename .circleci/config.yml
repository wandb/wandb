--- conflicted
+++ resolved
@@ -108,11 +108,7 @@
          toxenv: "py39"
       - win:
          name: "Windows (Python 3.7)"
-<<<<<<< HEAD
-         toxenv: "py37,covercircle"
-=======
          toxenv: "py37,wincovercircle"
->>>>>>> 8739adf7
       - mac:
          name: "MacOS (Python 3.7)"
          toxenv: "py37"
