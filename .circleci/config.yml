--- conflicted
+++ resolved
@@ -1567,43 +1567,13 @@
       #
       # notebook tests
       #
-<<<<<<< HEAD
-      # s_nb: notebook tests
-      - tox-base:
-          matrix:
-            parameters:
-              python_version_major: [3]
-              python_version_minor: [7]
-          name: "unit-linux-notebooks-py<<matrix.python_version_major>><<matrix.python_version_minor>>"
-          toxenv: "unit-s_nb-py<<matrix.python_version_major>><<matrix.python_version_minor>>,unit-covercircle"
-          tox_args: "tests/pytest_tests/unit_tests_old/tests_s_nb"
-      - win:
+      - pytest:
+          requires:
+            - "system-tests"
           matrix:
             parameters:
               python_version_major: [3]
               python_version_minor: [9]
-          name: "unit-win-notebooks-py<<matrix.python_version_major>><<matrix.python_version_minor>>"
-          toxenv: "unit-s_nb-py<<matrix.python_version_major>><<matrix.python_version_minor>>"
-          tox_args: "tests/pytest_tests/unit_tests_old/tests_s_nb"
-          parallelism: 1
-          xdist: 1
-      - mac:
-=======
-      - pytest:
-          requires:
-            - "system-tests"
->>>>>>> 210ee2ba
-          matrix:
-            parameters:
-              python_version_major: [3]
-              python_version_minor: [9]
-<<<<<<< HEAD
-          name: "unit-macos-notebooks-py<<matrix.python_version_major>><<matrix.python_version_minor>>"
-          toxenv: "unit-s_nb-py<<matrix.python_version_major>><<matrix.python_version_minor>>"
-          tox_args: "tests/pytest_tests/unit_tests_old/tests_s_nb"
-          parallelism: 1
-          xdist: 1
-=======
           name: "system-notebooks-linux-py<<matrix.python_version_major>><<matrix.python_version_minor>>"
           toxenv: "nb-py<<matrix.python_version_major>><<matrix.python_version_minor>>,nb-covercircle"
           tox_args: "tests/pytest_tests/system_tests/test_notebooks"
@@ -1625,7 +1595,6 @@
 #          toxenv: "unit-s_nb-py<<matrix.python_version_major>><<matrix.python_version_minor>>"
 #          parallelism: 1
 #          xdist: 1
->>>>>>> 210ee2ba
       #
       # functional tests with different executors
       #
