version: 2.1

orbs:
  win: circleci/windows@5.0.0
  slack: circleci/slack@4.12.5
  go: circleci/go@1.7.3
  gcloud: circleci/gcp-cli@3.1.0
  gke: circleci/gcp-gke@2.1.0

parameters:
  manual:
    type: boolean
    default: false
  manual_test:
    type: boolean
    default: false
  manual_win:
    type: boolean
    default: false
  manual_mac:
    type: boolean
    default: false
  manual_test_image:
    type: string
    default: "python:3.7"
  manual_test_toxenv:
    type: string
    default: "py37"
  manual_win_toxenv:
    type: string
    default: "py37"
  manual_mac_toxenv:
    type: string
    default: "py37"
  manual_test_name:
    type: string
    default: "man-lin-py37"
  manual_win_name:
    type: string
    default: "man-win-py37"
  manual_mac_name:
    type: string
    default: "man-mac-py37"
  manual_parallelism:
    type: integer
    default: 1
  manual_xdist:
    type: integer
    default: 1
  tox_version:
    type: string
    default: "4.5.1"
  container_registry:
    type: string
    default: "gcr.io"
  gcp_cluster_name:
    type: string
    default: "sdk-nightly"
  manual_nightly:
    type: boolean
    default: false
  nightly_git_branch:
    type: string
    default: main
  nightly_slack_notify:
    type: boolean
    default: true
  nightly_execute_standalone_cpu:
    type: boolean
    default: true
  nightly_execute_standalone_gpu:
    type: boolean
    default: true
  nightly_execute_kfp:
    type: boolean
    default: true
  nightly_execute_standalone_gpu_win:
    type: boolean
    default: true
  nightly_execute_regression:
    type: boolean
    default: true
  wandb_server_tag:
    type: string
    default: "master"

commands:
  save-test-results:
    description: "Save test results"
    steps:
      - unless:
          condition: << pipeline.parameters.manual >>
          steps:
            - store_test_results:
                path: test-results
            - store_artifacts:
                path: test-results
            - store_artifacts:
                path: mypy-results
            - store_artifacts:
                path: cover-results

  setup_docker_buildx:
    description: Enable remote docker, and install the expanded `buildx` command for the CLI. Only works on alpine-based images.
    parameters:
      docker_layer_caching:
        type: boolean
        default: false
    steps:
      - setup_remote_docker:
          version: 20.10.12
          docker_layer_caching: << parameters.docker_layer_caching >>
      - run: apk add docker-cli-buildx --repository=http://dl-cdn.alpinelinux.org/alpine/edge/community

  setup_gcloud:
    parameters:
      cluster:
        description: "cluster name"
        type: string
        default: << pipeline.parameters.gcp_cluster_name >>
    steps:
      - run:
          name: "Setup gcloud and kubectl"
          # gcloud --quiet components update
          command: |
            echo $GCLOUD_SERVICE_KEY > ${HOME}/gcloud-service-key.json
            gcloud --quiet components install gke-gcloud-auth-plugin
            gcloud --quiet components install kubectl
            gcloud auth activate-service-account --key-file=${HOME}/gcloud-service-key.json
            gcloud --quiet config set project $GOOGLE_PROJECT_ID
            gcloud --quiet config set compute/zone $GOOGLE_COMPUTE_ZONE
            gcloud auth configure-docker --quiet << pipeline.parameters.container_registry >>
          environment:
            GKE_CLUSTER_NAME: <<parameters.cluster >>

  create_gke_cluster:
    parameters:
      cluster:
        description: "cluster name"
        type: string
        default: << pipeline.parameters.gcp_cluster_name >>
      no-output-timeout:
        description: >
          Elapsed time that the cluster creation command can run on CircleCI without
          output. The string is a decimal with unit suffix, such as “20m”, “1.25h”,
          “5s”
        type: string
        default: 15m
      num_nodes:
        description: "Number of nodes to create"
        type: integer
        default: 1
      machine_type:
        description: "GKE cluster machine type"
        type: string
        default: "n1-standard-8"
      disk_size:
        description: "GKE cluster disk size"
        type: integer
        default: 100
      disk_type:
        description: "GKE cluster disk type"
        type: string
        default: "pd-ssd"
      gpu_type:
        description: "GKE cluster GPU type"
        type: string
        default: "nvidia-tesla-t4"
      gpu_count:
        description: "GKE cluster GPU count"
        type: integer
        default: 2
    steps:
      - setup_gcloud
      - run:
          name: "Check if cluster exists and delete if it does"
          command: |
            cluster_exists=$(gcloud container clusters list --filter="name=<< parameters.cluster >>" --format="value(name)" | wc -l | xargs)
            gcloud container clusters list --filter="name=<< parameters.cluster >>" --format="value(name)"
            if [ $? -eq 0 ] && [ $cluster_exists -eq 1 ]; then
              gcloud container clusters delete << parameters.cluster >> --quiet
            fi
            exit 0
      - run:
          name: "Create GKE cluster"
          command: |
            gcloud container clusters create $GKE_CLUSTER_NAME \
            --num-nodes=<< parameters.num_nodes >> --machine-type=<< parameters.machine_type >> \
            --disk-size=<< parameters.disk_size >> --disk-type=<< parameters.disk_type >> \
            --accelerator=type=<< parameters.gpu_type >>,count=<< parameters.gpu_count >>
          environment:
            GKE_CLUSTER_NAME: << parameters.cluster >>
          no_output_timeout: << parameters.no-output-timeout>>

  get_gke_cluster_credentials:
    parameters:
      cluster:
        description: "cluster name"
        type: string
        default: << pipeline.parameters.gcp_cluster_name >>
    steps:
      - run:
          name: "Get gke cluster credentials"
          command: |
            gcloud container clusters get-credentials << parameters.cluster >>
          environment:
            GKE_CLUSTER_NAME: << parameters.cluster >>

jobs:
  regression:
    parameters:
      python_version_major:
        type: integer
        default: 3
      python_version_minor:
        type: integer
        default: 7
      toxenv:
        type: string
      shard:
        type: string
        default: "base"
      notify_on_failure:
        type: boolean
        default: false
      notify_on_failure_channel:
        type: string
        default: "$SLACK_SDK_NIGHTLY_CI_CHANNEL"
      parallelism:
        type: integer
        default: 1
      execute:
        type: boolean
        default: true
      tox_args:
        type: string
        default: "--cli_branch $CIRCLE_BRANCH"
    docker:
      - image: "python:<<parameters.python_version_major>>.<<parameters.python_version_minor>>"
    parallelism: << parameters.parallelism >>
    resource_class: xlarge
    working_directory: /mnt/ramdisk/wandb
    steps:
      - checkout
      - add_ssh_keys:
          fingerprints:
      - when:
          condition: << parameters.execute >>
          steps:
            - run:
                name: Install system deps
                command: |
                  apt-get update && apt-get install -y libsndfile1 ffmpeg psmisc
            - run:
                name: Setup environment
                command: |
                  curl https://pyenv.run | bash
                  echo 'export PATH="$HOME/.pyenv/bin:$PATH"' >> ~/.bashrc
                  echo 'eval "$(pyenv init -)"' >> ~/.bashrc
                  echo 'eval "$(pyenv virtualenv-init -)"' >> ~/.bashrc
                  source ~/.bashrc
                no_output_timeout: 30m
            - run:
                name: Install tox
                command: |
                  pip install tox==<< pipeline.parameters.tox_version >>
                  pip install -U pip
                no_output_timeout: 5m
            - run:
                name: Run tests
                no_output_timeout: 240m
                command: |
                  source ~/.bashrc
                  tox run -v -e << parameters.toxenv >> -- << parameters.tox_args >>
            #            - save-test-results
            # conditionally post a notification to slack if the job failed
            - when:
                condition: << parameters.notify_on_failure >>
                steps:
                  - slack/notify:
                      event: fail
                      template: basic_fail_1
                      mentions: "@channel"
                      # taken from slack-secrets context
                      channel: << parameters.notify_on_failure_channel >>

  tox-base:
    parameters:
      python_version_major:
        type: integer
        default: 3
      python_version_minor:
        type: integer
        default: 9
      toxenv:
        type: string
      coverage_dir:
        type: string
        default: ""
      shard:
        type: string
        default: "default"
      notify_on_failure:
        type: boolean
        default: false
      notify_on_failure_channel:
        type: string
        default: "$SLACK_SDK_NIGHTLY_CI_CHANNEL"
      parallelism:
        type: integer
        default: 1
      execute:
        type: boolean
        default: true
      tox_args:
        type: string
        default: ""
    docker:
      - image: "python:<<parameters.python_version_major>>.<<parameters.python_version_minor>>"
    environment:
      SHARD: << parameters.shard >>
      COVERAGE_DIR: << parameters.coverage_dir >>
    parallelism: << parameters.parallelism >>
    resource_class: xlarge
    working_directory: /mnt/ramdisk
    steps:
      - checkout
      - when:
          condition: << parameters.execute >>
          steps:
            - run:
                name: Install system deps
                command: |
                  apt-get update && apt-get install -y libsndfile1 ffmpeg
            - run:
                name: Install python dependencies
                command: |
                  pip install tox==<< pipeline.parameters.tox_version >>
                  pip install -U pip
                no_output_timeout: 5m
            - run:
                name: Run tests
                no_output_timeout: 10m
                command: |
                  CI_PYTEST_SPLIT_ARGS="--splits $CIRCLE_NODE_TOTAL --group $(( $CIRCLE_NODE_INDEX + 1 ))" tox run -v -e << parameters.toxenv >> -- << parameters.tox_args >>
            - save-test-results
            # conditionally post a notification to slack if the job failed
            - when:
                condition: << parameters.notify_on_failure >>
                steps:
                  - slack/notify:
                      event: fail
                      template: basic_fail_1
                      mentions: "@channel"
                      # taken from slack-secrets context
                      channel: << parameters.notify_on_failure_channel >>

  prep:
    docker:
      - image: "cimg/base:stable"
    resource_class: small
    working_directory: /mnt/ramdisk
    steps:
      - checkout

  pytest:
    parameters:
      python_version_major:
        type: integer
        default: 3
      python_version_minor:
        type: integer
        default: 8
      shard:
        type: string
        default: "core"
      toxenv:
        type: string
      coverage_dir:
        type: string
        default: ""
      notify_on_failure:
        type: boolean
        default: false
      xdist:
        type: integer
        default: 6
      tox_args:
        type: string
        default: ""
    docker:
      - image: "python:<<parameters.python_version_major>>.<<parameters.python_version_minor>>"
      - image: us-central1-docker.pkg.dev/wandb-production/images/local-testcontainer:<< pipeline.parameters.wandb_server_tag >>
        auth:
          username: _json_key
          password: $GCP_SERVICE_ACCOUNT_JSON_DECODED
        environment:
          CI: 1
          WANDB_ENABLE_TEST_CONTAINER: true
    resource_class: xlarge
    working_directory: /mnt/ramdisk
    environment:
      SHARD: << parameters.shard >>
      COVERAGE_DIR: << parameters.coverage_dir >>
    steps:
      - checkout
      - run:
          name: Install system deps
          command: |
            apt-get update && apt-get install -y libsndfile1 ffmpeg
      - run:
          name: Install python dependencies
          command: |
            pip install tox==<< pipeline.parameters.tox_version >>
            pip install -U pip
            while ! curl http://localhost:8080/healthz; do sleep 1; done
          no_output_timeout: 5m
      - run:
          name: Run tests
          no_output_timeout: 10m
          command: |
            CI_PYTEST_PARALLEL=<< parameters.xdist >> \
            tox run -v -e <<parameters.toxenv>>  \
              -- --wandb-server-tag << pipeline.parameters.wandb_server_tag >> << parameters.tox_args >>
      - save-test-results
      # conditionally post a notification to slack if the job failed
      - when:
          condition: << parameters.notify_on_failure >>
          steps:
            - slack/notify:
                event: fail
                template: basic_fail_1
                mentions: "@channel"
                # taken from slack-secrets context
                channel: $SLACK_SDK_NIGHTLY_CI_CHANNEL

  protobuf-compatability:
    parameters:
      python_version_major:
        type: integer
        default: 3
      python_version_minor:
        type: integer
        default: 8
    docker:
      - image: "python:<<parameters.python_version_major>>.<<parameters.python_version_minor>>"
    resource_class: small
    working_directory: /mnt/ramdisk
    steps:
      - checkout
      - run:
          name: Install system deps
          command: |
            apt-get update && apt-get install -y libsndfile1 ffmpeg
      - run:
          name: Check protobuf version compatibility
          command: |
            pip install -U pip
            pip install .
            python tools/check-protobuf-version-compatibility.py
          no_output_timeout: 5m
      - save-test-results

  win:
    parameters:
      python_version_major:
        type: integer
        default: 3
      python_version_minor:
        type: integer
        default: 9
      toxenv:
        type: string
      coverage_dir:
        type: string
        default: ""
      parallelism:
        type: integer
        default: 4
      xdist:
        type: integer
        default: 3
      machine_executor:
        type: string
        default: "default" # "default" or "server-2019-cuda"
      executor_size:
        type: string
        default: "large" # could only be "medium" for "server-2019-cuda"
      execute:
        type: boolean
        default: true
      tox_args:
        type: string
        default: ""
    executor:
      name: win/<< parameters.machine_executor >>
      size: << parameters.executor_size >>
    parallelism: << parameters.parallelism >>
    environment:
      COVERAGE_DIR: << parameters.coverage_dir >>
    steps:
      - checkout
      - when:
          condition: << parameters.execute >>
          steps:
            - run:
                name: Install python dependencies
                shell: bash.exe
                command: |
                  pip install tox==<< pipeline.parameters.tox_version >>
            - run:
                name: Temporary conda hack
                shell: bash.exe
                command: |
                  cp /c/tools/miniconda3/python* /c/tools/miniconda3/lib/venv/scripts/nt/
            - when:
                condition:
                  equal: ["server-2019-cuda", << parameters.machine_executor >>]
                steps:
                  - run:
                      name: Update tox.ini on a GPU machine to install the proper pytorch version
                      shell: bash.exe
                      command: |
                        CUDA_VERSION=`ls "/c/Program Files/NVIDIA GPU Computing Toolkit/CUDA"`
                        CUDA_VERSION_NO_DOT=`echo "${CUDA_VERSION//./}"`
                        v=${CUDA_VERSION_NO_DOT:1}
                        sed -i -e "s/whl\/cpu/whl\/cu$v/g" tox.ini
            - run:
                name: Run tests
                shell: bash.exe
                command: |
                  echo $GCLOUD_SERVICE_KEY > key.json
                  gcloud auth activate-service-account --key-file=key.json
                  yes | gcloud auth configure-docker
                  DATE=$(date -u +%Y%m%d) CI_PYTEST_PARALLEL=<< parameters.xdist >> CI_PYTEST_SPLIT_ARGS="--splits $CIRCLE_NODE_TOTAL --group $(( $CIRCLE_NODE_INDEX + 1 ))" tox run -v -e << parameters.toxenv >> -- << parameters.tox_args >>
                no_output_timeout: 10m
            - save-test-results

  mac:
    parameters:
      python_version_major:
        type: integer
        default: 3
      python_version_minor:
        type: integer
        default: 7
      toxenv:
        type: string
      coverage_dir:
        type: string
        default: ""
      parallelism:
        type: integer
        default: 4
      xdist:
        type: integer
        default: 3
      tox_args:
        type: string
        default: ""
    macos:
      xcode: 13.4.1
    resource_class: large
    parallelism: << parameters.parallelism >>
    environment:
      COVERAGE_DIR: << parameters.coverage_dir >>
    steps:
      - checkout
      - run:
          name: Install python dependencies
          command: |
            pip3 install tox==<< pipeline.parameters.tox_version >>
      - run:
          name: Run tests
          # Tests failed with Too many open files, so added ulimit
          command: |
            ulimit -n 4096
            CI_PYTEST_PARALLEL=<< parameters.xdist >> CI_PYTEST_SPLIT_ARGS="--splits $CIRCLE_NODE_TOTAL --group $(( $CIRCLE_NODE_INDEX + 1 ))" python3 -m tox run -v -e << parameters.toxenv >> -- << parameters.tox_args >>
          no_output_timeout: 10m
      - save-test-results

  launch:
    parameters:
      toxenv:
        type: string
      tox_args:
        type: string
      coverage_dir:
        type: string
        default: ""
      python_version_major:
        type: integer
        default: 3
      python_version_minor:
        type: integer
        default: 7
    machine:
      image: ubuntu-2004:202104-01
      docker_layer_caching: true
    resource_class: large
    environment:
      COVERAGE_DIR: << parameters.coverage_dir >>
    steps:
      - attach_workspace:
          at: .
      - checkout
      - run:
          name: Install python dependencies, build r2d
          command: |
            pip3 install tox==<< pipeline.parameters.tox_version >>
            pip3 install chardet
            pip3 install iso8601
      - run:
          name: pull base docker images
          command: |
            docker pull nvidia/cuda:10.0-runtime
            docker pull python:3.7-buster
      - run:
          name: Run tests
          command: |
            python3 -m tox run -v -e << parameters.toxenv >> -- << parameters.tox_args >>
          no_output_timeout: 10m
      - save-test-results

  kfp:
    parameters:
      toxenv:
        type: string
      execute:
        type: boolean
        default: true
      notify_on_failure:
        type: boolean
        default: true
      notify_on_success:
        type: boolean
        default: false
    machine:
      image: ubuntu-2004:2022.04.1
      docker_layer_caching: true
    resource_class: large
    steps:
      - attach_workspace:
          at: .
      - checkout
      - when:
          condition: << parameters.execute >>
          steps:
            - run:
                name: Install system deps
                command: sudo apt update && sudo apt-get install -y libsndfile1 ffmpeg
            - run:
                name: Use py37
                command: |
                  pyenv install -s 3.7.13
                  pyenv versions
                  pyenv global 3.7.13
            - run:
                name: Install python dependencies
                command: |
                  pip install --upgrade pip
                  pip install tox==<< pipeline.parameters.tox_version >>
            - run:
                name: Install kubectl
                command: |
                  curl -LO "https://dl.k8s.io/release/$(curl -L -s https://dl.k8s.io/release/stable.txt)/bin/linux/amd64/kubectl"
                  sudo install -o root -g root -m 0755 kubectl /usr/local/bin/kubectl
            - run:
                name: Install kind
                command: |
                  curl -Lo ./kind/kind https://kind.sigs.k8s.io/dl/v0.11.1/kind-linux-amd64 --create-dirs
                  chmod +x ./kind/kind
                  export PATH="./kind:$PATH"
                  kind create cluster
            - run:
                name: Install KFP
                command: |
                  export PIPELINE_VERSION=1.7.1
                  kubectl apply -k "github.com/kubeflow/pipelines/manifests/kustomize/cluster-scoped-resources?ref=$PIPELINE_VERSION"
                  sleep 10s
                  kubectl wait --for condition=established --timeout=60s crd/applications.app.k8s.io
                  kubectl apply -k "github.com/kubeflow/pipelines/manifests/kustomize/env/platform-agnostic-pns?ref=$PIPELINE_VERSION"
                  sleep 10s
                  kubectl wait --for condition=ready --timeout=300s pods -n kubeflow --all
                  kubectl port-forward -n kubeflow svc/ml-pipeline-ui 8080:80 &
            - run:
                name: Run tests
                command: |
                  tox run -v -e << parameters.toxenv >>
                no_output_timeout: 25m
            # conditionally post a notification to slack if the job failed/succeeded
            - when:
                condition: << parameters.notify_on_failure >>
                steps:
                  - slack/notify:
                      event: fail
                      template: basic_fail_1
                      mentions: "@channel"
                      # taken from slack-secrets context
                      channel: $SLACK_SDK_NIGHTLY_CI_CHANNEL
            - when:
                condition: << parameters.notify_on_success >>
                steps:
                  - slack/notify:
                      event: pass
                      template: basic_success_1
                      # taken from slack-secrets context
                      channel: $SLACK_SDK_NIGHTLY_CI_CHANNEL
            - save-test-results

  slack_notify:
    parameters:
      message:
        type: string
        default: ":runner:"
      execute:
        type: boolean
        default: true
    docker:
      - image: "cimg/base:stable"
    steps:
      - when:
          condition: << parameters.execute >>
          steps:
            - slack/notify:
                custom: |
                  {
                    "blocks": [
                      {
                        "type": "section",
                        "fields": [
                          {
                            "type": "plain_text",
                            "text": "<< parameters.message >>",
                            "emoji": true
                          }
                        ]
                      }
                    ]
                  }
                event: always
                channel: $SLACK_SDK_NIGHTLY_CI_CHANNEL
      # this is to make sure `steps` is not empty
      - run:
          name: Print message to stdout
          command: echo << parameters.message >>

  # Build the docker image for a yea shard of the nightly workflow.
  sdk_docker:
    parameters:
      description:
        type: string
      path:
        type: string
      image_name:
        type: string
      python_version:
        type: string
        default: "3.9"
      git_branch:
        type: string
        default: "main"
      execute:
        type: boolean
        default: true
      notify_on_failure:
        type: boolean
        default: false
    docker:
      - image: "google/cloud-sdk:alpine"
    steps:
      - checkout
      - when:
          condition: << parameters.execute >>
          steps:
            - gcloud/install
            #            - gcloud/install:
            #                version: "413.0.0"
            #                components: "docker-credential-gcr"
            - setup_gcloud
            - setup_docker_buildx:
                docker_layer_caching: false
            - run:
                name: "Build << parameters.description >>"
                command: |
                  cd << parameters.path >>
                  docker build \
                    -t << parameters.image_name >> \
                    --build-arg PYTHON_VERSION=<< parameters.python_version >> \
                    --build-arg GIT_BRANCH=<< parameters.git_branch >> \
                    --build-arg UTC_DATE=$(date -u +%Y%m%d) \
                    .
            - run:
                name: "Push << parameters.description >> to container registry"
                command: |
                  docker push << parameters.image_name >>
            # todo: clean up old images in gcr.io
      # conditionally post a notification to slack if the job failed
      - when:
          condition: << parameters.notify_on_failure >>
          steps:
            - slack/notify:
                event: fail
                template: basic_fail_1
                mentions: "@channel"
                # taken from slack-secrets context
                channel: $SLACK_SDK_NIGHTLY_CI_CHANNEL

  # Nightly workflow for the SDK.
  #  - spin_up_cluster job creates a GKE cluster
  #  - individual test jobs use the cluster created by the spin_up_cluster job
  #     - each requires spin_up_cluster to be run first
  #     - each runs in parallel
  #     - installs gcloud and gke and spins up a pod, deploys the test,
  #       then polls the pod for results, and finally deletes the pod
  #  - shut_down_cluster job that deletes the cluster created by the spin_up_cluster job
  #     - requires spin_up_cluster to be run first
  #     -

  # manage cluster: spin it up and shut it down
  spin_up_cluster:
    parameters:
      cluster:
        type: string
        default: << pipeline.parameters.gcp_cluster_name >>
      notify_on_failure:
        type: boolean
        default: false
    docker:
      - image: "cimg/base:stable"
    steps:
      - checkout
      - go/install
      - gcloud/install
      - gcloud/install
      - setup_gcloud
      - create_gke_cluster:
          cluster: << parameters.cluster >>
      - get_gke_cluster_credentials:
          cluster: << parameters.cluster >>
      - run:
          name: "Install GPU drivers"
          command: |
            kubectl apply -f https://raw.githubusercontent.com/GoogleCloudPlatform/container-engine-accelerators/master/nvidia-driver-installer/cos/daemonset-preloaded-latest.yaml
      # conditionally post a notification to slack if the job failed
      - when:
          condition: << parameters.notify_on_failure >>
          steps:
            - slack/notify:
                event: fail
                template: basic_fail_1
                mentions: "@channel"
                # taken from slack-secrets context
                channel: $SLACK_SDK_NIGHTLY_CI_CHANNEL

  shut_down_cluster:
    parameters:
      cluster:
        type: string
        default: << pipeline.parameters.gcp_cluster_name >>
      sleep_time: # time in seconds to wait before re-checking pod status
        type: integer
        default: 30
      notify_on_failure:
        type: boolean
        default: false
    docker:
      - image: "cimg/base:stable"
    steps:
      - checkout
      - go/install
      - gcloud/install
      - setup_gcloud
      - get_gke_cluster_credentials:
          cluster: << parameters.cluster >>
      - run:
          # todo: think about how to check statuses of pods before deleting cluster
          name: "Wait for pods to finish"
          command: |
            echo "Waiting for pods to finish"
            sleep 300
            count_all_pods_terminated=0
            while true; do
              kubectl get pods
              terminated_pods=`kubectl get pods --field-selector=status.phase!=Succeeded,status.phase!=Failed 2>&1`
              all_pods_terminated=`echo $(echo $terminated_pods | grep -c "No resources found")`
              if [ "$all_pods_terminated" -eq "1" ]; then
                count_all_pods_terminated=$((count_all_pods_terminated + 1))
                echo "All pods have terminated ($count_all_pods_terminated)"
                # make sure we have seen all pods terminated twice to give pod attach a chance to run
                if [ $count_all_pods_terminated -ge 2 ]; then break; fi
              fi
              sleep << parameters.sleep_time >>
            done
          no_output_timeout: "25m"
      - run:
          name: "Delete cluster"
          command: gcloud container clusters delete << parameters.cluster >>
          when: always
          no_output_timeout: "10m"
      # conditionally post a notification to slack if the job failed
      - when:
          condition: << parameters.notify_on_failure >>
          steps:
            - slack/notify:
                event: fail
                template: basic_fail_1
                mentions: "@channel"
                # taken from slack-secrets context
                channel: $SLACK_SDK_NIGHTLY_CI_CHANNEL

  cloud_test:
    parameters:
      cluster:
        type: string
        default: << pipeline.parameters.gcp_cluster_name >>
      image_name:
        type: string
      path:
        type: string
      pod_config_name:
        type: string
        default: pod.yaml
      pod_name: # same as in <path>/pod.yaml
        type: string
      sleep_time: # time in seconds to wait before re-checking pod status
        type: integer
        default: 5
      notify_on_failure:
        type: boolean
        default: true
      notify_on_success:
        type: boolean
        default: false
      execute:
        type: boolean
        default: true
    docker:
      - image: "cimg/base:stable"
    steps:
      - checkout
      - when:
          condition: << parameters.execute >>
          steps:
            - go/install
            - gcloud/install
            - setup_gcloud
            - get_gke_cluster_credentials:
                cluster: << parameters.cluster >>
            - run:
                name: "Propagate the WANDB_API_KEY environment variable to pod.yaml"
                command: |
                  sed -i -e 's/WANDB_API_KEY_PLACEHOLDER/'"$WANDB_API_KEY"'/g' << parameters.path >>/<< parameters.pod_config_name >>
            - run:
                name: "Spin up pod"
                command: |
                  kubectl apply -f << parameters.path >>/<< parameters.pod_config_name >>
            - run:
                name: "Wait for pod to be up and running"
                command: |
                  while true; do
                    kubectl get pods
                    pod_state=$(kubectl get pods | grep << parameters.pod_name >>)
                    if [ "$(echo "$pod_state" | grep -c 'Running')" -eq "1" ]; then
                      echo "Pod for << parameters.image_name >> is ready"
                      exit 0
                    elif [ "$(echo "$pod_state" | grep -c 'Completed')" -eq "1" ]; then
                      echo "Pod for << parameters.image_name >> has completed"
                      exit 0
                    elif [ "$(echo "$pod_state" | grep -c 'Error')" -eq "1" ] || [ "$(echo "$pod_state" | grep -c 'CrashLoopBackOff')" -eq "1" ]; then
                      echo "Pod for << parameters.image_name >> is in an error state"
                      kubectl logs << parameters.pod_name >>
                      exit 1
                    fi
                    sleep << parameters.sleep_time >>
                  done
                no_output_timeout: "5m"
            - run:
                name: "Wait for tests to finish"
                command: |
                  sleep 30

                  while true; do
                    kubectl get pods
                    pod_state=$(kubectl get pods | grep << parameters.pod_name >>)
                    if [ "$(echo "$pod_state" | grep -c 'Running')" -eq "1" ]; then
                      echo "Pod for << parameters.image_name >> is running"
                    elif [ "$(echo "$pod_state" | grep -c 'Completed')" -eq "1" ]; then
                      echo "Pod for << parameters.image_name >> has completed"
                      break
                    elif [ "$(echo "$pod_state" | grep -c 'Error')" -eq "1" ] || [ "$(kubectl get pods | grep -c 'CrashLoopBackOff')" -eq "1" ]; then
                      echo "Pod for << parameters.image_name >> is in an error state"
                      kubectl logs << parameters.pod_name >>
                      exit 1
                    fi
                    echo "Sleeping for << parameters.sleep_time >> seconds"
                    echo
                    sleep << parameters.sleep_time >>
                  done
                no_output_timeout: "20m"
            - run:
                name: "Grab results"
                command: |
                  # grab result data
                  echo "Launch attach pod to get results..."
                  kubectl create -f << parameters.path >>/attach.yaml
                  while true; do
                    kubectl get pods
                    pod_state=$(kubectl get pods | grep << parameters.pod_name >>-attach-pod)
                    if [ "$(echo "$pod_state" | grep -c 'Running')" -eq "1" ]; then
                      echo "Attach Pod for << parameters.image_name >> is running"
                      break
                    elif [ "$(echo "$pod_state" | grep -c 'Completed')" -eq "1" ]; then
                      echo "Attach Pod for << parameters.image_name >> has completed"
                      break
                    elif [ "$(echo "$pod_state" | grep -c 'Error')" -eq "1" ] || [ "$(kubectl get pods | grep -c 'CrashLoopBackOff')" -eq "1" ]; then
                      echo "Attach Pod for << parameters.image_name >> is in an error state"
                      kubectl logs << parameters.pod_name >>-attach-pod
                      echo "About to exit"
                      exit 1
                    fi
                    echo "Sleeping for << parameters.sleep_time >> seconds"
                    echo
                    sleep << parameters.sleep_time >>
                  done
                  echo "Copy results from pod..."
                  mkdir -p results/<< parameters.pod_name >>
                  kubectl cp << parameters.pod_name >>-attach-pod:/wandb-store/test-results results/<< parameters.pod_name >>
                  echo "Delete attach pod..."
                  kubectl delete pod << parameters.pod_name >>-attach-pod
                no_output_timeout: "10m"
            - run:
                # todo: make getting the exit_code more robust: add check for "commands succeeded"
                name: "Get pod logs and parse exit code"
                command: |
                  kubectl logs << parameters.pod_name >>
                  logs=`kubectl logs << parameters.pod_name >>`
                  exit_code=`echo $(echo $logs | grep -c "commands failed")`
                  echo "Pod for << parameters.image_name >> exited with code ${exit_code}"
                  exit ${exit_code}
                no_output_timeout: "20m"
            - store_test_results:
                path: results/<< parameters.pod_name >>/test-results
            - store_artifacts:
                path: results/<< parameters.pod_name >>/test-results
                destination: test-results
            - run:
                name: "Delete the pod"
                when: always
                command: |
                  kubectl get pods
                  kubectl delete -f << parameters.path >>/<< parameters.pod_config_name >> || echo "Problem deleting pod"
                  kubectl delete -f << parameters.path >>/attach.pod || echo "Problem deleting attach pod"
            # conditionally post a notification to slack if the job failed/succeeded
            - when:
                condition: << parameters.notify_on_failure >>
                steps:
                  - slack/notify:
                      event: fail
                      template: basic_fail_1
                      mentions: "@channel"
                      # taken from slack-secrets context
                      channel: $SLACK_SDK_NIGHTLY_CI_CHANNEL
            - when:
                condition: << parameters.notify_on_success >>
                steps:
                  - slack/notify:
                      event: pass
                      template: basic_success_1
                      # taken from slack-secrets context
                      channel: $SLACK_SDK_NIGHTLY_CI_CHANNEL

  pip_install_wandb:
    parameters:
      python_version:
        type: string
      notify_on_failure:
        type: boolean
        default: true
      notify_on_success:
        type: boolean
        default: false
    docker:
      - image: "python:<< parameters.python_version >>"
    steps:
      - run:
          name: "Install stable version of wandb with stable versions of dependencies"
          command: |
            pip install wandb
            python -c "import wandb"
            pip freeze > deps_wandb.txt
            pip uninstall -y -r deps_wandb.txt
          when: always
      - run:
          name: "Install pre-release version of wandb with stable versions of dependencies"
          command: |
            pip install --pre wandb
            python -c "import wandb"
            pip freeze > deps_wandb_pre.txt
            pip uninstall -y -r deps_wandb_pre.txt
          when: always
      - run:
          name: "Install stable version of wandb with pre-release versions of dependencies"
          command: |
            wget https://raw.githubusercontent.com/wandb/wandb/$CIRCLE_BRANCH/requirements.txt
            for r in `grep -o '^[^(#,;)]*' requirements.txt`; do pip install --upgrade --pre "$r"; done
            pip install wandb
            python -c "import wandb"
            pip freeze > deps_wandb_deps_pre.txt
            pip uninstall -y -r deps_wandb_deps_pre.txt
          when: always
      - run:
          name: "Install pre-release version of wandb with pre-release versions of dependencies"
          command: |
            for r in `grep -o '^[^(#,;)]*' requirements.txt`; do pip install --upgrade --pre "$r"; done
            pip install --pre wandb
            python -c "import wandb"
          when: always

      # conditionally post a notification to slack if the job failed/succeeded
      - when:
          condition: << parameters.notify_on_failure >>
          steps:
            - slack/notify:
                event: fail
                template: basic_fail_1
                mentions: "@channel"
                # taken from slack-secrets context
                channel: $SLACK_SDK_NIGHTLY_CI_CHANNEL
      - when:
          condition: << parameters.notify_on_success >>
          steps:
            - slack/notify:
                event: pass
                template: basic_success_1
                # taken from slack-secrets context
                channel: $SLACK_SDK_NIGHTLY_CI_CHANNEL

workflows:
  nightly:
    when:
      or:
        - and:
            - equal:
                - << pipeline.trigger_source >>
                - scheduled_pipeline
            - equal:
                - << pipeline.schedule.name >>
                - "nightly"
        - << pipeline.parameters.manual_nightly >> # this is a manual trigger
    jobs:
      #
      # "And now my watch begins"
      #
      - slack_notify:
          name: "slack-notify-on-start"
          context: slack-secrets
          # todo? add a link to the pipeline in the message
          message: ":runner: *Nightly run started!*"
          execute: << pipeline.parameters.nightly_slack_notify >>
      #
      # Regression tests
      #
      - regression:
          matrix:
            parameters:
              python_version_major: [3]
              python_version_minor: [7]
              shard:
                - yolov5
                - huggingface
                - keras
                - tensorflow
                # - pytorch
                - wandb-sdk-standalone
                - wandb-sdk-examples
                - wandb-sdk-other
                - s3
                - sagemaker
          name: "regression-<<matrix.shard>>"
          toxenv: "regression-<<matrix.shard>>-py<<matrix.python_version_major>><<matrix.python_version_minor>>"
          execute: << pipeline.parameters.nightly_execute_regression >>
          context:
            - slack-secrets
            - aws-wandb-testing-secrets
          requires:
            - "slack-notify-on-start"
          notify_on_failure: true
      #
      # kfp tests
      #
      - kfp:
          name: "mach-kubeflow"
          toxenv: "func-kfp-py37"
          execute: << pipeline.parameters.nightly_execute_kfp >>
          context: slack-secrets
          notify_on_failure: << pipeline.parameters.nightly_slack_notify >>
          requires:
            - "slack-notify-on-start"
      #
      # protobuf compatibility tests
      #
      - protobuf-compatability:
          matrix:
            parameters:
              python_version_major: [3]
              python_version_minor: [7, 8, 9, 10]
          name: "protobuf-compatability-py<<matrix.python_version_major>><<matrix.python_version_minor>>"
          requires:
            - "slack-notify-on-start"
      #
      # standalone GPU tests on Windows
      #
      - win:
          machine_executor: "server-2019-cuda"
          executor_size: "medium"
          execute: << pipeline.parameters.nightly_execute_standalone_gpu_win >>
          matrix:
            parameters:
              python_version_major: [3]
              python_version_minor: [9]
          name: "func-s_standalone_gpu-win-py<<matrix.python_version_major>><<matrix.python_version_minor>>"
          toxenv: "standalone-gpu-py<<matrix.python_version_major>><<matrix.python_version_minor>>"
          tox_args: "tests/functional_tests"
          parallelism: 2
          xdist: 1
          requires:
            - "slack-notify-on-start"
      #
      # standalone tests on gke
      #
      # check that `pip install wandb` is successful
      - pip_install_wandb:
          matrix:
            parameters:
              python_version: ["3.7", "3.8", "3.9", "3.10", "3.11"]
          context: slack-secrets
          notify_on_failure: << pipeline.parameters.nightly_slack_notify >>
          requires:
            - "slack-notify-on-start"
      # build docker images for yea shards
      - sdk_docker:
          name: "build-cpu-docker-image"
          description: "SDK Docker image for CPU testing"
          git_branch: << pipeline.parameters.nightly_git_branch >>
          path: "./tests/standalone_tests/shards/gke_cpu"
          image_name: << pipeline.parameters.container_registry >>/${GOOGLE_PROJECT_ID}/cpu-sdk:latest
          requires:
            - "slack-notify-on-start"
          execute: << pipeline.parameters.nightly_execute_standalone_cpu >>
          context: slack-secrets
          notify_on_failure: << pipeline.parameters.nightly_slack_notify >>
      - sdk_docker:
          name: "build-gpu-docker-image"
          description: "SDK Docker image for GPU testing"
          git_branch: << pipeline.parameters.nightly_git_branch >>
          path: "./tests/standalone_tests/shards/gke_gpu"
          image_name: << pipeline.parameters.container_registry >>/${GOOGLE_PROJECT_ID}/gpu-sdk:latest
          requires:
            - "slack-notify-on-start"
          execute: << pipeline.parameters.nightly_execute_standalone_gpu >>
          context: slack-secrets
          notify_on_failure: << pipeline.parameters.nightly_slack_notify >>
      # manage the gke cluster
      - spin_up_cluster:
          requires:
            - "slack-notify-on-start"
          context: slack-secrets
          notify_on_failure: << pipeline.parameters.nightly_slack_notify >>
      - shut_down_cluster:
          requires:
            - spin_up_cluster
          context: slack-secrets
          notify_on_failure: << pipeline.parameters.nightly_slack_notify >>
      # run the tests
      - cloud_test:
          name: "cloud-test-cpu"
          requires:
            - "build-cpu-docker-image"
            - spin_up_cluster
          path: "./tests/standalone_tests/shards/gke_cpu"
          pod_name: "cpu-pod"
          image_name: << pipeline.parameters.container_registry >>/${GOOGLE_PROJECT_ID}/cpu-sdk:latest
          context: slack-secrets
          notify_on_failure: << pipeline.parameters.nightly_slack_notify >>
          notify_on_success: << pipeline.parameters.nightly_slack_notify >>
          execute: << pipeline.parameters.nightly_execute_standalone_cpu >>
      - cloud_test:
          name: "cloud-test-gpu"
          requires:
            - "build-gpu-docker-image"
            - spin_up_cluster
          path: "./tests/standalone_tests/shards/gke_gpu"
          pod_name: "gpu-pod"
          image_name: << pipeline.parameters.container_registry >>/${GOOGLE_PROJECT_ID}/gpu-sdk:latest
          context: slack-secrets
          notify_on_failure: << pipeline.parameters.nightly_slack_notify >>
          notify_on_success: << pipeline.parameters.nightly_slack_notify >>
          execute: << pipeline.parameters.nightly_execute_standalone_gpu >>
      #
      # "And now my watch ends"
      #
      - slack_notify:
          execute: << pipeline.parameters.nightly_slack_notify >>
          name: "slack-notify-on-finish"
          context: slack-secrets
          requires:
            - shut_down_cluster
          message: ":checkered_flag: *Nightly run finished!*"

  main:
    when:
      and:
        - not:
            equal:
              - scheduled_pipeline
              - << pipeline.trigger_source >>
        - not: << pipeline.parameters.manual >>
    jobs:
      #
      # Linting
      #
      - tox-base:
          name: "code-check"
          python_version_minor: 9
          toxenv: "proto3-check,proto4-check,black-check,isort-check,ruff-check,pyupgrade-check,mypy,mypy-report,flake8-base,flake8-docstrings,flake8-darglint,codecov-check,auto-codegen-check"

      #
      # Prep jobs
      #
      # todo: pre-create toxenvs for all python versions,
      #       currently these are just placeholders
      - prep:
          name: "system-tests"
          filters:
            branches:
              # Forked pull requests have CIRCLE_BRANCH set to pull/XXX
              ignore: /pull\/[0-9]+/
      - prep:
          name: "unit-tests"
      - prep:
          name: "unit-tests-mock-server"
      - prep:
          name: "functional-tests"
      - prep:
          name: "executor-tests"
          filters:
            branches:
              # Forked pull requests have CIRCLE_BRANCH set to pull/XXX
              ignore: /pull\/[0-9]+/

      #
      # System tests with pytest on Linux, using real wandb server
      #
      - pytest:
          requires:
            - "system-tests"
          matrix:
            parameters:
              python_version_major: [3]
<<<<<<< HEAD
              python_version_minor: [6, 7, 8, 9, 10, 11]
=======
              python_version_minor: [7, 8, 9, 10]
>>>>>>> 2a336bb4
          name: "system-linux-py<<matrix.python_version_major>><<matrix.python_version_minor>>"
          toxenv: "py<<matrix.python_version_major>><<matrix.python_version_minor>>,cover-linux-circle"
          coverage_dir: "py<<matrix.python_version_major>><<matrix.python_version_minor>>"
          tox_args: "tests/pytest_tests/system_tests/test_core"
      #
      # Unit tests with pytest on Linux, using the old mock server
      #
      - tox-base:
          requires:
            - "unit-tests-mock-server"
          matrix:
            parameters:
              python_version_major: [3]
<<<<<<< HEAD
              python_version_minor: [6, 7, 8, 9, 10, 11]
=======
              python_version_minor: [7, 8, 9, 10]
>>>>>>> 2a336bb4
          name: "unit-linux-mock_server-py<<matrix.python_version_major>><<matrix.python_version_minor>>"
          toxenv: "py<<matrix.python_version_major>><<matrix.python_version_minor>>,cover-linux-circle"
          coverage_dir: "py<<matrix.python_version_major>><<matrix.python_version_minor>>"
          tox_args: "tests/pytest_tests/unit_tests_old --ignore=tests/pytest_tests/unit_tests_old/tests_launch"
      #
      # Unit tests with pytest on Linux
      #
      - tox-base:
          requires:
            - "unit-tests"
          matrix:
            parameters:
              python_version_major: [3]
              python_version_minor: [7, 8, 9, 10]
          name: "unit-linux-py<<matrix.python_version_major>><<matrix.python_version_minor>>"
          toxenv: "py<<matrix.python_version_major>><<matrix.python_version_minor>>,cover-linux-circle"
          coverage_dir: "py<<matrix.python_version_major>><<matrix.python_version_minor>>"
          tox_args: "tests/pytest_tests/unit_tests"

      #
      # Unit tests with pytest on Windows and MacOS
      #
      - win:
          requires:
            - "unit-tests-mock-server"
          filters:
            branches:
              only:
                - main
                - /^release-.*/
                - /^.*-ci-win$/
          matrix:
            parameters:
              python_version_major: [3]
              python_version_minor: [9]
          name: "unit-win-mock_server-py<<matrix.python_version_major>><<matrix.python_version_minor>>"
          toxenv: "py<<matrix.python_version_major>><<matrix.python_version_minor>>,cover-win-circle"
          coverage_dir: "py<<matrix.python_version_major>><<matrix.python_version_minor>>"
          tox_args: "tests/pytest_tests/unit_tests_old --timeout 300 --ignore=tests/pytest_tests/unit_tests_old/tests_launch"

      - win:
          requires:
            - "unit-tests"
          filters:
            branches:
              only:
                - main
                - /^release-.*/
                - /^.*-ci-win$/
          matrix:
            parameters:
              python_version_major: [3]
              python_version_minor: [9]
          name: "unit-win-py<<matrix.python_version_major>><<matrix.python_version_minor>>"
          toxenv: "py<<matrix.python_version_major>><<matrix.python_version_minor>>,cover-win-circle"
          coverage_dir: "py<<matrix.python_version_major>><<matrix.python_version_minor>>"
          tox_args: "tests/pytest_tests/unit_tests --timeout 300"

      - mac:
          requires:
            - "unit-tests-mock-server"
          matrix:
            parameters:
              python_version_major: [3]
              python_version_minor: [9]
          name: "unit-macos-mock_server-py<<matrix.python_version_major>><<matrix.python_version_minor>>"
          toxenv: "py<<matrix.python_version_major>><<matrix.python_version_minor>>,cover-mac-circle"
          coverage_dir: "py<<matrix.python_version_major>><<matrix.python_version_minor>>"
          tox_args: "tests/pytest_tests/unit_tests_old --ignore=tests/pytest_tests/unit_tests_old/tests_launch"

      - mac:
          requires:
            - "unit-tests"
          matrix:
            parameters:
              python_version_major: [3]
              python_version_minor: [9]
          name: "unit-macos-py<<matrix.python_version_major>><<matrix.python_version_minor>>"
          toxenv: "py<<matrix.python_version_major>><<matrix.python_version_minor>>,cover-mac-circle"
          coverage_dir: "py<<matrix.python_version_major>><<matrix.python_version_minor>>"
          tox_args: "tests/pytest_tests/unit_tests"

      #
      # Functional tests with yea on Linux (base only)
      #
      - tox-base:
          requires:
            - "functional-tests"
          matrix:
            parameters:
              python_version_major: [3]
              python_version_minor: [9]
              shard:
                - "default"
          name: "func-linux-s_<<matrix.shard>>-py<<matrix.python_version_major>><<matrix.python_version_minor>>"
          toxenv: "func-py<<matrix.python_version_major>><<matrix.python_version_minor>>,cover-func-linux-circle"
          coverage_dir: "func-py<<matrix.python_version_major>><<matrix.python_version_minor>>"
          tox_args: "tests/functional_tests"
          parallelism: 4

      - tox-base:
          requires:
            - "functional-tests"
          context: sdk-third-party-api
          matrix:
            parameters:
              python_version_major: [3]
              python_version_minor: [9]
              shard:
                - "grpc"
                - "docs"
                - "llm"
                - "noml"
          name: "func-linux-s_<<matrix.shard>>-py<<matrix.python_version_major>><<matrix.python_version_minor>>"
          toxenv: "func-<<matrix.shard>>-py<<matrix.python_version_major>><<matrix.python_version_minor>>,cover-func-linux-circle"
          coverage_dir: "func-<<matrix.shard>>-py<<matrix.python_version_major>><<matrix.python_version_minor>>"
          tox_args: "tests/functional_tests"

      #
      # Functional tests with yea on Linux
      #
      - tox-base:
          requires:
            - "functional-tests"
          matrix:
            parameters:
              python_version_major: [3]
              python_version_minor: [7]
              shard:
                - "tf115"
                - "tf21"
                - "tf24"
                - "tf25"
                - "tf26"
                - "ray112"
                - "ray2"
                - "sklearn"
                - "metaflow"
                - "service"
                - "artifacts"
          name: "func-linux-s_<<matrix.shard>>-py<<matrix.python_version_major>><<matrix.python_version_minor>>"
          toxenv: "func-py<<matrix.python_version_major>><<matrix.python_version_minor>>,cover-func-linux-circle"
          coverage_dir: "func-py<<matrix.python_version_major>><<matrix.python_version_minor>>"
          tox_args: "tests/functional_tests"

      #
      # Functional tests with yea on Windows
      #
      - win:
          requires:
            - "functional-tests"
          filters:
            branches:
              only:
                - main
                - /^release-.*/
                - /^.*-ci-win$/
          matrix:
            parameters:
              python_version_major: [3]
              python_version_minor: [9]
          name: "func-win-s_default-py<<matrix.python_version_major>><<matrix.python_version_minor>>"
          toxenv: "func-py<<matrix.python_version_major>><<matrix.python_version_minor>>"
          tox_args: "tests/functional_tests"
          parallelism: 6
          xdist: 1

      #
      # wandb launch tests
      #
      - launch:
          requires:
            - "unit-tests-mock-server"
          matrix:
            parameters:
              python_version_major: [3]
              python_version_minor: [9]
          name: "unit-launch-mock-server-linux-py<<matrix.python_version_major>><<matrix.python_version_minor>>"
          toxenv: "py<<matrix.python_version_major>><<matrix.python_version_minor>>,cover-linux-circle"
          coverage_dir: "py<<matrix.python_version_major>><<matrix.python_version_minor>>"
          tox_args: "tests/pytest_tests/unit_tests_old/tests_launch/"

      - pytest:
          requires:
            - "system-tests"
          matrix:
            parameters:
              python_version_major: [3]
              python_version_minor: [8]
              shard:
                - "launch"
                - "sweep"
                - "artifacts"
          name: "system-<<matrix.shard>>-linux-py<<matrix.python_version_major>><<matrix.python_version_minor>>"
          toxenv: "py<<matrix.python_version_major>><<matrix.python_version_minor>>,cover-linux-circle"
          coverage_dir: "py<<matrix.python_version_major>><<matrix.python_version_minor>>"
          tox_args: "tests/pytest_tests/system_tests/test_<<matrix.shard>>"

      #
      # notebook tests
      #
      - pytest:
          requires:
            - "system-tests"
          matrix:
            parameters:
              python_version_major: [3]
              python_version_minor: [9]
          name: "system-notebooks-linux-py<<matrix.python_version_major>><<matrix.python_version_minor>>"
          toxenv: "notebooks-py<<matrix.python_version_major>><<matrix.python_version_minor>>,cover-notebooks-linux-circle"
          coverage_dir: "notebooks-py<<matrix.python_version_major>><<matrix.python_version_minor>>"
          tox_args: "tests/pytest_tests/system_tests/test_notebooks"
#      - win:
#          matrix:
#            parameters:
#              python_version_major: [3]
#              python_version_minor: [9]
#          name: "system-notebooks-win-py<<matrix.python_version_major>><<matrix.python_version_minor>>"
#          toxenv: "notebooks-py<<matrix.python_version_major>><<matrix.python_version_minor>>"
#          parallelism: 1
#          xdist: 1
#      - mac:
#          matrix:
#            parameters:
#              python_version_major: [3]
#              python_version_minor: [9]
#          name: "system-notebooks-macos-py<<matrix.python_version_major>><<matrix.python_version_minor>>"
#          toxenv: "notebooks-py<<matrix.python_version_major>><<matrix.python_version_minor>>"
#          parallelism: 1
#          xdist: 1
      #
      # functional tests with different executors
      #
      - tox-base:
          requires:
            - "executor-tests"
          matrix:
            parameters:
              python_version_major: [3]
              python_version_minor: [9]
              toxenv:
                - "executor-uwsgi"
                - "executor-gunicorn"
                - "executor-pex"
          name: "<<matrix.toxenv>>-linux-py<<matrix.python_version_major>><<matrix.python_version_minor>>"

  # todo: needs love
  #  manual_test:
  #    when: << pipeline.parameters.manual_test >>
  #    jobs:
  #      - test:
  #          name: << pipeline.parameters.manual_test_name >>
  #          image: << pipeline.parameters.manual_test_image >>
  #          toxenv: << pipeline.parameters.manual_test_toxenv >>
  #          parallelism: << pipeline.parameters.manual_parallelism >>
  #          xdist: << pipeline.parameters.manual_xdist >>
  #
  #  manual_win:
  #    when: << pipeline.parameters.manual_win >>
  #    jobs:
  #      - win:
  #          name: << pipeline.parameters.manual_win_name >>
  #          toxenv: << pipeline.parameters.manual_win_toxenv >>
  #          parallelism: << pipeline.parameters.manual_parallelism >>
  #          xdist: << pipeline.parameters.manual_xdist >>
  #
  #  manual_mac:
  #    when: << pipeline.parameters.manual_mac >>
  #    jobs:
  #      - mac:
  #          name: << pipeline.parameters.manual_mac_name >>
  #          toxenv: << pipeline.parameters.manual_mac_toxenv >>
  #          parallelism: << pipeline.parameters.manual_parallelism >>
  #          xdist: << pipeline.parameters.manual_xdist >><|MERGE_RESOLUTION|>--- conflicted
+++ resolved
@@ -1358,11 +1358,7 @@
           matrix:
             parameters:
               python_version_major: [3]
-<<<<<<< HEAD
-              python_version_minor: [6, 7, 8, 9, 10, 11]
-=======
-              python_version_minor: [7, 8, 9, 10]
->>>>>>> 2a336bb4
+              python_version_minor: [7, 8, 9, 10, 11]
           name: "system-linux-py<<matrix.python_version_major>><<matrix.python_version_minor>>"
           toxenv: "py<<matrix.python_version_major>><<matrix.python_version_minor>>,cover-linux-circle"
           coverage_dir: "py<<matrix.python_version_major>><<matrix.python_version_minor>>"
@@ -1376,11 +1372,7 @@
           matrix:
             parameters:
               python_version_major: [3]
-<<<<<<< HEAD
-              python_version_minor: [6, 7, 8, 9, 10, 11]
-=======
-              python_version_minor: [7, 8, 9, 10]
->>>>>>> 2a336bb4
+              python_version_minor: [7, 8, 9, 10, 11]
           name: "unit-linux-mock_server-py<<matrix.python_version_major>><<matrix.python_version_minor>>"
           toxenv: "py<<matrix.python_version_major>><<matrix.python_version_minor>>,cover-linux-circle"
           coverage_dir: "py<<matrix.python_version_major>><<matrix.python_version_minor>>"
