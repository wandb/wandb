--- conflicted
+++ resolved
@@ -48,31 +48,18 @@
             - save_cache:
                 paths:
                   - ./.tox
-<<<<<<< HEAD
-                key: v0.20a-toxenv-{{ .Environment.CIRCLE_BRANCH }}-{{ .Environment.CIRCLE_JOB }}-{{ checksum "tox.ini" }}-{{ checksum "setup.py" }}-{{ checksum "requirements.txt" }}-{{ checksum "requirements_dev.txt" }}
-=======
                 key: v0.21-toxenv-{{ .Environment.CIRCLE_BRANCH }}-{{ .Environment.CIRCLE_JOB }}-{{ checksum "tox.ini" }}-{{ checksum "setup.py" }}-{{ checksum "requirements.txt" }}-{{ checksum "requirements_dev.txt" }}
->>>>>>> 1038dc0b
   restore-tox-cache:
     description: "Restore tox environment from cache"
     steps:
       - restore_cache:
               keys:
-<<<<<<< HEAD
-              - v0.20a-toxenv-{{ .Environment.CIRCLE_BRANCH }}-{{ .Environment.CIRCLE_JOB }}-{{ checksum "tox.ini" }}-{{ checksum "setup.py" }}-{{ checksum "requirements.txt" }}-{{ checksum "requirements_dev.txt" }}
-              - v0.20a-toxenv-{{ .Environment.CIRCLE_BRANCH }}-{{ .Environment.CIRCLE_JOB }}-{{ checksum "tox.ini" }}-
-              - v0.20a-toxenv-{{ .Environment.CIRCLE_BRANCH }}-{{ .Environment.CIRCLE_JOB }}-
-              - v0.20a-toxenv-master-{{ .Environment.CIRCLE_JOB }}-{{ checksum "tox.ini" }}-{{ checksum "setup.py" }}-{{ checksum "requirements.txt" }}-{{ checksum "requirements_dev.txt" }}
-              - v0.20a-toxenv-master-{{ .Environment.CIRCLE_JOB }}-{{ checksum "tox.ini" }}-
-              - v0.20a-toxenv-master-{{ .Environment.CIRCLE_JOB }}-
-=======
               - v0.21-toxenv-{{ .Environment.CIRCLE_BRANCH }}-{{ .Environment.CIRCLE_JOB }}-{{ checksum "tox.ini" }}-{{ checksum "setup.py" }}-{{ checksum "requirements.txt" }}-{{ checksum "requirements_dev.txt" }}
               - v0.21-toxenv-{{ .Environment.CIRCLE_BRANCH }}-{{ .Environment.CIRCLE_JOB }}-{{ checksum "tox.ini" }}-
               - v0.21-toxenv-{{ .Environment.CIRCLE_BRANCH }}-{{ .Environment.CIRCLE_JOB }}-
               - v0.21-toxenv-master-{{ .Environment.CIRCLE_JOB }}-{{ checksum "tox.ini" }}-{{ checksum "setup.py" }}-{{ checksum "requirements.txt" }}-{{ checksum "requirements_dev.txt" }}
               - v0.21-toxenv-master-{{ .Environment.CIRCLE_JOB }}-{{ checksum "tox.ini" }}-
               - v0.21-toxenv-master-{{ .Environment.CIRCLE_JOB }}-
->>>>>>> 1038dc0b
   save-test-results:
     description: "Save test results"
     steps:
