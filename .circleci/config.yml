version: 2.1

orbs:
  win: circleci/windows@5.0.0
  slack: circleci/slack@4.12.5
  go: circleci/go@1.11.0
  gcloud: circleci/gcp-cli@3.1.1
  codecov: codecov/codecov@4.0.1

parameters:
  manual:
    type: boolean
    default: false
  manual_test:
    type: boolean
    default: false
  manual_win:
    type: boolean
    default: false
  manual_mac:
    type: boolean
    default: false
  manual_test_image:
    type: string
    default: "python:3.7"
  manual_test_toxenv:
    type: string
    default: "py37"
  manual_win_toxenv:
    type: string
    default: "py37"
  manual_mac_toxenv:
    type: string
    default: "py37"
  manual_test_name:
    type: string
    default: "man-lin-py37"
  manual_win_name:
    type: string
    default: "man-win-py37"
  manual_mac_name:
    type: string
    default: "man-mac-py37"
  manual_parallelism:
    type: integer
    default: 1
  manual_xdist:
    type: integer
    default: 1
  go_version:
    type: string
    default: "1.22.0"
  container_registry:
    type: string
    default: "us-central1-docker.pkg.dev"
  gcp_cluster_name:
    type: string
    default: "sdk-nightly"
  manual_nightly:
    type: boolean
    default: false
  nightly_git_branch:
    type: string
    default: main
  nightly_slack_notify:
    type: boolean
    default: true
  nightly_execute_standalone_cpu:
    type: boolean
    default: true
  nightly_execute_standalone_gpu:
    type: boolean
    default: true
  nightly_execute_standalone_gpu_win:
    type: boolean
    default: true
  nightly_execute_regression:
    type: boolean
    default: true
  gcp_project:
    type: string
    default: wandb-production # wandb-production or wandb-client-cicd
  wandb_server_tag:
    type: string
    default: "master"

executors:
  macos:
    macos:
      xcode: 15.1.0
    resource_class: macos.m1.medium.gen1

  linux-python:
    parameters:
      python_version_major: { type: integer }
      python_version_minor: { type: integer }
    docker:
      - image: python:<<parameters.python_version_major>>.<<parameters.python_version_minor>>
    resource_class: xlarge

commands:
  save-test-results:
    description: "Save test results"
    steps:
      - unless:
          condition: << pipeline.parameters.manual >>
          steps:
            - store_test_results:
                path: test-results
            - store_artifacts:
                path: test-results
            - store_artifacts:
                path: mypy-results
            - store_artifacts:
                path: cover-results

  install_go:
    description: "Install Go with the specified version and system"
    parameters:
      version:
        description: "Go version"
        type: string
        default: << pipeline.parameters.go_version >>
    steps:
      - run:
          name: Install Go
          command: |
            file_name=go<<parameters.version>>
            case $(uname -m) in
              x86_64)
                arch="amd64"
                ;;
              arm64)
                arch="arm64"
                ;;
              *)
                echo "Unsupported architecture: $(uname -m)"
                exit 1
                ;;
            esac

            case $(uname | tr '[:upper:]' '[:lower:]') in
              msys*)
                file_name=$file_name.windows-$arch.zip
                suffix="zip"
                ;;
              darwin*)
                file_name=$file_name.darwin-$arch.tar.gz
                suffix="tar.gz"
                ;;
              linux*)
                file_name=$file_name.linux-$arch.tar.gz
                suffix="tar.gz"
                ;;
              *)
                echo "Unsupported OS: $(uname)"
                exit 1
                ;;
            esac

            curl -L -o $file_name https://go.dev/dl/$file_name
            case $suffix in
              zip)
                unzip -q $file_name -d $HOME
                ;;
              tar.gz)
                tar -C $HOME -xzf $file_name
                ;;
            esac

            rm $file_name

            echo 'export PATH="$HOME/go/bin:$PATH"' >> "$BASH_ENV"

            $HOME/go/bin/go version
          no_output_timeout: 1m

  setup_docker_buildx:
    description: Enable remote docker, and install the expanded `buildx` command for the CLI. Only works on alpine-based images.
    parameters:
      docker_layer_caching:
        type: boolean
        default: false
    steps:
      - setup_remote_docker:
          version: 20.10.12
          docker_layer_caching: << parameters.docker_layer_caching >>
      - run: apk add docker-cli-buildx --repository=http://dl-cdn.alpinelinux.org/alpine/edge/community

  setup_gcloud:
    parameters:
      cluster:
        description: "cluster name"
        type: string
        default: << pipeline.parameters.gcp_cluster_name >>
    steps:
      - run:
          name: "Setup gcloud and kubectl"
          # gcloud --quiet components update
          command: |
            echo $GCLOUD_SERVICE_KEY > ${HOME}/gcloud-service-key.json
            gcloud --quiet components install gke-gcloud-auth-plugin
            gcloud --quiet components install kubectl
            gcloud auth activate-service-account --key-file=${HOME}/gcloud-service-key.json
            gcloud --quiet config set project $GOOGLE_PROJECT_ID
            gcloud --quiet config set compute/zone $GOOGLE_COMPUTE_ZONE
            gcloud auth configure-docker --quiet << pipeline.parameters.container_registry >>
          environment:
            GKE_CLUSTER_NAME: <<parameters.cluster >>

  create_gke_cluster:
    parameters:
      cluster:
        description: "cluster name"
        type: string
        default: << pipeline.parameters.gcp_cluster_name >>
      no-output-timeout:
        description: >
          Elapsed time that the cluster creation command can run on CircleCI without
          output. The string is a decimal with unit suffix, such as “20m”, “1.25h”,
          “5s”
        type: string
        default: 15m
      num_nodes:
        description: "Number of nodes to create"
        type: integer
        default: 1
      machine_type:
        description: "GKE cluster machine type"
        type: string
        default: "n1-standard-8"
      disk_size:
        description: "GKE cluster disk size"
        type: integer
        default: 100
      disk_type:
        description: "GKE cluster disk type"
        type: string
        default: "pd-ssd"
      gpu_type:
        description: "GKE cluster GPU type"
        type: string
        default: "nvidia-tesla-t4"
      gpu_count:
        description: "GKE cluster GPU count"
        type: integer
        default: 2
    steps:
      - setup_gcloud
      - run:
          name: "Check if cluster exists and delete if it does"
          command: |
            cluster_exists=$(gcloud container clusters list --filter="name=<< parameters.cluster >>" --format="value(name)" | wc -l | xargs)
            gcloud container clusters list --filter="name=<< parameters.cluster >>" --format="value(name)"
            if [ $? -eq 0 ] && [ $cluster_exists -eq 1 ]; then
              gcloud container clusters delete << parameters.cluster >> --quiet
            fi
            exit 0
      - run:
          name: "Create GKE cluster"
          command: |
            gcloud container clusters create $GKE_CLUSTER_NAME \
            --num-nodes=<< parameters.num_nodes >> --machine-type=<< parameters.machine_type >> \
            --disk-size=<< parameters.disk_size >> --disk-type=<< parameters.disk_type >> \
            --accelerator=type=<< parameters.gpu_type >>,count=<< parameters.gpu_count >>
          environment:
            GKE_CLUSTER_NAME: << parameters.cluster >>
          no_output_timeout: << parameters.no-output-timeout>>

  get_gke_cluster_credentials:
    parameters:
      cluster:
        description: "cluster name"
        type: string
        default: << pipeline.parameters.gcp_cluster_name >>
    steps:
      - run:
          name: "Get gke cluster credentials"
          command: |
            gcloud container clusters get-credentials << parameters.cluster >>
          environment:
            GKE_CLUSTER_NAME: << parameters.cluster >>

  start_local_testcontainer:
    parameters:
      local_base_port:
        description: "LOCAL_BASE_PORT"
        type: string
        default: "8080"
      services_api_port:
        description: "SERVICES_API_PORT"
        type: string
        default: "8083"
      fixture_service_port:
        description: "FIXTURE_SERVICE_PORT"
        type: string
        default: "9015"
      container_name:
        description: DEFAULT_SERVER_CONTAINER_NAME
        type: string
        default: "wandb-local-testcontainer"
      volume_name:
        description: DEFAULT_SERVER_VOLUME
        type: string
        default: "wandb-local-testcontainer-vol"
    steps:
      - run:
          name: Start << parameters.container_name >>
          command: |
            docker run -d --pull always --rm \
              -v << parameters.volume_name >>:/vol \
              -p << parameters.local_base_port >>:8080 \
              -p << parameters.services_api_port >>:8083 \
              -p << parameters.fixture_service_port >>:9015 \
              -e CI=1 \
              -e WANDB_ENABLE_TEST_CONTAINER=true \
              --name << parameters.container_name >> \
              --platform linux/amd64 \
              << pipeline.parameters.container_registry >>/<< pipeline.parameters.gcp_project >>/images/local-testcontainer:<< pipeline.parameters.wandb_server_tag >>
            # Wait for local-testcontainer to be ready
            while ! curl http://localhost:<< parameters.local_base_port >>/healthz; do sleep 1; done

jobs:
  regression:
    parameters:
      python_version_major:
        type: integer
        default: 3
      python_version_minor:
        type: integer
        default: 7
      toxenv:
        type: string
      shard:
        type: string
        default: "base"
      notify_on_failure:
        type: boolean
        default: false
      notify_on_failure_channel:
        type: string
        default: "$SLACK_SDK_NIGHTLY_CI_CHANNEL"
      parallelism:
        type: integer
        default: 1
      execute:
        type: boolean
        default: true
      tox_args:
        type: string
        default: "--cli_branch $CIRCLE_BRANCH"
    docker:
      - image: "python:<<parameters.python_version_major>>.<<parameters.python_version_minor>>"
    parallelism: << parameters.parallelism >>
    resource_class: xlarge
    working_directory: /mnt/ramdisk/wandb
    steps:
      - checkout
      - add_ssh_keys:
          fingerprints:
      - when:
          condition: << parameters.execute >>
          steps:
            - run:
                name: Install system deps
                command: |
                  apt-get update && apt-get install -y libsndfile1 ffmpeg psmisc
            - run:
                name: Setup environment
                command: |
                  curl https://pyenv.run | bash
                  echo 'export PATH="$HOME/.pyenv/bin:$PATH"' >> ~/.bashrc
                  echo 'eval "$(pyenv init -)"' >> ~/.bashrc
                  echo 'eval "$(pyenv virtualenv-init -)"' >> ~/.bashrc
                  source ~/.bashrc
                no_output_timeout: 30m
            - run:
                name: Install requirements
                command: |
                  pip install -U pip tox
                no_output_timeout: 5m
            - run:
                name: Run tests
                no_output_timeout: 240m
                command: |
                  source ~/.bashrc
                  tox run -v -e << parameters.toxenv >> -- << parameters.tox_args >>
            #            - save-test-results
            # conditionally post a notification to slack if the job failed
            - when:
                condition: << parameters.notify_on_failure >>
                steps:
                  - slack/notify:
                      event: fail
                      template: basic_fail_1
                      mentions: "@channel"
                      # taken from slack-secrets context
                      channel: << parameters.notify_on_failure_channel >>

  unit-tests:
    parameters:
      executor: { type: executor }
      install_deps: { type: steps }
      python_version_major: { type: integer }
      python_version_minor: { type: integer }
      with_core: { type: boolean }
      tests:
        type: enum
        enum: [sdk, other]

    executor: <<parameters.executor>>

    # Shards the job, setting $CIRCLE_NODE_TOTAL and $CIRCLE_NODE_INDEX.
    # https://circleci.com/docs/parallelism-faster-jobs/
    parallelism: 2

    steps:
      - checkout
      - <<parameters.install_deps>>
      - install_go

      - run:
          name: Install Python dependencies
          command: pip install -U tox nox pip
          no_output_timeout: 5m

      # For now, this step needs to be duplicated because there's no way
      # in YAML or CircleCI's config to change just the final argument to
      # tox run. Ideally, we would just pass "sdk" or "other" directly to
      # the test command, and have it decide on the paths to run.
      - when:
          condition: { equal: [<<parameters.tests>>, sdk] }
          steps:
            - run:
                name: Run tests owned by SDK
                no_output_timeout: 10m
                command: |
                  CI_PYTEST_SPLIT_ARGS=" \
                    --splits $CIRCLE_NODE_TOTAL \
                    --group $(( $CIRCLE_NODE_INDEX + 1 ))" \
                  tox run -v \
                    -e <<#parameters.with_core>>core-<</parameters.with_core
                      >>py<<parameters.python_version_major>><<parameters.python_version_minor>> \
                    -- \
                    tests/pytest_tests/unit_tests/ \
                    --ignore tests/pytest_tests/unit_tests/test_launch/ \
                    --ignore tests/pytest_tests/unit_tests/test_reports/ \
                    --ignore tests/pytest_tests/unit_tests/test_importers/

      - when:
          condition: { equal: [<<parameters.tests>>, other] }
          steps:
            - run:
                name: Run tests not owned by SDK
                no_output_timeout: 10m
                command: |
                  CI_PYTEST_SPLIT_ARGS=" \
                    --splits $CIRCLE_NODE_TOTAL \
                    --group $(( $CIRCLE_NODE_INDEX + 1 ))" \
                  tox run -v \
                    -e <<#parameters.with_core>>core-<</parameters.with_core
                      >>py<<parameters.python_version_major>><<parameters.python_version_minor>> \
                    -- \
                    tests/pytest_tests/unit_tests/test_launch/ \
                    tests/pytest_tests/unit_tests/test_reports/

      - codecov/upload: { flags: unit, validate: false }

      - save-test-results

  code-check:
    docker:
      - image: "python:3.10"
    resource_class: large
    steps:
      - checkout
      - install_go
      - run:
          name: Install Python dependencies
          command: pip install -U tox nox pip
          no_output_timeout: 5m
      - run:
          name: Ensure proto files were generated
          command: nox -t proto-check
      - run:
          name: Lint
          command: tox run -v -e "black-check,ruff-check,mypy,mypy-report,auto-codegen-check"
      - save-test-results

  tox-base:
    parameters:
      python_version_major:
        type: integer
        default: 3
      python_version_minor:
        type: integer
        default: 9
      toxenv:
        type: string
      coverage_dir:
        type: string
        default: ""
      codecov_flags:
        type: string
        default: ""
      shard:
        type: string
        default: "default"
      notify_on_failure:
        type: boolean
        default: false
      notify_on_failure_channel:
        type: string
        default: "$SLACK_SDK_NIGHTLY_CI_CHANNEL"
      parallelism:
        type: integer
        default: 1
      execute:
        type: boolean
        default: true
      tox_args:
        type: string
        default: ""
    docker:
      - image: "python:<<parameters.python_version_major>>.<<parameters.python_version_minor>>"
    environment:
      SHARD: << parameters.shard >>
      COVERAGE_DIR: << parameters.coverage_dir >>
    parallelism: << parameters.parallelism >>
    resource_class: xlarge
    working_directory: /mnt/ramdisk
    steps:
      - checkout
      - when:
          condition: << parameters.execute >>
          steps:
            - run:
                name: Install system deps
                command: |
                  apt-get update && apt-get install -y libsndfile1 ffmpeg
            - run:
                name: Install python dependencies
                command: |
                  pip install -U tox nox pip
                no_output_timeout: 5m
            - install_go
            - run:
                name: Run tests
                no_output_timeout: 10m
                command: |
                  CI_PYTEST_SPLIT_ARGS="--splits $CIRCLE_NODE_TOTAL --group $(( $CIRCLE_NODE_INDEX + 1 ))" \
                  tox run -v -e << parameters.toxenv >> -- << parameters.tox_args >>
            - when:
                condition:
                  not:
                    equal: ["", << parameters.codecov_flags >>]
                steps:
                  - codecov/upload:
                      { flags: <<parameters.codecov_flags>>, validate: false }
            - save-test-results
            # conditionally post a notification to slack if the job failed
            - when:
                condition: << parameters.notify_on_failure >>
                steps:
                  - slack/notify:
                      event: fail
                      template: basic_fail_1
                      mentions: "@channel"
                      # taken from slack-secrets context
                      channel: << parameters.notify_on_failure_channel >>

  prep:
    docker:
      - image: "cimg/base:stable"
    resource_class: small
    working_directory: /mnt/ramdisk
    steps:
      - checkout

  importers:
    parameters:
      python_version_major:
        type: integer
        default: 3
      python_version_minor:
        type: integer
        default: 8
      shard:
        type: string
        default: "core"
      toxenv:
        type: string
      codecov_flags:
        type: string
        default: ""
      notify_on_failure:
        type: boolean
        default: false
      xdist:
        type: integer
        default: 3
      tox_args:
        type: string
        default: ""
    machine: true
    resource_class: xlarge
    working_directory: ~/project
    environment:
      SHARD: << parameters.shard >>
    steps:
      - checkout
      - run:
          name: Install system deps
          command: |
            sudo apt-get update && sudo apt-get install -y libsndfile1 ffmpeg
      - gcloud/install
      - setup_gcloud
      - run:
          name: Decode GCP Service Account JSON
          command: echo $GCP_SERVICE_ACCOUNT_JSON_ENCODED | base64 --decode > ${HOME}/gcp-key.json
      - run:
          name: Authenticate with GCP Artifact Registry
          command: |
            echo $GCP_SERVICE_ACCOUNT_JSON_DECODED | docker login -u _json_key --password-stdin https://<< pipeline.parameters.gcp_project >>-docker.pkg.dev
      - start_local_testcontainer
      - start_local_testcontainer:
          local_base_port: "9180"
          services_api_port: "9183"
          fixture_service_port: "9115"
          container_name: "wandb-local-testcontainer2"
          volume_name: "wandb-local-testcontainer-vol2"
      - run:
          name: Install Python dependencies
          command: |
            pyenv install << parameters.python_version_major >>.<< parameters.python_version_minor >>
            pyenv local << parameters.python_version_major >>.<< parameters.python_version_minor >>
            pip install -U tox nox pip
            while ! curl http://localhost:8080/healthz; do sleep 1; done
          no_output_timeout: 5m
      - run:
          name: Run tests
          no_output_timeout: 10m
          command: |
            CI_PYTEST_PARALLEL=<< parameters.xdist >> \
            tox run -v -e <<parameters.toxenv>> -- << parameters.tox_args >>
      - when:
          condition:
            not:
              equal: ["", << parameters.codecov_flags >>]
          steps:
            - codecov/upload:
                { flags: <<parameters.codecov_flags>>, validate: false }
      - save-test-results
      # conditionally post a notification to slack if the job failed
      - when:
          condition: << parameters.notify_on_failure >>
          steps:
            - slack/notify:
                event: fail
                template: basic_fail_1
                mentions: "@channel"
                # taken from slack-secrets context
                channel: $SLACK_SDK_NIGHTLY_CI_CHANNEL

  pytest:
    parameters:
      python_version_major:
        type: integer
        default: 3
      python_version_minor:
        type: integer
        default: 8
      shard:
        type: string
        default: "core"
      toxenv:
        type: string
      codecov_flags:
        type: string
        default: ""
      notify_on_failure:
        type: boolean
        default: false
      xdist:
        type: integer
        default: 6
      tox_args:
        type: string
        default: ""
    docker:
      - image: "python:<<parameters.python_version_major>>.<<parameters.python_version_minor>>"
      - image: << pipeline.parameters.container_registry >>/<< pipeline.parameters.gcp_project >>/images/local-testcontainer:<< pipeline.parameters.wandb_server_tag >>
        auth:
          username: _json_key
          password: $GCP_SERVICE_ACCOUNT_JSON_DECODED
        environment:
          CI: 1
          WANDB_ENABLE_TEST_CONTAINER: true
    resource_class: xlarge
    working_directory: /mnt/ramdisk
    environment:
      SHARD: << parameters.shard >>
    steps:
      - checkout
      - run:
          name: Install system deps
          command: |
            apt-get update && apt-get install -y libsndfile1 ffmpeg
      - run:
          name: Install Python dependencies
          command: |
            pip install -U tox nox pip
            while ! curl http://localhost:8080/healthz; do sleep 1; done
          no_output_timeout: 5m
      - install_go
      - run:
          name: Run tests
          no_output_timeout: 10m
          command: |
            CI_PYTEST_PARALLEL=<< parameters.xdist >> \
            tox run -v -e <<parameters.toxenv>>  \
              -- --wandb-server-tag='<< pipeline.parameters.wandb_server_tag >>' << parameters.tox_args >>
      - when:
          condition:
            not:
              equal: ["", << parameters.codecov_flags >>]
          steps:
            - codecov/upload:
                { flags: <<parameters.codecov_flags>>, validate: false }
      - save-test-results
      # conditionally post a notification to slack if the job failed
      - when:
          condition: << parameters.notify_on_failure >>
          steps:
            - slack/notify:
                event: fail
                template: basic_fail_1
                mentions: "@channel"
                # taken from slack-secrets context
                channel: $SLACK_SDK_NIGHTLY_CI_CHANNEL

  gotest:
    docker:
      - image: cimg/go:1.21
    steps:
      - checkout
      - run:
          name: Install python, pip, and nox
          command: |
            sudo apt-get update && sudo apt-get install -y python3-pip
            pip install nox
      - run:
          name: Run wandb core's Go tests and collect coverage
          command: |
            cd core
            go test -race -coverprofile=coverage.txt -covermode=atomic ./...
      - codecov/upload: { flags: unit, validate: false }

  protobuf-compatability:
    parameters:
      python_version_major:
        type: integer
        default: 3
      python_version_minor:
        type: integer
        default: 8
    docker:
      - image: "python:<<parameters.python_version_major>>.<<parameters.python_version_minor>>"
    resource_class: small
    working_directory: /mnt/ramdisk
    steps:
      - checkout
      - run:
          name: Install system deps
          command: |
            apt-get update && apt-get install -y libsndfile1 ffmpeg
      - run:
          name: Check protobuf version compatibility
          command: |
            pip install -U pip
            pip install .
            python tools/check-protobuf-version-compatibility.py
          no_output_timeout: 5m
      - save-test-results

  local-testcontainer:
    parameters:
      python_version_major:
        type: integer
        default: 3
      python_version_minor:
        type: integer
        default: 11
    docker:
      - image: "python:<<parameters.python_version_major>>.<<parameters.python_version_minor>>"
    resource_class: small
    working_directory: /mnt/ramdisk
    steps:
      - checkout
      - run:
          name: Install system deps
          command: |
            apt-get update
      - install_go
      - gcloud/install
      - setup_gcloud
      - run:
          name:
          command: |
            go install github.com/google/go-containerregistry/cmd/gcrane@latest
            pip install -U pip nox requests
            nox -s local-testcontainer-registry
          no_output_timeout: 5m

  win:
    parameters:
      python_version_major:
        type: integer
        default: 3
      python_version_minor:
        type: integer
        default: 9
      toxenv:
        type: string
      coverage_dir:
        type: string
        default: ""
      codecov_flags:
        type: string
        default: ""
      parallelism:
        type: integer
        default: 4
      xdist:
        type: integer
        default: 3
      machine_executor:
        type: string
        default: "default" # "default" or "server-2019-cuda"
      executor_size:
        type: string
        default: "large" # could only be "medium" for "server-2019-cuda"
      execute:
        type: boolean
        default: true
      tox_args:
        type: string
        default: ""
    executor:
      name: win/<< parameters.machine_executor >>
      size: << parameters.executor_size >>
      shell: bash.exe
    parallelism: << parameters.parallelism >>
    environment:
      COVERAGE_DIR: << parameters.coverage_dir >>
    steps:
      - checkout
      - when:
          condition: << parameters.execute >>
          steps:
            - run:
                name: Install python dependencies
                command: |
                  python -m pip install -U tox nox pip
            - when:
                condition:
                  equal: ["server-2019-cuda", << parameters.machine_executor >>]
                steps:
                  - run:
                      name: Update tox.ini on a GPU machine to install the proper pytorch version
                      command: |
                        CUDA_VERSION=`ls "/c/Program Files/NVIDIA GPU Computing Toolkit/CUDA"`
                        CUDA_VERSION_NO_DOT=`echo "${CUDA_VERSION//./}"`
                        v=${CUDA_VERSION_NO_DOT:1}
                        sed -i -e "s/whl\/cpu/whl\/cu$v/g" tox.ini
            - install_go
            - run:
                name: Run tests
                command: |
                  echo $GCLOUD_SERVICE_KEY > key.json
                  gcloud auth activate-service-account --key-file=key.json
                  yes | gcloud auth configure-docker
                  DATE=$(date -u +%Y%m%d) CI_PYTEST_PARALLEL=<< parameters.xdist >> CI_PYTEST_SPLIT_ARGS="--splits $CIRCLE_NODE_TOTAL --group $(( $CIRCLE_NODE_INDEX + 1 ))" tox run -v -e << parameters.toxenv >> -- << parameters.tox_args >>
                no_output_timeout: 10m
            - when:
                condition:
                  not:
                    equal: ["", << parameters.codecov_flags >>]
                steps:
                  - codecov/upload:
                      { flags: <<parameters.codecov_flags>>, validate: false }
            - save-test-results

  mac:
    parameters:
      python_version_major:
        type: integer
        default: 3
      python_version_minor:
        type: integer
        default: 7
      toxenv:
        type: string
      coverage_dir:
        type: string
        default: ""
      parallelism:
        type: integer
        default: 4
      xdist:
        type: integer
        default: 3
      tox_args:
        type: string
        default: ""
      codecov_flags:
        type: string
        default: ""
    macos:
      xcode: 15.0.1
    resource_class: macos.m1.medium.gen1
    parallelism: << parameters.parallelism >>
    environment:
      COVERAGE_DIR: << parameters.coverage_dir >>
    steps:
      - checkout
      - run:
          name: Install python dependencies
          command: |
            pip3 install -U tox nox pip
            brew install ffmpeg
      - install_go
      - run:
          name: Run tests
          # Tests failed with Too many open files, so added ulimit
          command: |
            ulimit -n 4096
            CI_PYTEST_PARALLEL=<< parameters.xdist >> CI_PYTEST_SPLIT_ARGS="--splits $CIRCLE_NODE_TOTAL --group $(( $CIRCLE_NODE_INDEX + 1 ))" \
            python3 -m tox run -v -e << parameters.toxenv >> -- << parameters.tox_args >>
          no_output_timeout: 10m
      - when:
          condition:
            not:
              equal: ["", << parameters.codecov_flags >>]
          steps:
            - codecov/upload:
                { flags: <<parameters.codecov_flags>>, validate: false }
      - save-test-results

  launch:
    parameters:
      toxenv:
        type: string
      tox_args:
        type: string
      python_version_major:
        type: integer
        default: 3
      python_version_minor:
        type: integer
        default: 7
      codecov_flags:
        type: string
        default: ""
    machine:
      image: ubuntu-2004:202104-01
      docker_layer_caching: true
    resource_class: large
    steps:
      - attach_workspace:
          at: .
      - checkout
      - run:
          name: Install python dependencies, build r2d
          command: |
            pip3 install tox nox chardet iso8601
      - run:
          name: pull base docker images
          command: |
            docker pull python:3.7-buster
      - run:
          name: Run tests
          command: |
            python3 -m tox run -v -e << parameters.toxenv >> -- << parameters.tox_args >>
          no_output_timeout: 10m
      - when:
          condition:
            not:
              equal: ["", << parameters.codecov_flags >>]
          steps:
            - codecov/upload:
                { flags: <<parameters.codecov_flags>>, validate: false }
      - save-test-results

  slack_notify:
    parameters:
      message:
        type: string
        default: ":runner:"
      execute:
        type: boolean
        default: true
    docker:
      - image: "cimg/base:stable"
    steps:
      - when:
          condition: << parameters.execute >>
          steps:
            - slack/notify:
                custom: |
                  {
                    "blocks": [
                      {
                        "type": "section",
                        "fields": [
                          {
                            "type": "plain_text",
                            "text": "<< parameters.message >>",
                            "emoji": true
                          }
                        ]
                      }
                    ]
                  }
                event: always
                channel: $SLACK_SDK_NIGHTLY_CI_CHANNEL
      # this is to make sure `steps` is not empty
      - run:
          name: Print message to stdout
          command: echo << parameters.message >>

  # Build the docker image for a yea shard of the nightly workflow.
  sdk_docker:
    parameters:
      description:
        type: string
      path:
        type: string
      image_name:
        type: string
      python_version:
        type: string
        default: "3.9"
      git_branch:
        type: string
        default: "main"
      execute:
        type: boolean
        default: true
      notify_on_failure:
        type: boolean
        default: false
    docker:
      - image: "google/cloud-sdk:alpine"
    steps:
      - checkout
      - when:
          condition: << parameters.execute >>
          steps:
            - gcloud/install
            #            - gcloud/install:
            #                version: "413.0.0"
            #                components: "docker-credential-gcr"
            - setup_gcloud
            - setup_docker_buildx:
                docker_layer_caching: false
            - run:
                name: "Build << parameters.description >>"
                command: |
                  cd << parameters.path >>
                  docker build \
                    -t << parameters.image_name >> \
                    --build-arg PYTHON_VERSION=<< parameters.python_version >> \
                    --build-arg GIT_BRANCH=<< parameters.git_branch >> \
                    --build-arg UTC_DATE=$(date -u +%Y%m%d) \
                    .
            - run:
                name: "Push << parameters.description >> to container registry"
                command: |
                  docker push << parameters.image_name >>
            # todo: clean up old images in gcr.io
      # conditionally post a notification to slack if the job failed
      - when:
          condition: << parameters.notify_on_failure >>
          steps:
            - slack/notify:
                event: fail
                template: basic_fail_1
                mentions: "@channel"
                # taken from slack-secrets context
                channel: $SLACK_SDK_NIGHTLY_CI_CHANNEL

  # Nightly workflow for the SDK.
  #  - spin_up_cluster job creates a GKE cluster
  #  - individual test jobs use the cluster created by the spin_up_cluster job
  #     - each requires spin_up_cluster to be run first
  #     - each runs in parallel
  #     - installs gcloud and gke and spins up a pod, deploys the test,
  #       then polls the pod for results, and finally deletes the pod
  #  - shut_down_cluster job that deletes the cluster created by the spin_up_cluster job
  #     - requires spin_up_cluster to be run first
  #     -

  # manage cluster: spin it up and shut it down
  spin_up_cluster:
    parameters:
      cluster:
        type: string
        default: << pipeline.parameters.gcp_cluster_name >>
      notify_on_failure:
        type: boolean
        default: false
    docker:
      - image: "cimg/base:stable"
    steps:
      - checkout
      - go/install
      - gcloud/install
      - gcloud/install
      - setup_gcloud
      - create_gke_cluster:
          cluster: << parameters.cluster >>
      - get_gke_cluster_credentials:
          cluster: << parameters.cluster >>
      - run:
          name: "Install GPU drivers"
          command: |
            kubectl apply -f https://raw.githubusercontent.com/GoogleCloudPlatform/container-engine-accelerators/master/nvidia-driver-installer/cos/daemonset-preloaded-latest.yaml
      # conditionally post a notification to slack if the job failed
      - when:
          condition: << parameters.notify_on_failure >>
          steps:
            - slack/notify:
                event: fail
                template: basic_fail_1
                mentions: "@channel"
                # taken from slack-secrets context
                channel: $SLACK_SDK_NIGHTLY_CI_CHANNEL

  shut_down_cluster:
    parameters:
      cluster:
        type: string
        default: << pipeline.parameters.gcp_cluster_name >>
      sleep_time: # time in seconds to wait before re-checking pod status
        type: integer
        default: 30
      notify_on_failure:
        type: boolean
        default: false
    docker:
      - image: "cimg/base:stable"
    steps:
      - checkout
      - go/install
      - gcloud/install
      - setup_gcloud
      - get_gke_cluster_credentials:
          cluster: << parameters.cluster >>
      - run:
          # todo: think about how to check statuses of pods before deleting cluster
          name: "Wait for pods to finish"
          command: |
            echo "Waiting for pods to finish"
            sleep 300
            count_all_pods_terminated=0
            while true; do
              kubectl get pods
              terminated_pods=`kubectl get pods --field-selector=status.phase!=Succeeded,status.phase!=Failed 2>&1`
              all_pods_terminated=`echo $(echo $terminated_pods | grep -c "No resources found")`
              if [ "$all_pods_terminated" -eq "1" ]; then
                count_all_pods_terminated=$((count_all_pods_terminated + 1))
                echo "All pods have terminated ($count_all_pods_terminated)"
                # make sure we have seen all pods terminated twice to give pod attach a chance to run
                if [ $count_all_pods_terminated -ge 2 ]; then break; fi
              fi
              sleep << parameters.sleep_time >>
            done
          no_output_timeout: "25m"
      - run:
          name: "Delete cluster"
          command: gcloud container clusters delete << parameters.cluster >>
          when: always
          no_output_timeout: "10m"
      # conditionally post a notification to slack if the job failed
      - when:
          condition: << parameters.notify_on_failure >>
          steps:
            - slack/notify:
                event: fail
                template: basic_fail_1
                mentions: "@channel"
                # taken from slack-secrets context
                channel: $SLACK_SDK_NIGHTLY_CI_CHANNEL

  cloud_test:
    parameters:
      cluster:
        type: string
        default: << pipeline.parameters.gcp_cluster_name >>
      image_name:
        type: string
      path:
        type: string
      pod_config_name:
        type: string
        default: pod.yaml
      pod_name: # same as in <path>/pod.yaml
        type: string
      sleep_time: # time in seconds to wait before re-checking pod status
        type: integer
        default: 5
      notify_on_failure:
        type: boolean
        default: true
      notify_on_success:
        type: boolean
        default: false
      execute:
        type: boolean
        default: true
    docker:
      - image: "cimg/base:stable"
    steps:
      - checkout
      - when:
          condition: << parameters.execute >>
          steps:
            - go/install
            - gcloud/install
            - setup_gcloud
            - get_gke_cluster_credentials:
                cluster: << parameters.cluster >>
            - run:
                name: "Propagate the WANDB_API_KEY environment variable to pod.yaml"
                command: |
                  sed -i -e 's/WANDB_API_KEY_PLACEHOLDER/'"$WANDB_API_KEY"'/g' << parameters.path >>/<< parameters.pod_config_name >>
            - run:
                name: "Spin up pod"
                command: |
                  kubectl apply -f << parameters.path >>/<< parameters.pod_config_name >>
            - run:
                name: "Wait for pod to be up and running"
                command: |
                  while true; do
                    kubectl get pods
                    pod_state=$(kubectl get pods | grep << parameters.pod_name >>)
                    if [ "$(echo "$pod_state" | grep -c 'Running')" -eq "1" ]; then
                      echo "Pod for << parameters.image_name >> is ready"
                      exit 0
                    elif [ "$(echo "$pod_state" | grep -c 'Completed')" -eq "1" ]; then
                      echo "Pod for << parameters.image_name >> has completed"
                      exit 0
                    elif [ "$(echo "$pod_state" | grep -c 'Error')" -eq "1" ] || [ "$(echo "$pod_state" | grep -c 'CrashLoopBackOff')" -eq "1" ]; then
                      echo "Pod for << parameters.image_name >> is in an error state"
                      kubectl logs << parameters.pod_name >>
                      exit 1
                    fi
                    sleep << parameters.sleep_time >>
                  done
                no_output_timeout: "5m"
            - run:
                name: "Wait for tests to finish"
                command: |
                  sleep 30

                  while true; do
                    kubectl get pods
                    pod_state=$(kubectl get pods | grep << parameters.pod_name >>)
                    if [ "$(echo "$pod_state" | grep -c 'Running')" -eq "1" ]; then
                      echo "Pod for << parameters.image_name >> is running"
                    elif [ "$(echo "$pod_state" | grep -c 'Completed')" -eq "1" ]; then
                      echo "Pod for << parameters.image_name >> has completed"
                      break
                    elif [ "$(echo "$pod_state" | grep -c 'Error')" -eq "1" ] || [ "$(kubectl get pods | grep -c 'CrashLoopBackOff')" -eq "1" ]; then
                      echo "Pod for << parameters.image_name >> is in an error state"
                      kubectl logs << parameters.pod_name >>
                      exit 1
                    fi
                    echo "Sleeping for << parameters.sleep_time >> seconds"
                    echo
                    sleep << parameters.sleep_time >>
                  done
                no_output_timeout: "20m"
            - run:
                name: "Grab results"
                command: |
                  # grab result data
                  echo "Launch attach pod to get results..."
                  kubectl create -f << parameters.path >>/attach.yaml
                  while true; do
                    kubectl get pods
                    pod_state=$(kubectl get pods | grep << parameters.pod_name >>-attach-pod)
                    if [ "$(echo "$pod_state" | grep -c 'Running')" -eq "1" ]; then
                      echo "Attach Pod for << parameters.image_name >> is running"
                      break
                    elif [ "$(echo "$pod_state" | grep -c 'Completed')" -eq "1" ]; then
                      echo "Attach Pod for << parameters.image_name >> has completed"
                      break
                    elif [ "$(echo "$pod_state" | grep -c 'Error')" -eq "1" ] || [ "$(kubectl get pods | grep -c 'CrashLoopBackOff')" -eq "1" ]; then
                      echo "Attach Pod for << parameters.image_name >> is in an error state"
                      kubectl logs << parameters.pod_name >>-attach-pod
                      echo "About to exit"
                      exit 1
                    fi
                    echo "Sleeping for << parameters.sleep_time >> seconds"
                    echo
                    sleep << parameters.sleep_time >>
                  done
                  echo "Copy results from pod..."
                  mkdir -p results/<< parameters.pod_name >>
                  kubectl cp << parameters.pod_name >>-attach-pod:/wandb-store/test-results results/<< parameters.pod_name >>
                  echo "Delete attach pod..."
                  kubectl delete pod << parameters.pod_name >>-attach-pod
                no_output_timeout: "10m"
            - run:
                # todo: make getting the exit_code more robust: add check for "commands succeeded"
                name: "Get pod logs and parse exit code"
                command: |
                  kubectl logs << parameters.pod_name >>
                  logs=`kubectl logs << parameters.pod_name >>`
                  exit_code=`echo $(echo $logs | grep -c "commands failed")`
                  echo "Pod for << parameters.image_name >> exited with code ${exit_code}"
                  exit ${exit_code}
                no_output_timeout: "20m"
            - store_test_results:
                path: results/<< parameters.pod_name >>/test-results
            - store_artifacts:
                path: results/<< parameters.pod_name >>/test-results
                destination: test-results
            - run:
                name: "Delete the pod"
                when: always
                command: |
                  kubectl get pods
                  kubectl delete -f << parameters.path >>/<< parameters.pod_config_name >> || echo "Problem deleting pod"
                  kubectl delete -f << parameters.path >>/attach.pod || echo "Problem deleting attach pod"
            # conditionally post a notification to slack if the job failed/succeeded
            - when:
                condition: << parameters.notify_on_failure >>
                steps:
                  - slack/notify:
                      event: fail
                      template: basic_fail_1
                      mentions: "@channel"
                      # taken from slack-secrets context
                      channel: $SLACK_SDK_NIGHTLY_CI_CHANNEL
            - when:
                condition: << parameters.notify_on_success >>
                steps:
                  - slack/notify:
                      event: pass
                      template: basic_success_1
                      # taken from slack-secrets context
                      channel: $SLACK_SDK_NIGHTLY_CI_CHANNEL

  pip_install_wandb:
    parameters:
      python_version:
        type: string
      notify_on_failure:
        type: boolean
        default: true
      notify_on_success:
        type: boolean
        default: false
    docker:
      - image: "python:<< parameters.python_version >>"
    steps:
      - run:
          name: "Install stable version of wandb with stable versions of dependencies"
          command: |
            pip install wandb
            python -c "import wandb"
            pip freeze > deps_wandb.txt
            pip uninstall -y -r deps_wandb.txt
          when: always
      - run:
          name: "Install pre-release version of wandb with stable versions of dependencies"
          command: |
            pip install --pre wandb
            python -c "import wandb"
            pip freeze > deps_wandb_pre.txt
            pip uninstall -y -r deps_wandb_pre.txt
          when: always
      - run:
          name: "Install stable version of wandb with pre-release versions of dependencies"
          command: |
            wget https://raw.githubusercontent.com/wandb/wandb/$CIRCLE_BRANCH/requirements.txt
            for r in `grep -o '^[^(#,;)]*' requirements.txt`; do pip install --upgrade --pre "$r"; done
            pip install wandb
            python -c "import wandb"
            pip freeze > deps_wandb_deps_pre.txt
            pip uninstall -y -r deps_wandb_deps_pre.txt
          when: always
      - run:
          name: "Install pre-release version of wandb with pre-release versions of dependencies"
          command: |
            for r in `grep -o '^[^(#,;)]*' requirements.txt`; do pip install --upgrade --pre "$r"; done
            pip install --pre wandb
            python -c "import wandb"
          when: always

      # conditionally post a notification to slack if the job failed/succeeded
      - when:
          condition: << parameters.notify_on_failure >>
          steps:
            - slack/notify:
                event: fail
                template: basic_fail_1
                mentions: "@channel"
                # taken from slack-secrets context
                channel: $SLACK_SDK_NIGHTLY_CI_CHANNEL
      - when:
          condition: << parameters.notify_on_success >>
          steps:
            - slack/notify:
                event: pass
                template: basic_success_1
                # taken from slack-secrets context
                channel: $SLACK_SDK_NIGHTLY_CI_CHANNEL

workflows:
  nightly:
    when:
      or:
        - and:
            - equal:
                - << pipeline.trigger_source >>
                - scheduled_pipeline
            - equal:
                - << pipeline.schedule.name >>
                - "nightly"
        - << pipeline.parameters.manual_nightly >> # this is a manual trigger
    jobs:
      #
      # "And now my watch begins"
      #
      - slack_notify:
          name: "slack-notify-on-start"
          context: slack-secrets
          # todo? add a link to the pipeline in the message
          message: ":runner: *Nightly run started!*"
          execute: << pipeline.parameters.nightly_slack_notify >>
      #
      # Keep local-testcontainer registry up to date
      #
      - local-testcontainer:
          requires:
            - "slack-notify-on-start"
      #
      # Regression tests
      #
      - regression:
          matrix:
            parameters:
              python_version_major: [3]
              python_version_minor: [7]
              shard:
                - yolov5
                - huggingface
                - keras
                # - tensorflow
                # - pytorch
                # - wandb-sdk-standalone
                - wandb-sdk-examples
                - wandb-sdk-other
                - s3
                - sagemaker
          name: "regression-<<matrix.shard>>"
          toxenv: "regression-<<matrix.shard>>-py<<matrix.python_version_major>><<matrix.python_version_minor>>"
          execute: << pipeline.parameters.nightly_execute_regression >>
          context:
            - slack-secrets
            - aws-wandb-testing-secrets
          requires:
            - "slack-notify-on-start"
          notify_on_failure: true

      #
      # protobuf compatibility tests
      #
      - protobuf-compatability:
          matrix:
            parameters:
              python_version_major: [3]
              python_version_minor: [7, 8, 9, 10, 11, 12]
          name: "protobuf-compatability-py<<matrix.python_version_major>><<matrix.python_version_minor>>"
          requires:
            - "slack-notify-on-start"
      #
      # standalone GPU tests on Windows
      #
      - win:
          machine_executor: "server-2019-cuda"
          executor_size: "medium"
          execute: << pipeline.parameters.nightly_execute_standalone_gpu_win >>
          matrix:
            parameters:
              python_version_major: [3]
              python_version_minor: [9]
          name: "func-s_standalone_gpu-win-py<<matrix.python_version_major>><<matrix.python_version_minor>>"
          toxenv: "standalone-gpu-py<<matrix.python_version_major>><<matrix.python_version_minor>>"
          tox_args: "tests/functional_tests"
          parallelism: 2
          xdist: 1
          requires:
            - "slack-notify-on-start"
      #
      # standalone tests on gke
      #
      # check that `pip install wandb` is successful
      - pip_install_wandb:
          matrix:
            parameters:
              python_version: ["3.7", "3.8", "3.9", "3.10", "3.11", "3.12"]
          context: slack-secrets
          notify_on_failure: << pipeline.parameters.nightly_slack_notify >>
          requires:
            - "slack-notify-on-start"
      # build docker images for yea shards
      - sdk_docker:
          name: "build-cpu-docker-image"
          description: "SDK Docker image for CPU testing"
          git_branch: << pipeline.parameters.nightly_git_branch >>
          path: "./tests/standalone_tests/shards/gke_cpu"
          image_name: << pipeline.parameters.container_registry >>/${GOOGLE_PROJECT_ID}/cpu-sdk:latest
          requires:
            - "slack-notify-on-start"
          execute: << pipeline.parameters.nightly_execute_standalone_cpu >>
          context: slack-secrets
          notify_on_failure: << pipeline.parameters.nightly_slack_notify >>
      - sdk_docker:
          name: "build-gpu-docker-image"
          description: "SDK Docker image for GPU testing"
          git_branch: << pipeline.parameters.nightly_git_branch >>
          path: "./tests/standalone_tests/shards/gke_gpu"
          image_name: << pipeline.parameters.container_registry >>/${GOOGLE_PROJECT_ID}/gpu-sdk:latest
          requires:
            - "slack-notify-on-start"
          execute: << pipeline.parameters.nightly_execute_standalone_gpu >>
          context: slack-secrets
          notify_on_failure: << pipeline.parameters.nightly_slack_notify >>
      # manage the gke cluster
      - spin_up_cluster:
          requires:
            - "slack-notify-on-start"
          context: slack-secrets
          notify_on_failure: << pipeline.parameters.nightly_slack_notify >>
      - shut_down_cluster:
          requires:
            - spin_up_cluster
          context: slack-secrets
          notify_on_failure: << pipeline.parameters.nightly_slack_notify >>
      # run the tests
      - cloud_test:
          name: "cloud-test-cpu"
          requires:
            - "build-cpu-docker-image"
            - spin_up_cluster
          path: "./tests/standalone_tests/shards/gke_cpu"
          pod_name: "cpu-pod"
          image_name: << pipeline.parameters.container_registry >>/${GOOGLE_PROJECT_ID}/cpu-sdk:latest
          context: slack-secrets
          notify_on_failure: << pipeline.parameters.nightly_slack_notify >>
          notify_on_success: << pipeline.parameters.nightly_slack_notify >>
          execute: << pipeline.parameters.nightly_execute_standalone_cpu >>
      - cloud_test:
          name: "cloud-test-gpu"
          requires:
            - "build-gpu-docker-image"
            - spin_up_cluster
          path: "./tests/standalone_tests/shards/gke_gpu"
          pod_name: "gpu-pod"
          image_name: << pipeline.parameters.container_registry >>/${GOOGLE_PROJECT_ID}/gpu-sdk:latest
          context: slack-secrets
          notify_on_failure: << pipeline.parameters.nightly_slack_notify >>
          notify_on_success: << pipeline.parameters.nightly_slack_notify >>
          execute: << pipeline.parameters.nightly_execute_standalone_gpu >>
      #
      # "And now my watch ends"
      #
      - slack_notify:
          execute: << pipeline.parameters.nightly_slack_notify >>
          name: "slack-notify-on-finish"
          context: slack-secrets
          requires:
            - shut_down_cluster
          message: ":checkered_flag: *Nightly run finished!*"

  main:
    when:
      and:
        - not:
            equal:
              - scheduled_pipeline
              - << pipeline.trigger_source >>
        - not: << pipeline.parameters.manual >>
    jobs:
      #
      # Linting
      #
      - code-check

      #
      # Prep jobs
      #
      # TODO: pre-create toxenvs for all python versions,
      #       currently these are just placeholders
      - prep:
          name: "system-tests"
          filters:
            branches:
              # Forked pull requests have CIRCLE_BRANCH set to pull/XXX
              ignore: /pull\/[0-9]+/
      - prep:
          name: "unit-tests-legacy"
      - prep:
          name: "functional-tests"
      - prep:
          name: "executor-tests"
          filters:
            branches:
              # Forked pull requests have CIRCLE_BRANCH set to pull/XXX
              ignore: /pull\/[0-9]+/

      #
      # System tests with pytest on Linux, using real wandb server
      #
      - pytest:
          requires:
            - "system-tests"
          matrix:
            parameters:
              python_version_major: [3]
              python_version_minor: [7, 8, 9, 10, 11, 12]
          name: "system-linux-py<<matrix.python_version_major>><<matrix.python_version_minor>>"
          toxenv: "core-py<<matrix.python_version_major>><<matrix.python_version_minor>>"
          tox_args: "-m 'not wandb_core_failure' tests/pytest_tests/system_tests/test_core"
          codecov_flags: system

      #
      # W&B Importer tests with pytest on Linux, using 2 real wandb servers
      #
      - importers:
          requires:
            - "system-tests"
          matrix:
            parameters:
              python_version_major: [3]
<<<<<<< HEAD
              python_version_minor: [8]
              shard: ["wandb", "mlflow"]
=======
              python_version_minor: [9]
              shard: ["wandb"] # TODO: add back mlflow in the mlflow PR
>>>>>>> 86a423c4
          name: "system-linux-importer-<<matrix.shard>>-py<<matrix.python_version_major>><<matrix.python_version_minor>>"
          toxenv: "importer-<<matrix.shard>>-py<<matrix.python_version_major>><<matrix.python_version_minor>>"
          tox_args: "tests/pytest_tests/system_tests/test_importers/test_<<matrix.shard>>/ tests/pytest_tests/unit_tests/test_importers/test_<<matrix.shard>>_utils.py/"
          codecov_flags: "system"
      #
      # Functional tests with pytest on Linux, using real wandb server
      #
      - pytest:
          requires:
            - "system-tests"
          matrix:
            parameters:
              python_version_major: [3]
              python_version_minor: [10]
          name: "functional-linux-py<<matrix.python_version_major>><<matrix.python_version_minor>>"
          toxenv: "core-py<<matrix.python_version_major>><<matrix.python_version_minor>>"
          tox_args: "-m 'not wandb_core_failure' tests/pytest_tests/system_tests/test_functional"
          codecov_flags: func

      #
      # System tests with Service
      #
      - pytest:
          requires:
            - "system-tests"
          matrix:
            parameters:
              python_version_major: [3]
              python_version_minor: [10]
          name: "system(service)-linux-py<<matrix.python_version_major>><<matrix.python_version_minor>>"
          toxenv: "py<<matrix.python_version_major>><<matrix.python_version_minor>>"
          tox_args: "tests/pytest_tests/system_tests/test_core"
          codecov_flags: system
      #
      # core unit tests
      #
      - gotest

      #
      # Unit tests with pytest on Linux, using the old mock server
      #
      - tox-base:
          requires:
            - "unit-tests-legacy"
          matrix:
            parameters:
              python_version_major: [3]
              python_version_minor: [10]
          name: "unit-legacy-linux-py<<matrix.python_version_major>><<matrix.python_version_minor>>"
          toxenv: "core-py<<matrix.python_version_major>><<matrix.python_version_minor>>"
          tox_args: "-m 'not wandb_core_failure' tests/pytest_tests/unit_tests_old --ignore=tests/pytest_tests/unit_tests_old/test_launch"
          codecov_flags: unit
      #
      # Unit tests with pytest on Linux, using the old mock server
      #
      - tox-base:
          requires:
            - "unit-tests-legacy"
          matrix:
            parameters:
              python_version_major: [3]
              python_version_minor: [10]
          name: "unit(service)-legacy-linux-py<<matrix.python_version_major>><<matrix.python_version_minor>>"
          toxenv: "py<<matrix.python_version_major>><<matrix.python_version_minor>>"
          tox_args: "tests/pytest_tests/unit_tests_old --ignore=tests/pytest_tests/unit_tests_old/test_launch"
          codecov_flags: unit
      #
      # Unit tests with pytest on Linux
      #
      - unit-tests:
          name: "\
            unit-tests-linux-\
            <<#matrix.with_core>>core-<</matrix.with_core>>\
            <<matrix.tests>>-\
            <<matrix.python_version_major>>-\
            <<matrix.python_version_minor>>"

          matrix:
            parameters:
              python_version_major: [3]
              python_version_minor: [8, 12]
              with_core: [true, false]
              tests: [sdk, other]

          executor:
            name: linux-python
            python_version_major: <<matrix.python_version_major>>
            python_version_minor: <<matrix.python_version_minor>>

          install_deps:
            - run:
                name: Install system deps
                command: |
                  apt-get update
                  apt-get install -y libsndfile1 ffmpeg

      #
      # Unit tests with pytest on macOS
      #
      # This differs from the Linux tests above only in:
      #   - executor
      #   - install_deps
      #   - Python versions tested (Homebrew doesn't have 3.7)
      #
      # Unfortunately, CircleCI does not seem to provide a way to define
      # the common part separately and reuse it.
      #
      - unit-tests:
          name: "\
            unit-tests-macos-\
            <<#matrix.with_core>>core-<</matrix.with_core>>\
            <<matrix.tests>>-\
            <<matrix.python_version_major>>-\
            <<matrix.python_version_minor>>"

          matrix:
            parameters:
              python_version_major: [3]
              python_version_minor: [9, 12]
              with_core: [true, false]
              tests: [sdk, other]

          executor: macos

          install_deps:
            - run:
                name: Install system deps
                command: |
                  brew install ffmpeg \
                    python@<<matrix.python_version_major>>.<<matrix.python_version_minor>>

      #
      # Unit tests with pytest on Windows and MacOS
      #
      # - win:
      #     requires:
      #       - "unit-tests-legacy"
      #     # filters:
      #     #   branches:
      #     #     only:
      #     #       - main
      #     #       - /^release-.*/
      #     #       - /^.*-ci-win$/
      #     matrix:
      #       parameters:
      #         python_version_major: [3]
      #         python_version_minor: [9]
      #     name: "unit-legacy-win-py<<matrix.python_version_major>><<matrix.python_version_minor>>"
      #     toxenv: "core-py<<matrix.python_version_major>><<matrix.python_version_minor>>"
      #     codecov_flags: unit
      #     tox_args: "tests/pytest_tests/unit_tests_old --ignore=tests/pytest_tests/unit_tests_old/test_launch"

      - win:
          requires:
            - "unit-tests-legacy"
          filters:
            branches:
              only:
                # - main
                - /^release-.*/
                - /^.*-ci-win$/
          matrix:
            parameters:
              python_version_major: [3]
              python_version_minor: [9]
          name: "unit(service)-legacy-win-py<<matrix.python_version_major>><<matrix.python_version_minor>>"
          toxenv: "py<<matrix.python_version_major>><<matrix.python_version_minor>>"
          codecov_flags: unit
          tox_args: "tests/pytest_tests/unit_tests_old --ignore=tests/pytest_tests/unit_tests_old/test_launch"

      # - win:
      #     requires:
      #       - "unit-tests"
      #     # filters:
      #     #   branches:
      #     #     only:
      #     #       - main
      #     #       - /^release-.*/
      #     #       - /^.*-ci-win$/
      #     matrix:
      #       parameters:
      #         python_version_major: [3]
      #         python_version_minor: [9]
      #     name: "unit-win-py<<matrix.python_version_major>><<matrix.python_version_minor>>"
      #     toxenv: "core-py<<matrix.python_version_major>><<matrix.python_version_minor>>"
      #     codecov_flags: unit
      #     tox_args: "tests/pytest_tests/unit_tests --ignore=tests/pytest_tests/unit_tests/test_launch --ignore=tests/pytest_tests/unit_tests/test_reports"

      - win:
          filters:
            branches:
              only:
                # - main
                - /^release-.*/
                - /^.*-ci-win$/
          matrix:
            parameters:
              python_version_major: [3]
              python_version_minor: [9]
          name: "unit(service)-win-py<<matrix.python_version_major>><<matrix.python_version_minor>>"
          toxenv: "py<<matrix.python_version_major>><<matrix.python_version_minor>>"
          codecov_flags: unit
          tox_args: "tests/pytest_tests/unit_tests --ignore=tests/pytest_tests/unit_tests/test_launch --ignore=tests/pytest_tests/unit_tests/test_reports"

      - mac:
          requires:
            - "unit-tests-legacy"
          matrix:
            parameters:
              python_version_major: [3]
              python_version_minor: [9]
          name: "unit-legacy-macos-py<<matrix.python_version_major>><<matrix.python_version_minor>>"
          toxenv: "core-py<<matrix.python_version_major>><<matrix.python_version_minor>>"
          tox_args: "-m 'not wandb_core_failure' tests/pytest_tests/unit_tests_old --ignore=tests/pytest_tests/unit_tests_old/test_launch"
          codecov_flags: unit

      - mac:
          requires:
            - "unit-tests-legacy"
          matrix:
            parameters:
              python_version_major: [3]
              python_version_minor: [9]
          name: "unit(service)-legacy-macos-py<<matrix.python_version_major>><<matrix.python_version_minor>>"
          toxenv: "py<<matrix.python_version_major>><<matrix.python_version_minor>>"
          tox_args: "tests/pytest_tests/unit_tests_old --ignore=tests/pytest_tests/unit_tests_old/test_launch"
          codecov_flags: unit

      #
      # Functional tests with yea on Linux (base only)
      #
      - tox-base:
          requires:
            - "functional-tests"
          matrix:
            parameters:
              python_version_major: [3]
              python_version_minor: [9]
              shard:
                - "default"
                - "artifacts"
          name: "func-<<matrix.shard>>-linux-py<<matrix.python_version_major>><<matrix.python_version_minor>>"
          toxenv: "func-py<<matrix.python_version_major>><<matrix.python_version_minor>>,cover-func-linux-circle"
          tox_args: "tests/functional_tests"
          parallelism: 4
          coverage_dir: "func-py<<matrix.python_version_major>><<matrix.python_version_minor>>"
          codecov_flags: func

      - tox-base:
          requires:
            - "functional-tests"
          matrix:
            parameters:
              python_version_major: [3]
              python_version_minor: [9]
              shard:
                - "mitm"
                - "docs"
          name: "func-<<matrix.shard>>-linux-py<<matrix.python_version_major>><<matrix.python_version_minor>>"
          toxenv: "func-<<matrix.shard>>-py<<matrix.python_version_major>><<matrix.python_version_minor>>,cover-func-linux-circle"
          coverage_dir: "func-<<matrix.shard>>-py<<matrix.python_version_major>><<matrix.python_version_minor>>"
          codecov_flags: func

      - tox-base:
          requires:
            - "functional-tests"
          matrix:
            parameters:
              python_version_major: [3]
              python_version_minor: [7]
              shard:
                - "tf115"
                - "tf21"
                - "tf24"
                - "tf25"
                - "tf26"
                - "xgboost"
          name: "func-<<matrix.shard>>-linux-py<<matrix.python_version_major>><<matrix.python_version_minor>>"
          toxenv: "func-py<<matrix.python_version_major>><<matrix.python_version_minor>>,cover-func-linux-circle"
          tox_args: "tests/functional_tests"
          coverage_dir: "func-py<<matrix.python_version_major>><<matrix.python_version_minor>>"
          codecov_flags: func

      - tox-base:
          requires:
            - "functional-tests"
          context: sdk-third-party-api
          matrix:
            parameters:
              python_version_major: [3]
              python_version_minor: [9]
              shard:
                # - "llm"  # TODO: needs review
                - "noml"
                - "ray112"
                - "ray2"
                - "sklearn"
                - "metaflow"
          name: "func-<<matrix.shard>>-linux-py<<matrix.python_version_major>><<matrix.python_version_minor>>"
          toxenv: "func-py<<matrix.python_version_major>><<matrix.python_version_minor>>,cover-func-linux-circle"
          tox_args: "tests/functional_tests"
          coverage_dir: "func-py<<matrix.python_version_major>><<matrix.python_version_minor>>"
          codecov_flags: func

      #
      # Functional tests with yea on Windows
      #
      - win:
          requires:
            - "functional-tests"
          filters:
            branches:
              only:
                # - main
                - /^release-.*/
                - /^.*-ci-win$/
          matrix:
            parameters:
              python_version_major: [3]
              python_version_minor: [9]
          name: "func-default-win-py<<matrix.python_version_major>><<matrix.python_version_minor>>"
          toxenv: "func-py<<matrix.python_version_major>><<matrix.python_version_minor>>"
          tox_args: "tests/functional_tests"
          parallelism: 6
          xdist: 1

      #
      # wandb launch tests
      #
      - launch:
          requires:
            - "unit-tests-legacy"
          matrix:
            parameters:
              python_version_major: [3]
              python_version_minor: [9]
          name: "unit(service)-legacy-launch-linux-py<<matrix.python_version_major>><<matrix.python_version_minor>>"
          toxenv: "py<<matrix.python_version_major>><<matrix.python_version_minor>>"
          codecov_flags: unit
          tox_args: "tests/pytest_tests/unit_tests_old/test_launch/"

      - pytest:
          requires:
            - "system-tests"
          matrix:
            parameters:
              python_version_major: [3]
              python_version_minor: [10]
              shard:
                - "launch"
                - "artifacts"
                - "system_metrics"
          name: "system-<<matrix.shard>>-linux-py<<matrix.python_version_major>><<matrix.python_version_minor>>"
          toxenv: "core-py<<matrix.python_version_major>><<matrix.python_version_minor>>"
          tox_args: "-m 'not wandb_core_failure' tests/pytest_tests/system_tests/test_<<matrix.shard>>"
          codecov_flags: system

      - pytest:
          requires:
            - "system-tests"
          matrix:
            parameters:
              python_version_major: [3]
              python_version_minor: [8]
              shard:
                - "launch"
                - "sweep"
                - "artifacts"
          name: "system(service)-<<matrix.shard>>-linux-py<<matrix.python_version_major>><<matrix.python_version_minor>>"
          toxenv: "py<<matrix.python_version_major>><<matrix.python_version_minor>>"
          tox_args: "tests/pytest_tests/system_tests/test_<<matrix.shard>>"
          codecov_flags: system

      #
      # notebook tests
      #
      - pytest:
          requires:
            - "system-tests"
          matrix:
            parameters:
              python_version_major: [3]
              python_version_minor: [9]
          name: "system-notebooks-linux-py<<matrix.python_version_major>><<matrix.python_version_minor>>"
          toxenv: "core-notebooks-py<<matrix.python_version_major>><<matrix.python_version_minor>>"
          tox_args: "-m 'not wandb_core_failure' tests/pytest_tests/system_tests/test_notebooks"
          codecov_flags: system

      - pytest:
          requires:
            - "system-tests"
          matrix:
            parameters:
              python_version_major: [3]
              python_version_minor: [9]
          name: "system(service)-notebooks-linux-py<<matrix.python_version_major>><<matrix.python_version_minor>>"
          toxenv: "notebooks-py<<matrix.python_version_major>><<matrix.python_version_minor>>"
          tox_args: "tests/pytest_tests/system_tests/test_notebooks"
          codecov_flags: system

      #
      # functional tests with different executors
      #
      - tox-base:
          requires:
            - "executor-tests"
          matrix:
            parameters:
              python_version_major: [3]
              python_version_minor: [9]
              toxenv:
                - "executor-uwsgi"
                - "executor-gunicorn"
                - "executor-pex"
          name: "<<matrix.toxenv>>-linux-py<<matrix.python_version_major>><<matrix.python_version_minor>>"<|MERGE_RESOLUTION|>--- conflicted
+++ resolved
@@ -1648,13 +1648,8 @@
           matrix:
             parameters:
               python_version_major: [3]
-<<<<<<< HEAD
-              python_version_minor: [8]
+              python_version_minor: [9]
               shard: ["wandb", "mlflow"]
-=======
-              python_version_minor: [9]
-              shard: ["wandb"] # TODO: add back mlflow in the mlflow PR
->>>>>>> 86a423c4
           name: "system-linux-importer-<<matrix.shard>>-py<<matrix.python_version_major>><<matrix.python_version_minor>>"
           toxenv: "importer-<<matrix.shard>>-py<<matrix.python_version_major>><<matrix.python_version_minor>>"
           tox_args: "tests/pytest_tests/system_tests/test_importers/test_<<matrix.shard>>/ tests/pytest_tests/unit_tests/test_importers/test_<<matrix.shard>>_utils.py/"
