version: 2.1

orbs:
  win: circleci/windows@2.4.0

parameters:
  manual:
    type: boolean
    default: false
  manual_test:
    type: boolean
    default: false
  manual_win:
    type: boolean
    default: false
  manual_mac:
    type: boolean
    default: false
  manual_test_image:
    type: string
    default: "python:3.7"
  manual_test_toxenv:
    type: string
    default: "py37"
  manual_win_toxenv:
    type: string
    default: "py37"
  manual_mac_toxenv:
    type: string
    default: "py37"
  manual_test_name:
    type: string
    default: "Python 3.7 [MANUAL]"
  manual_win_name:
    type: string
    default: "Windows (Python 3.7) [MANUAL]"
  manual_mac_name:
    type: string
    default: "MacOS (Python 3.7) [MANUAL]"

commands:
  save-tox-cache:
    description: "Save tox environment to cache"
    steps:
<<<<<<< HEAD
      - save_cache:
            paths:
                - ./.tox
            key: v0.6-toxenv-{{ .Environment.CIRCLE_BRANCH }}-{{ .Environment.CIRCLE_JOB }}-{{ checksum "tox.ini" }}-{{ checksum "setup.py" }}-{{ checksum "requirements.txt" }}-{{ checksum "requirements_dev.txt" }}
=======
      - unless:
          condition: << pipeline.parameters.manual >>
          steps:
            - save_cache:
                paths:
                  - ./.tox
                key: v0.7-toxenv-{{ .Environment.CIRCLE_BRANCH }}-{{ .Environment.CIRCLE_JOB }}-{{ checksum "tox.ini" }}-{{ checksum "setup.py" }}-{{ checksum "requirements.txt" }}-{{ checksum "requirements_dev.txt" }}
>>>>>>> 6da209a5
  restore-tox-cache:
    description: "Restore tox environment from cache"
    steps:
      - restore_cache:
              keys:
<<<<<<< HEAD
              - v0.-toxenv-{{ .Environment.CIRCLE_BRANCH }}-{{ .Environment.CIRCLE_JOB }}-{{ checksum "tox.ini" }}-{{ checksum "setup.py" }}-{{ checksum "requirements.txt" }}-{{ checksum "requirements_dev.txt" }}
              - v0.6-toxenv-{{ .Environment.CIRCLE_BRANCH }}-{{ .Environment.CIRCLE_JOB }}-{{ checksum "tox.ini" }}-
              - v0.6-toxenv-{{ .Environment.CIRCLE_BRANCH }}-{{ .Environment.CIRCLE_JOB }}-
              - v0.6-toxenv-master-{{ .Environment.CIRCLE_JOB }}-{{ checksum "tox.ini" }}-{{ checksum "setup.py" }}-{{ checksum "requirements.txt" }}-{{ checksum "requirements_dev.txt" }}
              - v0.6-toxenv-master-{{ .Environment.CIRCLE_JOB }}-{{ checksum "tox.ini" }}-
              - v0.6-toxenv-master-{{ .Environment.CIRCLE_JOB }}-
=======
              - v0.7-toxenv-{{ .Environment.CIRCLE_BRANCH }}-{{ .Environment.CIRCLE_JOB }}-{{ checksum "tox.ini" }}-{{ checksum "setup.py" }}-{{ checksum "requirements.txt" }}-{{ checksum "requirements_dev.txt" }}
              - v0.7-toxenv-{{ .Environment.CIRCLE_BRANCH }}-{{ .Environment.CIRCLE_JOB }}-{{ checksum "tox.ini" }}-
              - v0.7-toxenv-{{ .Environment.CIRCLE_BRANCH }}-{{ .Environment.CIRCLE_JOB }}-
              - v0.7-toxenv-master-{{ .Environment.CIRCLE_JOB }}-{{ checksum "tox.ini" }}-{{ checksum "setup.py" }}-{{ checksum "requirements.txt" }}-{{ checksum "requirements_dev.txt" }}
              - v0.7-toxenv-master-{{ .Environment.CIRCLE_JOB }}-{{ checksum "tox.ini" }}-
              - v0.7-toxenv-master-{{ .Environment.CIRCLE_JOB }}-
  save-test-results:
    description: "Save test results"
    steps:
      - unless:
          condition: << pipeline.parameters.manual >>
          steps:
            - store_test_results:
                path: test-results
            - store_artifacts:
                path: test-results
>>>>>>> 6da209a5

workflows:
  main:
    unless: << pipeline.parameters.manual >>
    jobs:
      - test:
         name: "Linters"
         image: "python:3.6"
         toxenv: "codemodcheck,mypy,black,flake8"
      - test:
         name: "Python 2.7"
         image: "python:2.7"
         toxenv: "py27,covercircle"
      - test:
         name: "Python 3.6"
         image: "python:3.6"
         toxenv: "py36,covercircle"
      - test:
         name: "Python 3.7"
         image: "python:3.7"
         toxenv: "py37"
      - test:
         name: "Python 3.8"
         image: "python:3.8"
         toxenv: "py38"
      - test:
         name: "Python 3.9"
         image: "python:3.9"
         toxenv: "py39"
      - win:
         name: "Windows (Python 3.7)"
         toxenv: "py37"
      - mac:
         name: "MacOS (Python 3.7)"
         toxenv: "py37"
      - final:
         name: "Upload Coverage"
         requires:
            - "Python 2.7"
            - "Python 3.6"
  manual_test:
    when: << pipeline.parameters.manual_test >>
    jobs:
      - test:
         name: << pipeline.parameters.manual_test_name >>
         image: << pipeline.parameters.manual_test_image >>
         toxenv: << pipeline.parameters.manual_test_toxenv >>
  manual_win:
    when: << pipeline.parameters.manual_win >>
    jobs:
      - win:
         name: << pipeline.parameters.manual_win_name >>
         toxenv: << pipeline.parameters.manual_win_toxenv >>
  manual_mac:
    when: << pipeline.parameters.manual_mac >>
    jobs:
      - mac:
         name: << pipeline.parameters.manual_mac_name >>
         toxenv: << pipeline.parameters.manual_mac_toxenv >>

jobs:
    test:
        parameters:
            image:
              type: string
            toxenv:
              type: string
        docker:
            - image: << parameters.image >>
        working_directory: /mnt/ramdisk
        steps:
            - checkout
            - run:
                  name: Install system deps
                  command: apt-get update && apt-get install -y libsndfile1 ffmpeg
            - run:
                  name: Install python dependencies
                  command: |
                      pip install tox
            - restore-tox-cache
            - run:
                  name: Run tests
                  command: |
                      tox -vv -e << parameters.toxenv >>
                  no_output_timeout: 10m
            - save-tox-cache
            - save-test-results
    win:
        parameters:
            toxenv:
              type: string
        executor: win/default
        steps:
            - checkout
            - run:
                  name: Install python dependencies
                  command: |
                      pip install tox
            - restore-tox-cache
            - run:
                  name: Temporary conda hack
                  shell: bash.exe
                  command: |
                      cp /c/tools/miniconda3/python* /c/tools/miniconda3/lib/venv/scripts/nt/
            - run:
                  name: Run tests
                  shell: bash.exe
                  command: |
                      tox -vv -e << parameters.toxenv >>
                  no_output_timeout: 10m
            - save-tox-cache
            - save-test-results
    mac:
        parameters:
            toxenv:
              type: string
        macos:
            xcode: 11.4.1
        steps:
            - checkout
            - run:
                  name: Install python dependencies
                  command: |
                      pip3 install tox
            - restore-tox-cache
            - run:
                  name: Run tests
                  # Tests failed with Too many open files, so added ulimit
                  command: |
                      ulimit -n 1024
                      python3 -m tox -vv -e << parameters.toxenv >>
                  no_output_timeout: 10m
            - save-tox-cache
            - save-test-results
    final:
        docker:
            - image: python:3.7
        steps:
            - run:
                  name: Call coveralls webhook
                  command: |
                      curl -k https://coveralls.io/webhook?repo_token=$COVERALLS_REPO_TOKEN -d "payload[build_num]=$CIRCLE_WORKFLOW_ID&payload[status]=done"<|MERGE_RESOLUTION|>--- conflicted
+++ resolved
@@ -42,12 +42,6 @@
   save-tox-cache:
     description: "Save tox environment to cache"
     steps:
-<<<<<<< HEAD
-      - save_cache:
-            paths:
-                - ./.tox
-            key: v0.6-toxenv-{{ .Environment.CIRCLE_BRANCH }}-{{ .Environment.CIRCLE_JOB }}-{{ checksum "tox.ini" }}-{{ checksum "setup.py" }}-{{ checksum "requirements.txt" }}-{{ checksum "requirements_dev.txt" }}
-=======
       - unless:
           condition: << pipeline.parameters.manual >>
           steps:
@@ -55,20 +49,11 @@
                 paths:
                   - ./.tox
                 key: v0.7-toxenv-{{ .Environment.CIRCLE_BRANCH }}-{{ .Environment.CIRCLE_JOB }}-{{ checksum "tox.ini" }}-{{ checksum "setup.py" }}-{{ checksum "requirements.txt" }}-{{ checksum "requirements_dev.txt" }}
->>>>>>> 6da209a5
   restore-tox-cache:
     description: "Restore tox environment from cache"
     steps:
       - restore_cache:
               keys:
-<<<<<<< HEAD
-              - v0.-toxenv-{{ .Environment.CIRCLE_BRANCH }}-{{ .Environment.CIRCLE_JOB }}-{{ checksum "tox.ini" }}-{{ checksum "setup.py" }}-{{ checksum "requirements.txt" }}-{{ checksum "requirements_dev.txt" }}
-              - v0.6-toxenv-{{ .Environment.CIRCLE_BRANCH }}-{{ .Environment.CIRCLE_JOB }}-{{ checksum "tox.ini" }}-
-              - v0.6-toxenv-{{ .Environment.CIRCLE_BRANCH }}-{{ .Environment.CIRCLE_JOB }}-
-              - v0.6-toxenv-master-{{ .Environment.CIRCLE_JOB }}-{{ checksum "tox.ini" }}-{{ checksum "setup.py" }}-{{ checksum "requirements.txt" }}-{{ checksum "requirements_dev.txt" }}
-              - v0.6-toxenv-master-{{ .Environment.CIRCLE_JOB }}-{{ checksum "tox.ini" }}-
-              - v0.6-toxenv-master-{{ .Environment.CIRCLE_JOB }}-
-=======
               - v0.7-toxenv-{{ .Environment.CIRCLE_BRANCH }}-{{ .Environment.CIRCLE_JOB }}-{{ checksum "tox.ini" }}-{{ checksum "setup.py" }}-{{ checksum "requirements.txt" }}-{{ checksum "requirements_dev.txt" }}
               - v0.7-toxenv-{{ .Environment.CIRCLE_BRANCH }}-{{ .Environment.CIRCLE_JOB }}-{{ checksum "tox.ini" }}-
               - v0.7-toxenv-{{ .Environment.CIRCLE_BRANCH }}-{{ .Environment.CIRCLE_JOB }}-
@@ -85,7 +70,6 @@
                 path: test-results
             - store_artifacts:
                 path: test-results
->>>>>>> 6da209a5
 
 workflows:
   main:
