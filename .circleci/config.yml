version: 2.1

orbs:
  win: circleci/windows@2.4.0

parameters:
  manual:
    type: boolean
    default: false
  manual_test:
    type: boolean
    default: false
  manual_win:
    type: boolean
    default: false
  manual_mac:
    type: boolean
    default: false
  manual_test_image:
    type: string
    default: "python:3.7"
  manual_test_toxenv:
    type: string
    default: "py37"
  manual_win_toxenv:
    type: string
    default: "py37"
  manual_mac_toxenv:
    type: string
    default: "py37"
  manual_test_name:
    type: string
    default: "man-lin-py37"
  manual_win_name:
    type: string
    default: "man-win-py37"
  manual_mac_name:
    type: string
    default: "man-mac-py37"

commands:
  save-tox-cache:
    description: "Save tox environment to cache"
    steps:
      - unless:
          condition: << pipeline.parameters.manual >>
          steps:
            - save_cache:
                paths:
                  - ./.tox
                key: v0.25-toxenv-{{ .Environment.CIRCLE_BRANCH }}-{{ .Environment.CIRCLE_JOB }}-{{ checksum "tox.ini" }}-{{ checksum "setup.py" }}-{{ checksum "requirements.txt" }}-{{ checksum "requirements_dev.txt" }}
  restore-tox-cache:
    description: "Restore tox environment from cache"
    steps:
      - restore_cache:
              keys:
              - v0.25-toxenv-{{ .Environment.CIRCLE_BRANCH }}-{{ .Environment.CIRCLE_JOB }}-{{ checksum "tox.ini" }}-{{ checksum "setup.py" }}-{{ checksum "requirements.txt" }}-{{ checksum "requirements_dev.txt" }}
              - v0.25-toxenv-master-{{ .Environment.CIRCLE_JOB }}-{{ checksum "tox.ini" }}-{{ checksum "setup.py" }}-{{ checksum "requirements.txt" }}-{{ checksum "requirements_dev.txt" }}
  save-test-results:
    description: "Save test results"
    steps:
      - unless:
          condition: << pipeline.parameters.manual >>
          steps:
            - store_test_results:
                path: test-results
            - store_artifacts:
                path: test-results
            - store_artifacts:
                path: mypy-results
            - store_artifacts:
                path: cover-results

workflows:
  main:
    unless: << pipeline.parameters.manual >>
    jobs:
      - test:
         name: "code-check"
         image: "python:3.6"
         toxenv: "protocheck,mypy,black,flake8,flake8-docstrings"
# Disable python2.7 for good?
#      - test:
#         name: "Python 2.7"
#         image: "python:2.7"
#         toxenv: "py27"
# Disable python3.5 for now
#      - test:
#         name: "Python 3.5"
#         image: "python:3.5"
#         toxenv: "py35"
      - test:
         name: "lin-py36"
         image: "python:3.6"
         toxenv: "py36,covercircle"
      - test:
         name: "lin-py37"
         image: "python:3.7"
         toxenv: "py37"
      - test:
         name: "lin-py38"
         image: "python:3.8"
         toxenv: "py38"
      - test:
         name: "lin-py39"
         image: "python:3.9"
         toxenv: "py39"
# Enable when circle offers python 3.10 image
#      - test:
#         name: "lin-py310"
#         image: "python:3.10"
#         toxenv: "py310"
      - test:
         name: "func-s_base-lin-py37"
         image: "python:3.7"
         toxenv: "func-s_base-py37,func-covercircle"
      - test:
         name: "func-s_tf115-lin-py37"
         image: "python:3.7"
         toxenv: "func-s_tf115-py37,func-covercircle"
      - test:
         name: "func-s_tf21-lin-py37"
         image: "python:3.7"
         toxenv: "func-s_tf21-py37,func-covercircle"
      - test:
         name: "func-s_tf25-lin-py37"
         image: "python:3.7"
         toxenv: "func-s_tf25-py37,func-covercircle"
      - win:
         name: "win-py37"
         toxenv: "py37,wincovercircle"
      - mac:
         name: "mac-py37"
         toxenv: "py37"
      - launch:
         name: "wandb launch tests"
         toxenv: "pylaunch,covercircle"
  manual_test:
    when: << pipeline.parameters.manual_test >>
    jobs:
      - test:
         name: << pipeline.parameters.manual_test_name >>
         image: << pipeline.parameters.manual_test_image >>
         toxenv: << pipeline.parameters.manual_test_toxenv >>
  manual_win:
    when: << pipeline.parameters.manual_win >>
    jobs:
      - win:
         name: << pipeline.parameters.manual_win_name >>
         toxenv: << pipeline.parameters.manual_win_toxenv >>
  manual_mac:
    when: << pipeline.parameters.manual_mac >>
    jobs:
      - mac:
         name: << pipeline.parameters.manual_mac_name >>
         toxenv: << pipeline.parameters.manual_mac_toxenv >>

jobs:
    test:
        resource_class: xlarge
        parameters:
            image:
              type: string
            toxenv:
              type: string
        docker:
            - image: << parameters.image >>
        working_directory: /mnt/ramdisk
        steps:
            - checkout
            - run:
                  name: Install system deps
                  command: apt-get update && apt-get install -y libsndfile1 ffmpeg
            - run:
                  name: Install python dependencies
                  command: |
                      pip install tox==3.24.0
            - restore-tox-cache
            - run:
                  name: Run tests
                  command: |
                      tox -v -e << parameters.toxenv >>
                  no_output_timeout: 10m
            - save-tox-cache
            - save-test-results
    win:
        parameters:
            toxenv:
              type: string
        executor: win/default
        parallelism: 4
        steps:
            - checkout
            - run:
                  name: Install python dependencies
                  command: |
                      pip install tox==3.24.0
            - restore-tox-cache
            - run:
                  name: Temporary conda hack
                  shell: bash.exe
                  command: |
                      cp /c/tools/miniconda3/python* /c/tools/miniconda3/lib/venv/scripts/nt/
            - run:
                  name: Run tests
                  shell: bash.exe
                  command: |
                      CI_PYTEST_PARALLEL=3 CI_PYTEST_SPLIT_ARGS="--splits $CIRCLE_NODE_TOTAL --group $(( $CIRCLE_NODE_INDEX + 1 ))" tox -v -e << parameters.toxenv >>
                  no_output_timeout: 10m
            - save-tox-cache
            - save-test-results
    mac:
        # TODO: how to set resource class?
        parameters:
            toxenv:
              type: string
        macos:
            xcode: 11.4.1
        parallelism: 4
        steps:
            - checkout
            - run:
                  name: Install python dependencies
                  command: |
                      pip3 install tox==3.24.0
            - restore-tox-cache
            - run:
                  name: Run tests
                  # Tests failed with Too many open files, so added ulimit
                  command: |
                      ulimit -n 4096
                      CI_PYTEST_PARALLEL=3 CI_PYTEST_SPLIT_ARGS="--splits $CIRCLE_NODE_TOTAL --group $(( $CIRCLE_NODE_INDEX + 1 ))" python3 -m tox -v -e << parameters.toxenv >>
                  no_output_timeout: 10m
            - save-tox-cache
            - save-test-results

    launch:
      parameters:
        toxenv:
          type: string
      machine:
          image: ubuntu-2004:202104-01
          docker_layer_caching: true
      resource_class: large
      steps:
        - attach_workspace:
                  at: .
        - checkout
        - run:
<<<<<<< HEAD
            name: Install python dependencies
            command: |
                pip3 install tox
                pip3 install chardet
                pip3 install jupyter-repo2docker
=======
            name: Install python dependencies, build r2d
            command: |
                pip3 install tox==3.24.0
                pip3 install chardet
                pip3 install iso8601
                pip3 install jupyter-repo2docker
                jupyter-repo2docker --no-run ./tests/fixtures/
>>>>>>> 3b6583bd
        - restore-tox-cache
        - run:
            name: Run tests
            command: |
                python3 -m tox -vv -e << parameters.toxenv >>
            no_output_timeout: 10m
        - save-tox-cache
        - save-test-results
            <|MERGE_RESOLUTION|>--- conflicted
+++ resolved
@@ -247,13 +247,6 @@
                   at: .
         - checkout
         - run:
-<<<<<<< HEAD
-            name: Install python dependencies
-            command: |
-                pip3 install tox
-                pip3 install chardet
-                pip3 install jupyter-repo2docker
-=======
             name: Install python dependencies, build r2d
             command: |
                 pip3 install tox==3.24.0
@@ -261,7 +254,6 @@
                 pip3 install iso8601
                 pip3 install jupyter-repo2docker
                 jupyter-repo2docker --no-run ./tests/fixtures/
->>>>>>> 3b6583bd
         - restore-tox-cache
         - run:
             name: Run tests
