--- conflicted
+++ resolved
@@ -81,116 +81,6 @@
   main:
     unless: << pipeline.parameters.manual >>
     jobs:
-<<<<<<< HEAD
-#       - test:
-#          name: "code-check"
-#          image: "python:3.6"
-#          toxenv: "protocheck,mypy,mypy-report,black,flake8,docstrings,verify-sweeps"
-# # Disable python2.7 for good?
-# #      - test:
-# #         name: "Python 2.7"
-# #         image: "python:2.7"
-# #         toxenv: "py27"
-# # Disable python3.5 for now
-# #      - test:
-# #         name: "Python 3.5"
-# #         image: "python:3.5"
-# #         toxenv: "py35"
-#       - test:
-#          name: "lin-py36"
-#          image: "python:3.6"
-#          toxenv: "py36,covercircle"
-#       - test:
-#          name: "lin-py37"
-#          image: "python:3.7"
-#          toxenv: "py37"
-#       - test:
-#          name: "lin-py38"
-#          image: "python:3.8"
-#          toxenv: "py38"
-#       - test:
-#          name: "lin-py39"
-#          image: "python:3.9"
-#          toxenv: "py39"
-# # Enable when circle offers python 3.10 image
-# #      - test:
-# #         name: "lin-py310"
-# #         image: "python:3.10"
-# #         toxenv: "py310"
-#       - test:
-#          name: "func-s_base-lin-py37"
-#          image: "python:3.7"
-#          toxenv: "func-s_base-py37,func-covercircle"
-#       - test:
-#          name: "func-s_tf115-lin-py37"
-#          image: "python:3.7"
-#          toxenv: "func-s_tf115-py37,func-covercircle"
-#       - test:
-#          name: "func-s_tf21-lin-py37"
-#          image: "python:3.7"
-#          toxenv: "func-s_tf21-py37,func-covercircle"
-#       - test:
-#          name: "func-s_tf25-lin-py37"
-#          image: "python:3.7"
-#          toxenv: "func-s_tf25-py37,func-covercircle"
-#       - test:
-#          name: "func-s_tf26-lin-py37"
-#          image: "python:3.7"
-#          toxenv: "func-s_tf26-py37,func-covercircle"
-#       - test:
-#          name: "func-s_service-lin-py37"
-#          image: "python:3.7"
-#          toxenv: "func-s_service-py37,func-covercircle"
-#       - test:
-#          name: "func-s_noml-lin-py37"
-#          image: "python:3.7"
-#          toxenv: "func-s_noml-py37,func-covercircle"
-#       - test:
-#          name: "func-s_grpc-lin-py37"
-#          image: "python:3.7"
-#          toxenv: "func-s_grpc-py37,func-covercircle"
-#       - test:
-#          name: "func-s_py310-lin-py310"
-#          image: "python:3.10"
-#          toxenv: "func-s_py310-py310,func-covercircle"
-#       - test:
-#          name: "func-s_docs-lin-py37"
-#          image: "python:3.7"
-#          toxenv: "func-s_docs-py37,func-covercircle"
-#       - test:
-#          name: "func-s_imports-lin-py37"
-#          image: "python:3.7"
-#          toxenv: "func-s_imports-py37"
-#       - win:
-#          name: "win-py37"
-#          toxenv: "py37,wincovercircle"
-#       - mac:
-#          name: "mac-py37"
-#          toxenv: "py37"
-#       - launch:
-#          name: "wandb launch tests"
-#          toxenv: "pylaunch,covercircle"
-      - kfp:
-         name: "kubeflow pipelines tests"
-         toxenv: "func-s_kfp-py37,func-covercircle"
-      # #
-      # # sharded unittests
-      # #
-      # - test:
-      #    name: "unit-s_nb-lin-py36"
-      #    image: "python:3.6"
-      #    toxenv: "unit-s_nb-py36,unit-covercircle"
-      # - win:
-      #    name: "unit-s_nb-win-py37"
-      #    toxenv: "unit-s_nb-py37"
-      #    parallelism: 1
-      #    xdist: 1
-      # - mac:
-      #    name: "unit-s_nb-mac-py37"
-      #    toxenv: "unit-s_nb-py37"
-      #    parallelism: 1
-      #    xdist: 1
-=======
       - test:
          name: "code-check"
          image: "python:3.6"
@@ -317,6 +207,12 @@
          name: "wandb launch tests"
          toxenv: "pylaunch,covercircle"
       #
+      # kfp tests
+      #
+      - kfp:
+         name: "kubeflow pipelines tests"
+         toxenv: "func-s_kfp-py37,func-covercircle"
+      #
       # sharded unittests
       #
       - test:
@@ -333,7 +229,6 @@
          toxenv: "unit-s_nb-py37"
          parallelism: 1
          xdist: 1
->>>>>>> 1a984395
   manual_test:
     when: << pipeline.parameters.manual_test >>
     jobs:
