--- conflicted
+++ resolved
@@ -104,7 +104,7 @@
       python_version_minor: { type: integer }
     docker:
       - image: "python:<<parameters.python_version_major>>.<<parameters.python_version_minor>>"
-      - image: us-central1-docker.pkg.dev/<<pipeline.parameters.gcp_project>>/images/local-testcontainer:<<pipeline.parameters.wandb_server_tag>>
+      - image: <<pipeline.parameters.container_registry>>/<<pipeline.parameters.gcp_project>>/images/local-testcontainer:<<pipeline.parameters.wandb_server_tag>>
         auth:
           username: _json_key
           password: $GCP_SERVICE_ACCOUNT_JSON_DECODED
@@ -465,7 +465,6 @@
             apt-get update
             apt-get install -y libsndfile1 ffmpeg
       - install_go
-
       - run:
           name: Install Python dependencies
           command: pip install -U tox nox pip
@@ -642,90 +641,7 @@
     steps:
       - checkout
 
-<<<<<<< HEAD
-  pytest:
-    parameters:
-      python_version_major:
-        type: integer
-        default: 3
-      python_version_minor:
-        type: integer
-        default: 8
-      shard:
-        type: string
-        default: "core"
-      toxenv:
-        type: string
-      codecov_args:
-        type: string
-        default: ""
-      notify_on_failure:
-        type: boolean
-        default: false
-      xdist:
-        type: integer
-        default: 6
-      tox_args:
-        type: string
-        default: ""
-    docker:
-      - image: "python:<<parameters.python_version_major>>.<<parameters.python_version_minor>>"
-      - image: << pipeline.parameters.container_registry >>/<< pipeline.parameters.gcp_project >>/images/local-testcontainer:<< pipeline.parameters.wandb_server_tag >>
-        auth:
-          username: _json_key
-          password: $GCP_SERVICE_ACCOUNT_JSON_DECODED
-        environment:
-          CI: 1
-          WANDB_ENABLE_TEST_CONTAINER: true
-    resource_class: xlarge
-    working_directory: /mnt/ramdisk
-    environment:
-      SHARD: << parameters.shard >>
-    steps:
-      - checkout
-      - run:
-          name: Install system deps
-          command: |
-            apt-get update && apt-get install -y libsndfile1 ffmpeg
-      - run:
-          name: Install Python dependencies
-          command: |
-            pip install -U tox nox pip
-            while ! curl http://localhost:8080/healthz; do sleep 1; done
-          no_output_timeout: 5m
-      - install_go
-      - run:
-          name: Run tests
-          no_output_timeout: 10m
-          command: |
-            CI_PYTEST_PARALLEL=<< parameters.xdist >> \
-            tox run -v -e <<parameters.toxenv>>  \
-              -- --wandb-server-tag='<< pipeline.parameters.wandb_server_tag >>' << parameters.tox_args >>
-      - when:
-          condition:
-            not:
-              equal: ["", << parameters.codecov_args >>]
-          steps:
-            - run:
-                name: Upload coverage to codecov
-                command: |
-                  nox -s codecov -- << parameters.codecov_args >>
-      - save-test-results
-      # conditionally post a notification to slack if the job failed
-      - when:
-          condition: << parameters.notify_on_failure >>
-          steps:
-            - slack/notify:
-                event: fail
-                template: basic_fail_1
-                mentions: "@channel"
-                # taken from slack-secrets context
-                channel: $SLACK_SDK_NIGHTLY_CI_CHANNEL
-
-  gotest:
-=======
   unit-tests-go:
->>>>>>> 497b2b44
     docker:
       - image: cimg/go:1.21
     steps:
@@ -1416,7 +1332,6 @@
           codecov_flags: func
 
           notify_on_failure: true
-
 
       - tox-base:
           name: "\
