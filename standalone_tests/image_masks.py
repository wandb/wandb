--- conflicted
+++ resolved
@@ -43,10 +43,6 @@
     mask_img = wandb.Image(np.array(image), masks={
         "predictions":
         {"mask_data": mask_data,
-<<<<<<< HEAD
-            "class_labels": class_labels
-            }})
-=======
             }})
     return mask_img
 
@@ -65,7 +61,6 @@
     mask_img = wandb.Image(np.array(image), masks={
         "predictions":
         {"mask_data": mask_data }})
->>>>>>> 901f06f4
     return mask_img
 
 def gen_mask_img_2():
@@ -80,10 +75,6 @@
     return mask_img 
 wandb.log({
     "mask_img_single": gen_mask_img(),
-<<<<<<< HEAD
-    "mask_img_multi_mask": gen_mask_img_2(),
-=======
     "mask_img_no_class": gen_mask_img_classless(),
->>>>>>> 901f06f4
     "mask_img_list": [gen_mask_img(), gen_mask_img()],
 })