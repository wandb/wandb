[tox]
minversion=3.24.0
envlist=
    black,
    isort,
    ruff,
    mypy,
    flake8,
    docstrings,
<<<<<<< HEAD
    py{37,38,39,launch},
    func-s_{base,sklearn,metaflow,tf115,tf21,tf24,tf25,tf26,ray112,ray2,service,docs,noml,grpc}-py37,
    func-s_imports{1,2,3,4,5,6,7,8,9,10,11,12}-py37,
=======
    py{36,37,38,39,launch},
    func-s_{tf{115,21,24,25,26},imports{1,2,3,4,5,6,7,8,9,10,11,12}}-py37,
    func-s_{base,sklearn,metaflow,ray112,ray2,service,docs,noml,grpc}-py39,
    func-s_llm-py38,
>>>>>>> 210ee2ba
    standalone-{cpu,gpu,tpu,local}-py38,
    regression-{yolov5,huggingface,keras,tensorflow,pytorch,wandb-sdk-standalone,wandb-sdk-examples,wandb-sdk-wandb-examples,s3,sagemaker}-py{37,38,39,310},
    func-cover,
    cover

[base]
setenv =
    YEA_WANDB_VERSION = 0.9.7
    ; Setting low network buffer so that we exercise flow control logic
    WANDB__NETWORK_BUFFER = 1000

[unitbase]
deps =
    -r{toxinidir}/requirements.txt
    pytest
    pytest-cov
    pytest-xdist
    pytest-flask
    pytest-split
    pytest-mock
    pytest-timeout
    pytest-openfiles
    pytest-flakefinder
    pytest-rerunfailures
    parameterized

[unitshardbase]
deps =
    {[unitbase]deps}
    matplotlib<3.5.2  # TODO: remove after conftest.py refactor
    bokeh             # TODO: remove after conftest.py refactor
    nbclient          # TODO: remove after conftest.py refactor

[testenv:py{37,38,39,310,launch}]
deps =
    {[unitbase]deps}
    -r{toxinidir}/requirements_dev.txt
install_command =
    py{37,38,39,310,launch}: pip install --timeout 600 --extra-index-url https://download.pytorch.org/whl/cpu {opts} {packages}
passenv =
    USERNAME
    CI_PYTEST_SPLIT_ARGS
    CI_PYTEST_PARALLEL
    CI
setenv =
    py{37,38,39,310,launch}: COVERAGE_FILE={envdir}/.coverage
    py{37,39}: WINDIR=C:\\Windows
# Pytorch installations on non-darwin need the `-f`
allowlist_externals =
    mkdir
    bash
commands =
    mkdir -p test-results
    py{37,38,39,310}:     python -m pytest {env:CI_PYTEST_SPLIT_ARGS:} -n={env:CI_PYTEST_PARALLEL:10} --durations=20 --reruns 3 --reruns-delay 1 --junitxml=test-results/junit.xml --cov-config=.coveragerc --cov --cov-report= --no-cov-on-fail {posargs:tests/pytest_tests}
    pylaunch:             python -m pytest {env:CI_PYTEST_SPLIT_ARGS:} -n={env:CI_PYTEST_PARALLEL:4} --durations=20 --reruns 3 --reruns-delay 1 --junitxml=test-results/junit.xml --cov-config=.coveragerc --cov --cov-report= --no-cov-on-fail {posargs:tests/pytest_tests/unit_tests_old/tests_launch/}

<<<<<<< HEAD
[testenv:unit-s_nb-py{37,38,39,310}]
deps =
    {[unitshardbase]deps}
    s_nb: ipython
    s_nb: ipykernel
    s_nb: nbclient
allowlist_externals =
=======
[testenv:nb-py{36,37,38,39,310}]
deps =
    {[unitshardbase]deps}
    nb: flask
    nb: requests
    nb: pandas
    nb: responses
    nb: ipython
    nb: ipykernel
    nb: nbclient
    nb: nbconvert
whitelist_externals =
>>>>>>> 210ee2ba
    mkdir
setenv =
    py{37,38,39,310,launch}: COVERAGE_FILE={envdir}/.coverage
    py{37}: WINDIR=C:\\Windows
passenv =
    USERNAME
    CI_PYTEST_SPLIT_ARGS
    CI_PYTEST_PARALLEL
    CI
commands =
    nb: ipython kernel install --user --name=wandb_python
    mkdir -p test-results
<<<<<<< HEAD
    python -m pytest {env:CI_PYTEST_SPLIT_ARGS:} -n={env:CI_PYTEST_PARALLEL:{env:WB_UNIT_PARALLEL:4}} --durations=20 --reruns 3 --reruns-delay 1 --junitxml=test-results/junit.xml --cov-config=.coveragerc --cov --cov-report= --no-cov-on-fail --timeout 300 {posargs:tests/pytest_tests/unit_tests_old/tests_{env:WB_UNIT_SHARD}}
=======
    python -m pytest {env:CI_PYTEST_SPLIT_ARGS:} -n={env:CI_PYTEST_PARALLEL:{env:WB_UNIT_PARALLEL:10}} --durations=20 --reruns 3 --reruns-delay 1 --junitxml=test-results/junit.xml --cov-config=.coveragerc --cov --cov-report= --no-cov-on-fail --timeout 300 {posargs:tests/pytest_tests/system_tests/test_notebooks/}
>>>>>>> 210ee2ba

[testenv:dev]
usedevelop = true
basepython = python3
commands = ipython

[testenv:bumpversion-to-dev]
basepython=python3
skip_install = true
deps =
    bump2version==1.0.1
commands=
    python ./tools/bumpversion-tool.py --to-dev {posargs}

[testenv:bumpversion-from-dev]
basepython=python3
skip_install = true
deps =
    bump2version==1.0.1
commands=
    python ./tools/bumpversion-tool.py --from-dev {posargs}

[testenv:codecovcheck]
basepython=python3
commands=
    python tools{/}coverage-tool.py check

[testenv:generatecheck]
basepython=python3
skip_install = false
deps = {[black]deps}
commands=
    python tools{/}generate-tool.py --check

[testenv:generate]
basepython=python3
skip_install = false
deps = {[black]deps}
commands=
    python tools{/}generate-tool.py --generate

[testenv:protocheck{3,4}]
basepython=python3
skip_install = false
allowlist_externals =
    cp
    rm
    diff
deps =
    -r{toxinidir}/requirements.txt
    protocheck3: mypy-protobuf==3.3.0
    protocheck3: grpcio==1.46.3
    protocheck3: grpcio-tools==1.46.3
    protocheck4: mypy-protobuf==3.4.0
    protocheck4: grpcio==1.50.0
    protocheck4: grpcio-tools==1.50.0
changedir={toxinidir}/wandb/proto
commands=
    rm -rf {toxinidir}/wandb/proto_check/
    protocheck3: cp -r {toxinidir}/wandb/proto/v3/ {toxinidir}/wandb/proto_check/
    protocheck4: cp -r {toxinidir}/wandb/proto/v4/ {toxinidir}/wandb/proto_check/
    python wandb_internal_codegen.py
    protocheck3: diff {toxinidir}/wandb/proto/v3/ {toxinidir}/wandb/proto_check/
    protocheck4: diff {toxinidir}/wandb/proto/v4/ {toxinidir}/wandb/proto_check/

[testenv:proto{3,4}]
basepython=python3
skip_install = false
deps =
    -r{toxinidir}/requirements.txt
    proto3: mypy-protobuf==3.3.0
    proto3: grpcio==1.46.3
    proto3: grpcio-tools==1.46.3
    proto4: mypy-protobuf==3.4.0
    proto4: grpcio==1.50.0
    proto4: grpcio-tools==1.50.0
changedir={toxinidir}/wandb/proto
commands=
    proto{3,4}: python wandb_internal_codegen.py

[flake8base]
deps =
    flake8>=5.0.0
    grpcio>=1.46.3

[testenv:flake8]
basepython=python3
skip_install = true
deps =
    {[flake8base]deps}
    flake8-bugbear>=21.4.2
    pep8-naming
    flake8-fixme
    flake8-typing-imports>=1.1
commands =
    flake8 --append-config={toxinidir}/.flake8-base --color=always {posargs}

[testenv:docstrings]
basepython=python3
skip_install = true
deps =
    {[flake8base]deps}
    flake8-docstrings>=1.3.1
commands =
    flake8 --select D --append-config={toxinidir}/.flake8-docstrings {posargs}

[testenv:darglint]
basepython=python3
skip_install = true
deps =
    {[flake8base]deps}
    darglint>=1.8.0
commands =
    flake8 --append-config={toxinidir}/.flake8-darglint {posargs}

[testenv:pylint]
basepython=python3
deps=pylint
commands=
	pylint -rn --rcfile={toxinidir}/.pylintrc wandb.sdk

[testenv:mypy]
basepython=python3
skip_install = true
deps=
    types-click==7.1.8
    mypy
    lxml
    grpcio
    httpx>=0.22.0  # 0.23.0 dropped Python 3.6; we can upgrade once we drop it too
setenv =
    MYPYPATH = {toxinidir}
commands=
    mypy --install-types --non-interactive --show-error-codes --config-file {toxinidir}/mypy.ini -p wandb --html-report mypy-results/ --cobertura-xml-report  mypy-results/ --lineprecision-report mypy-results/

[testenv:mypy-report]
basepython=python3
skip_install = true
deps=
    pycobertura
commands=
    pycobertura show --format text mypy-results/cobertura.xml

[isort]
deps=
    isort

[testenv:isort-check]
basepython = python3
skip_install = true
deps=
    {[isort]deps}
commands=
    isort --check --resolve-all-configs --config-root {toxinidir} {toxinidir}

[testenv:isort-format]
basepython = python3
skip_install = true
deps=
    {[isort]deps}
commands=
    isort --resolve-all-configs --config-root {toxinidir} {toxinidir}

[ruff]
deps=
    ruff==0.0.263

[testenv:ruff]
basepython = python3
skip_install = true
deps=
    {[ruff]deps}
commands=
    ruff {toxinidir}

[testenv:ruff-fix]
basepython = python3
skip_install = true
deps=
    {[ruff]deps}
commands=
    ruff --fix {toxinidir}

[black]
deps=
    black[jupyter]==23.3.0

[testenv:format]
basepython = python3
skip_install = true
deps= {[black]deps}
commands =
    black wandb/ tests/ tools/

[testenv:black]
basepython = python3
skip_install = true
deps = {[black]deps}
commands =
    black --check wandb/ tests/ tools/

[testenv:blackdiff]
basepython = python3
skip_install = true
deps = {[black]deps}
commands =
    black --diff wandb/ tests/ tools/

[testenv:pyupgrade]
basepython=python3
allowlist_externals =
    sh
deps=
    pyupgrade<=2.34.0
commands=
    sh -c 'python tools/locate-py-files.py | xargs pyupgrade --py36-plus --keep-mock'

[flake8]
max-line-length = 88
# ignore = D203, W503, E203
ignore =
    # TODO()'s are allowed for now
    T101,
    W503,
    # allow long lines, lets use blacks rules
    E501,
    # ignore space after comma rule, let black rule
    E231,
    # ignore whitespace before ':' (incompatible with black)
    E203,
    # google convention for docstrings, expressed as ignores
    D203,D204,D213,D215,D400,D401,D404,D406,D407,D408,D409,D413,
    # ignore missing docstrings
    D1,
    # configure darglint for function signatures
    DAR103,
# select = C,E,F,W,B,B901,I,N
max-complexity = 18
# docstring checking
docstring-convention = all
docstring-style = google
ignore-regex=^_(.*)
strictness=short

[testenv:covercircle]
skip_install = true
basepython = python3
passenv =
    CI
    CIRCLECI
    CIRCLE_*
    CODECOV_*
    TOXENV
deps =
    pytest
    coverage
setenv =
    CIRCLE_BUILD_NUM={env:CIRCLE_WORKFLOW_ID}
allowlist_externals =
    mkdir
    cp
<<<<<<< HEAD
    env
=======
    curl
    chmod
>>>>>>> 210ee2ba
commands =
    mkdir -p cover-results
    env bash -c '{envpython} -m coverage combine {toxworkdir}/py*/.coverage*'
    coverage xml --ignore-errors
    cp .coverage coverage.xml cover-results/
    coverage report --ignore-errors --skip-covered --omit "wandb/vendor/*"

    curl -Os https://uploader.codecov.io/latest/linux/codecov
    chmod +x codecov
    ./codecov -e TOXENV -F unittest

[testenv:maccovercircle]
skip_install = true
basepython = python3
passenv = CI CIRCLECI CIRCLE_* CODECOV_* TOXENV
deps =
    pytest
    coverage
setenv =
    CIRCLE_BUILD_NUM={env:CIRCLE_WORKFLOW_ID}
whitelist_externals =
    mkdir
    cp
    curl
    chmod
commands =
    mkdir -p cover-results
    /usr/bin/env bash -c '{envpython} -m coverage combine {toxworkdir}/py*/.coverage*'
    coverage xml --ignore-errors
    cp .coverage coverage.xml cover-results/
    coverage report --ignore-errors --skip-covered --omit "wandb/vendor/*"

    curl -Os https://uploader.codecov.io/latest/macos/codecov
    chmod +x codecov
    ./codecov -e TOXENV -F unittest

# temporary until we can consolidate coverage collection paths
[testenv:nb-covercircle]
skip_install = true
basepython = python3
passenv =
    CI
    CIRCLECI
    CIRCLE_*
    CODECOV_*
    TOXENV
deps =
    pytest
    coverage
setenv =
    CIRCLE_BUILD_NUM={env:CIRCLE_WORKFLOW_ID}
allowlist_externals =
    mkdir
    bash
    cp
<<<<<<< HEAD
    env
commands =
    mkdir -p cover-results
    env bash -c '{envpython} -m coverage combine {toxworkdir}/unit-s*-py*/.coverage*'
    env bash -c '{envpython} -m coverage xml --ignore-errors'
=======
    curl
    chmod
commands =
    mkdir -p cover-results
    /usr/bin/env bash -c '{envpython} -m coverage combine {toxworkdir}/nb-py*/.coverage*'
    /usr/bin/env bash -c '{envpython} -m coverage xml --ignore-errors'
>>>>>>> 210ee2ba
    cp .coverage coverage.xml cover-results/
    coverage report --ignore-errors --skip-covered --include "wandb/*" --omit "wandb/vendor/*"

    curl -Os https://uploader.codecov.io/latest/linux/codecov
    chmod +x codecov
    ./codecov -e TOXENV -F unittest

# temporary until we can consolidate coverage collection paths
[testenv:unit-cover]
skip_install = true
deps =
    pytest
    coverage
allowlist_externals =
    mkdir
    bash
    cp
    env
commands =
    mkdir -p cover-results
    env bash -c '{envpython} -m coverage combine {toxworkdir}/unit-s*-py*/.coverage*'
    coverage xml --ignore-errors
    cp .coverage coverage.xml cover-results/
    coverage report -m --ignore-errors --skip-covered --omit "wandb/vendor/*"

# hack until we figure out how to do better path conversions for windows
[testenv:wincovercircle]
skip_install = true
basepython = python3
passenv =
    CI
    CIRCLECI
    CIRCLE_*
    CODECOV_*
    TOXENV
deps =
    pytest
    coverage
setenv =
    CIRCLE_BUILD_NUM={env:CIRCLE_WORKFLOW_ID}
allowlist_externals =
    mkdir
    cp
    bash.exe
commands =
    bash.exe -c 'mkdir -p cover-results'
    bash.exe -c '~/project/.tox/wincovercircle/Scripts/python.exe -m coverage combine ~/project/.tox/py39/.coverage*'
    bash.exe -c '~/project/.tox/wincovercircle/Scripts/python.exe -m coverage xml'
    bash.exe -c 'cp .coverage coverage.xml cover-results/'
    bash.exe -c '~/project/.tox/wincovercircle/Scripts/python.exe -m coverage report --ignore-errors --skip-covered --omit "wandb/vendor/*"'
    ; bash.exe -c '~/project/.tox/wincovercircle/Scripts/python.exe -m codecov -e TOXENV -F unittest'

    ; $ProgressPreference = 'SilentlyContinue'
    ; Invoke-WebRequest -Uri https://uploader.codecov.io/latest/windows/codecov.exe -Outfile codecov.exe
    curl -o codecov.exe https://uploader.codecov.io/latest/windows/codecov.exe
    chmod +x codecov.exe
    codecov.exe -e TOXENV -F unittest

[testenv:cover]
skip_install = true
deps =
    pytest
    coverage
allowlist_externals =
    mkdir
    cp
    env
commands =
    mkdir -p cover-results
    env bash -c '{envpython} -m coverage combine {toxworkdir}/py*/.coverage*'
    coverage xml --ignore-errors
    cp .coverage coverage.xml cover-results/
    coverage report -m --ignore-errors --skip-covered --omit "wandb/vendor/*"

[testenv:func-s_{base,sklearn,metaflow,tf115,tf21,tf24,tf25,tf26,ray112,ray2,service,py310,docs,imports1,imports2,imports3,imports4,imports5,imports6,imports7,imports8,imports9,imports10,imports11,imports12,noml,grpc,kfp}-{pypy37,py38,py39,py310}]
install_command = pip install --extra-index-url https://download.pytorch.org/whl/cpu {opts} {packages}
commands_pre =
setenv =
    {[base]setenv}
    COVERAGE_FILE={envdir}/.coverage
    YEACOV_SOURCE={envsitepackagesdir}/wandb/
    s_kfp: WB_PROBE_PACKAGE=true
passenv =
    USERNAME
    CI_PYTEST_SPLIT_ARGS
deps =
    -r{toxinidir}/requirements.txt
    func-s_{base,metaflow}-py{37,38,39,310}: -r{toxinidir}/requirements_dev.txt
    pytest-mock
    yea-wandb=={env:YEA_WANDB_VERSION}
extras =
    func-s_service-py{37,38,39,310}: service
    func-s_grpc-py{37,38,39,310}: grpc
allowlist_externals =
    mkdir
commands =
    mkdir -p test-results
    func-s_base-py{37,38,39,310}: yea {env:CI_PYTEST_SPLIT_ARGS:} --strict --shard default run {posargs:--all}
    func-s_sklearn-py{37,38,39,310}: yea {env:CI_PYTEST_SPLIT_ARGS:} --strict --shard sklearn run {posargs:--all}
    func-s_metaflow-py{37,38,39,310}: yea {env:CI_PYTEST_SPLIT_ARGS:} --strict --shard metaflow run {posargs:--all}
    func-s_tf115-py{37,38,39,310}: yea {env:CI_PYTEST_SPLIT_ARGS:} --strict --shard tf115 run {posargs:--all}
    func-s_tf21-py{37,38,39,310}: yea {env:CI_PYTEST_SPLIT_ARGS:} --strict --shard tf21 run {posargs:--all}
    func-s_tf24-py{37,38,39,310}: yea {env:CI_PYTEST_SPLIT_ARGS:} --strict --shard tf24 run {posargs:--all}
    func-s_tf25-py{37,38,39,310}: yea {env:CI_PYTEST_SPLIT_ARGS:} --strict --shard tf25 run {posargs:--all}
    func-s_tf26-py{37,38,39,310}: yea {env:CI_PYTEST_SPLIT_ARGS:} --strict --shard tf26 run {posargs:--all}
    func-s_ray112-py{37,38,39,310}: yea {env:CI_PYTEST_SPLIT_ARGS:} --strict --shard ray112 run {posargs:--all}
    func-s_ray2-py{37,38,39,310}: yea {env:CI_PYTEST_SPLIT_ARGS:} --strict --shard ray2 run {posargs:--all}
    func-s_service-py{37,38,39,310}: yea {env:CI_PYTEST_SPLIT_ARGS:} --strict --shard service run {posargs:--all}
    func-s_grpc-py{37,38,39,310}: yea {env:CI_PYTEST_SPLIT_ARGS:} --strict --shard grpc run {posargs:--all}
    func-s_py310-py{37,38,39,310}: yea {env:CI_PYTEST_SPLIT_ARGS:} --strict --shard py310 run {posargs:--all}
    func-s_docs-py{37,38,39,310}: yea {env:CI_PYTEST_SPLIT_ARGS:} --strict --yeadoc --shard docs run {posargs:--all}
    func-s_imports1-py{37,38,39,310}: yea {env:CI_PYTEST_SPLIT_ARGS:} --strict --shard imports1 run {posargs:--all}
    func-s_imports2-py{37,38,39,310}: yea {env:CI_PYTEST_SPLIT_ARGS:} --strict --shard imports2 run {posargs:--all}
    func-s_imports3-py{37,38,39,310}: yea {env:CI_PYTEST_SPLIT_ARGS:} --strict --shard imports3 run {posargs:--all}
    func-s_imports4-py{37,38,39,310}: yea {env:CI_PYTEST_SPLIT_ARGS:} --strict --shard imports4 run {posargs:--all}
    func-s_imports5-py{37,38,39,310}: yea {env:CI_PYTEST_SPLIT_ARGS:} --strict --shard imports5 run {posargs:--all}
    func-s_imports6-py{37,38,39,310}: yea {env:CI_PYTEST_SPLIT_ARGS:} --strict --shard imports6 run {posargs:--all}
    func-s_imports7-py{37,38,39,310}: yea {env:CI_PYTEST_SPLIT_ARGS:} --strict --shard imports7 run {posargs:--all}
    func-s_imports8-py{37,38,39,310}: yea {env:CI_PYTEST_SPLIT_ARGS:} --strict --shard imports8 run {posargs:--all}
    func-s_imports9-py{37,38,39,310}: yea {env:CI_PYTEST_SPLIT_ARGS:} --strict --shard imports9 run {posargs:--all}
    func-s_imports10-py{37,38,39,310}: yea {env:CI_PYTEST_SPLIT_ARGS:} --strict --shard imports10 run {posargs:--all}
    func-s_imports11-py{37,38,39,310}: yea {env:CI_PYTEST_SPLIT_ARGS:} --strict --shard imports11 run {posargs:--all}
    func-s_imports12-py{37,38,39,310}: yea {env:CI_PYTEST_SPLIT_ARGS:} --strict --shard imports12 run {posargs:--all}
    func-s_noml-py{37,38,39,310}: yea {env:CI_PYTEST_SPLIT_ARGS:} --strict --shard noml run {posargs:--all}
    func-s_kfp-py{37}: yea {env:CI_PYTEST_SPLIT_ARGS:} --strict -p wandb:mockserver-bind=0.0.0.0 -p wandb:mockserver-host=__auto__ --shard kfp run {posargs:--all}

[testenv:func-s_llm-{py36,py37,py38,py39,py310}]
install_command = pip install --extra-index-url https://download.pytorch.org/whl/cpu {opts} {packages}
commands_pre =
setenv =
    {[base]setenv}
    COVERAGE_FILE={envdir}/.coverage
    YEACOV_SOURCE={envsitepackagesdir}/wandb/
passenv =
    USERNAME
    CI_PYTEST_SPLIT_ARGS
    WANDB_API_KEY
    OPENAI_API_KEY
deps =
    -r{toxinidir}/requirements.txt
    func-s_llm-py{36,37,38,39,310}: -r{toxinidir}/requirements_dev.txt
    pytest-mock
    yea-wandb=={env:YEA_WANDB_VERSION}
whitelist_externals =
    mkdir
commands =
    mkdir -p test-results
    func-s_llm-py{38,39,310}: yea {env:CI_PYTEST_SPLIT_ARGS:} --strict -p wandb:mockserver-bind=0.0.0.0 -p wandb:mockserver-host=__auto__ --shard llm run {posargs:--all}

[testenv:pod-store]
allowlist_externals =
    mkdir
    cp
commands =
    mkdir -p /wandb-store/test-results
    cp -rp test-results /wandb-store/test-results

[testenv:func-cover]
skip_install = true
deps =
    coverage
allowlist_externals =
    mkdir
    cp
    env
commands =
    mkdir -p cover-results
    env bash -c '{envpython} -m coverage combine {toxworkdir}/func-s*-py*/.coverage*'
    env bash -c '{envpython} -m coverage xml --ignore-errors'
    cp .coverage coverage.xml cover-results/
    coverage report

[testenv:func-covercircle]
skip_install = true
basepython = python3
passenv =
    CI
    CIRCLECI
    CIRCLE_*
    CODECOV_*
    TOXENV
deps =
    pytest
    coverage
setenv =
    CIRCLE_BUILD_NUM={env:CIRCLE_WORKFLOW_ID}
allowlist_externals =
    mkdir
    cp
<<<<<<< HEAD
    env
=======
    curl
    chmod
>>>>>>> 210ee2ba
commands =
    mkdir -p cover-results
    env bash -c '{envpython} -m coverage combine {toxworkdir}/func-s*-py*/.coverage*'
    env bash -c '{envpython} -m coverage xml --ignore-errors'
    cp .coverage coverage.xml cover-results/
    coverage report --rcfile=.coveragerc
;    coverage report --ignore-errors --skip-covered --include "wandb/*" --omit "wandb/vendor/*"

    curl -Os https://uploader.codecov.io/latest/linux/codecov
    chmod +x codecov
    ./codecov -e TOXENV -F functest

[testenv:standalone-{cpu,gpu,tpu,local}-py{37,38,39,310}]
install_command = pip install --extra-index-url https://download.pytorch.org/whl/cpu {opts} {packages}
commands_pre =
setenv =
    {[base]setenv}
    COVERAGE_FILE={envdir}/.coverage
    YEACOV_SOURCE={envsitepackagesdir}/wandb/
    WANDB_PROJECT=standalone-{env:DATE}
passenv =
    DATE
    USERNAME
    WANDB_API_KEY
deps =
    -r{toxinidir}/requirements.txt
    standalone-{cpu,gpu,tpu,local}-py{37,38,39,310}: -r{toxinidir}/requirements_dev.txt
    pytest-mock
    yea-wandb=={env:YEA_WANDB_VERSION}
allowlist_externals =
    date
    echo
    export
    mkdir
    sh
commands =
    mkdir -p test-results
    wandb login --relogin {env:WANDB_API_KEY}
    standalone-cpu-py{37,38,39,310}: yea --debug --strict -p wandb:mockserver-relay=true -p wandb:mockserver-relay-remote-base-url=https://api.wandb.ai --shard standalone-cpu run {posargs:--all}
    standalone-gpu-py{37,38,39,310}: yea --debug --strict -p wandb:mockserver-relay=true -p wandb:mockserver-relay-remote-base-url=https://api.wandb.ai --shard standalone-gpu run {posargs:--all}
    standalone-tpu-py{37,38,39,310}: yea --debug --strict -p wandb:mockserver-relay=true -p wandb:mockserver-relay-remote-base-url=https://api.wandb.ai --shard standalone-tpu run {posargs:--all}
    standalone-local-py{37,38,39,310}: yea --debug --strict -p wandb:mockserver-bind=0.0.0.0 -p wandb:mockserver-host=__auto__ -p wandb:mockserver-relay=true -p wandb:mockserver-relay-remote-base-url=http://localhost:5000 --shard standalone-cpu run {posargs:--all}

[testenv:regression-{yolov5,huggingface,keras,tensorflow,pytorch,wandb-sdk-standalone,wandb-sdk-examples,wandb-sdk-other,s3,sagemaker}-py{37,38,39,310}]
install_command = pip install --extra-index-url https://download.pytorch.org/whl/cpu {opts} {packages}
commands_pre =
setenv =
    {[base]setenv}
    COVERAGE_FILE={envdir}/.coverage
    TESTING_DIR={toxinidir}/wandb-testing/regression
passenv = *
allowlist_externals =
    git
    echo
    export
    mkdir
    sh
    curl
    source
    time
    set
    pushd
    popd
    ulimit
commands =
    git clone -b update-py-v https://github.com/wandb/wandb-testing.git
    python -m pip install pyyaml six wandb shortuuid
    regression-yolov5-py{37,38,39,310}: {env:TESTING_DIR}/do-cloud-regression.sh tests/main/yolov5/ {posargs}
    regression-huggingface-py{37,38,39,310}: {env:TESTING_DIR}/do-cloud-regression.sh tests/main/huggingface/ {posargs}
    regression-keras-py{37,38,39,310}: {env:TESTING_DIR}/do-cloud-regression.sh tests/main/keras/ {posargs}
    regression-tensorflow-py{37,38,39,310}: {env:TESTING_DIR}/do-cloud-regression.sh tests/main/tensorflow/ {posargs}
    regression-pytorch-py{37,38,39,310}: {env:TESTING_DIR}/do-cloud-regression.sh tests/main/pytorch/ {posargs}
    regression-wandb-sdk-standalone-py{37,38,39,310}: {env:TESTING_DIR}/do-cloud-regression.sh tests/main/wandb-git/client/standalone_tests {posargs}
    regression-wandb-sdk-examples-py{37,38,39,310}: {env:TESTING_DIR}/do-cloud-regression.sh tests/main/wandb-git/examples {posargs}
    regression-wandb-sdk-other-py{37,38,39,310}: {env:TESTING_DIR}/do-cloud-regression.sh tests/main/wandb-git/wandb-examples {posargs}
    regression-s3-py{37,38,39,310}: {env:TESTING_DIR}/do-s3-regression.sh tests/s3-beta/ {posargs}
    regression-sagemaker-py{37,38,39,310}: {env:TESTING_DIR}/do-sagemaker-regression.sh tests/sagemaker-beta/ {posargs}


[testenv:executor-{pex,uwsgi,gunicorn}]
install_command = pip install --extra-index-url https://download.pytorch.org/whl/cpu {opts} {packages}
basepython=python3.9
commands_pre =
deps =
    executor-{uwsgi,gunicorn}: flask
    executor-gunicorn: gunicorn
    executor-uwsgi: uwsgi
    executor-pex: pex
    executor-pex: urllib3<2
setenv =
    {[base]setenv}
passenv = *
allowlist_externals =
    bash
commands =
    bash tests/standalone_tests/executor_tests/{envname}.sh {posargs}<|MERGE_RESOLUTION|>--- conflicted
+++ resolved
@@ -7,16 +7,10 @@
     mypy,
     flake8,
     docstrings,
-<<<<<<< HEAD
-    py{37,38,39,launch},
-    func-s_{base,sklearn,metaflow,tf115,tf21,tf24,tf25,tf26,ray112,ray2,service,docs,noml,grpc}-py37,
-    func-s_imports{1,2,3,4,5,6,7,8,9,10,11,12}-py37,
-=======
     py{36,37,38,39,launch},
     func-s_{tf{115,21,24,25,26},imports{1,2,3,4,5,6,7,8,9,10,11,12}}-py37,
     func-s_{base,sklearn,metaflow,ray112,ray2,service,docs,noml,grpc}-py39,
     func-s_llm-py38,
->>>>>>> 210ee2ba
     standalone-{cpu,gpu,tpu,local}-py38,
     regression-{yolov5,huggingface,keras,tensorflow,pytorch,wandb-sdk-standalone,wandb-sdk-examples,wandb-sdk-wandb-examples,s3,sagemaker}-py{37,38,39,310},
     func-cover,
@@ -73,15 +67,6 @@
     py{37,38,39,310}:     python -m pytest {env:CI_PYTEST_SPLIT_ARGS:} -n={env:CI_PYTEST_PARALLEL:10} --durations=20 --reruns 3 --reruns-delay 1 --junitxml=test-results/junit.xml --cov-config=.coveragerc --cov --cov-report= --no-cov-on-fail {posargs:tests/pytest_tests}
     pylaunch:             python -m pytest {env:CI_PYTEST_SPLIT_ARGS:} -n={env:CI_PYTEST_PARALLEL:4} --durations=20 --reruns 3 --reruns-delay 1 --junitxml=test-results/junit.xml --cov-config=.coveragerc --cov --cov-report= --no-cov-on-fail {posargs:tests/pytest_tests/unit_tests_old/tests_launch/}
 
-<<<<<<< HEAD
-[testenv:unit-s_nb-py{37,38,39,310}]
-deps =
-    {[unitshardbase]deps}
-    s_nb: ipython
-    s_nb: ipykernel
-    s_nb: nbclient
-allowlist_externals =
-=======
 [testenv:nb-py{36,37,38,39,310}]
 deps =
     {[unitshardbase]deps}
@@ -93,8 +78,7 @@
     nb: ipykernel
     nb: nbclient
     nb: nbconvert
-whitelist_externals =
->>>>>>> 210ee2ba
+allowlist_externals =
     mkdir
 setenv =
     py{37,38,39,310,launch}: COVERAGE_FILE={envdir}/.coverage
@@ -107,11 +91,7 @@
 commands =
     nb: ipython kernel install --user --name=wandb_python
     mkdir -p test-results
-<<<<<<< HEAD
-    python -m pytest {env:CI_PYTEST_SPLIT_ARGS:} -n={env:CI_PYTEST_PARALLEL:{env:WB_UNIT_PARALLEL:4}} --durations=20 --reruns 3 --reruns-delay 1 --junitxml=test-results/junit.xml --cov-config=.coveragerc --cov --cov-report= --no-cov-on-fail --timeout 300 {posargs:tests/pytest_tests/unit_tests_old/tests_{env:WB_UNIT_SHARD}}
-=======
     python -m pytest {env:CI_PYTEST_SPLIT_ARGS:} -n={env:CI_PYTEST_PARALLEL:{env:WB_UNIT_PARALLEL:10}} --durations=20 --reruns 3 --reruns-delay 1 --junitxml=test-results/junit.xml --cov-config=.coveragerc --cov --cov-report= --no-cov-on-fail --timeout 300 {posargs:tests/pytest_tests/system_tests/test_notebooks/}
->>>>>>> 210ee2ba
 
 [testenv:dev]
 usedevelop = true
@@ -373,12 +353,9 @@
 allowlist_externals =
     mkdir
     cp
-<<<<<<< HEAD
     env
-=======
     curl
     chmod
->>>>>>> 210ee2ba
 commands =
     mkdir -p cover-results
     env bash -c '{envpython} -m coverage combine {toxworkdir}/py*/.coverage*'
@@ -434,20 +411,13 @@
     mkdir
     bash
     cp
-<<<<<<< HEAD
     env
-commands =
-    mkdir -p cover-results
-    env bash -c '{envpython} -m coverage combine {toxworkdir}/unit-s*-py*/.coverage*'
-    env bash -c '{envpython} -m coverage xml --ignore-errors'
-=======
     curl
     chmod
 commands =
     mkdir -p cover-results
     /usr/bin/env bash -c '{envpython} -m coverage combine {toxworkdir}/nb-py*/.coverage*'
     /usr/bin/env bash -c '{envpython} -m coverage xml --ignore-errors'
->>>>>>> 210ee2ba
     cp .coverage coverage.xml cover-results/
     coverage report --ignore-errors --skip-covered --include "wandb/*" --omit "wandb/vendor/*"
 
@@ -637,12 +607,9 @@
 allowlist_externals =
     mkdir
     cp
-<<<<<<< HEAD
     env
-=======
     curl
     chmod
->>>>>>> 210ee2ba
 commands =
     mkdir -p cover-results
     env bash -c '{envpython} -m coverage combine {toxworkdir}/func-s*-py*/.coverage*'
