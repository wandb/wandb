--- conflicted
+++ resolved
@@ -1,218 +1,9 @@
 [tox]
-<<<<<<< HEAD
-minversion=3.24.0
-envlist=
-    black,
-    isort,
-    ruff,
-    mypy,
-    flake8,
-    docstrings,
-    py{36,37,38,39,310,311,launch},
-    func-s_{tf{115,21,24,25,26},imports{1,2,3,4,5,6,7,8,9,10,11,12}}-py37,
-    func-s_{base,sklearn,metaflow,ray112,ray2,service,docs,noml,grpc}-py39,
-    func-s_llm-py38,
-    standalone-{cpu,gpu,tpu,local}-py38,
-    regression-{yolov5,huggingface,keras,tensorflow,pytorch,wandb-sdk-standalone,wandb-sdk-examples,wandb-sdk-wandb-examples,s3,sagemaker}-py{37,38,39,310},
-    func-cover,
-    cover
-
-[base]
-setenv =
-    YEA_WANDB_VERSION = 0.9.6
-    ; Setting low network buffer so that we exercise flow control logic
-    WANDB__NETWORK_BUFFER = 1000
-
-[unitbase]
-deps =
-    -r{toxinidir}/requirements.txt
-    pytest
-    pytest-cov
-    pytest-xdist
-    pytest-flask
-    pytest-split
-    pytest-mock
-    pytest-timeout
-    pytest-openfiles
-    pytest-flakefinder
-    pytest-rerunfailures
-    parameterized
-
-[unitshardbase]
-deps =
-    {[unitbase]deps}
-    matplotlib<3.5.2  # TODO: remove after conftest.py refactor
-    bokeh             # TODO: remove after conftest.py refactor
-    nbclient          # TODO: remove after conftest.py refactor
-
-[testenv:py{36,37,38,39,310,311,launch}]
-deps =
-    {[unitbase]deps}
-    -r{toxinidir}/requirements_dev.txt
-install_command =
-    py{36,37,38,39,launch}: pip install --timeout 600 --extra-index-url https://download.pytorch.org/whl/cpu {opts} {packages}
-passenv =
-    USERNAME
-    CI_PYTEST_SPLIT_ARGS
-    CI_PYTEST_PARALLEL
-    CI
-setenv =
-    py{36,37,38,39,310,311,launch}: COVERAGE_FILE={envdir}/.coverage
-    py{37,39}: WINDIR=C:\\Windows
-# Pytorch installations on non-darwin need the `-f`
-whitelist_externals =
-    mkdir
-    bash
-commands =
-    mkdir -p test-results
-    py{36,37,38,39,310,311}:  python -m pytest {env:CI_PYTEST_SPLIT_ARGS:} -n={env:CI_PYTEST_PARALLEL:10} --durations=20 --reruns 3 --reruns-delay 1 --junitxml=test-results/junit.xml --cov-config=.coveragerc --cov --cov-report= --no-cov-on-fail {posargs:tests/pytest_tests}
-    pylaunch:                 python -m pytest {env:CI_PYTEST_SPLIT_ARGS:} -n={env:CI_PYTEST_PARALLEL:4} --durations=20 --reruns 3 --reruns-delay 1 --junitxml=test-results/junit.xml --cov-config=.coveragerc --cov --cov-report= --no-cov-on-fail {posargs:tests/pytest_tests/unit_tests_old/tests_launch/}
-
-[testenv:unit-s_nb-py{36,37,38,39,310,311}]
-deps =
-    {[unitshardbase]deps}
-    s_nb: ipython
-    s_nb: ipykernel
-    s_nb: nbclient
-whitelist_externals =
-    mkdir
-setenv =
-    py{36,37,38,39,310,311,launch}: COVERAGE_FILE={envdir}/.coverage
-    py{37}: WINDIR=C:\\Windows
-    s_nb: WB_UNIT_SHARD=s_nb
-passenv =
-    USERNAME
-    CI_PYTEST_SPLIT_ARGS
-    CI_PYTEST_PARALLEL
-commands =
-    s_nb: ipython kernel install --user --name=wandb_python
-    mkdir -p test-results
-    python -m pytest {env:CI_PYTEST_SPLIT_ARGS:} -n={env:CI_PYTEST_PARALLEL:{env:WB_UNIT_PARALLEL:4}} --durations=20 --reruns 3 --reruns-delay 1 --junitxml=test-results/junit.xml --cov-config=.coveragerc --cov --cov-report= --no-cov-on-fail --timeout 300 {posargs:tests/pytest_tests/unit_tests_old/tests_{env:WB_UNIT_SHARD}/}
-
-[testenv:dev]
-usedevelop = true
-basepython = python3
-commands = ipython
-
-[testenv:bumpversion-to-dev]
-basepython=python3
-skip_install = true
-deps =
-    bump2version==1.0.1
-commands=
-    python ./tools/bumpversion-tool.py --to-dev {posargs}
-
-[testenv:bumpversion-from-dev]
-basepython=python3
-skip_install = true
-deps =
-    bump2version==1.0.1
-commands=
-    python ./tools/bumpversion-tool.py --from-dev {posargs}
-
-[testenv:codecovcheck]
-basepython=python3
-commands=
-    python tools{/}coverage-tool.py check
-
-[testenv:generatecheck]
-basepython=python3
-skip_install = false
-deps = {[black]deps}
-commands=
-    python tools{/}generate-tool.py --check
-
-[testenv:generate]
-basepython=python3
-skip_install = false
-deps = {[black]deps}
-commands=
-    python tools{/}generate-tool.py --generate
-
-[testenv:protocheck{3,4}]
-basepython=python3
-skip_install = false
-whitelist_externals =
-    cp
-    rm
-    diff
-deps =
-    -r{toxinidir}/requirements.txt
-    protocheck3: mypy-protobuf==3.3.0
-    protocheck3: grpcio==1.46.3
-    protocheck3: grpcio-tools==1.46.3
-    protocheck4: mypy-protobuf==3.4.0
-    protocheck4: grpcio==1.50.0
-    protocheck4: grpcio-tools==1.50.0
-changedir={toxinidir}/wandb/proto
-commands=
-    rm -rf {toxinidir}/wandb/proto_check/
-    protocheck3: cp -r {toxinidir}/wandb/proto/v3/ {toxinidir}/wandb/proto_check/
-    protocheck4: cp -r {toxinidir}/wandb/proto/v4/ {toxinidir}/wandb/proto_check/
-    python wandb_internal_codegen.py
-    protocheck3: diff {toxinidir}/wandb/proto/v3/ {toxinidir}/wandb/proto_check/
-    protocheck4: diff {toxinidir}/wandb/proto/v4/ {toxinidir}/wandb/proto_check/
-
-[testenv:proto{3,4}]
-basepython=python3
-skip_install = false
-deps =
-    -r{toxinidir}/requirements.txt
-    proto3: mypy-protobuf==3.3.0
-    proto3: grpcio==1.46.3
-    proto3: grpcio-tools==1.46.3
-    proto4: mypy-protobuf==3.4.0
-    proto4: grpcio==1.50.0
-    proto4: grpcio-tools==1.50.0
-changedir={toxinidir}/wandb/proto
-commands=
-    proto{3,4}: python wandb_internal_codegen.py
-
-[flake8base]
-deps =
-    flake8>=5.0.0
-    grpcio>=1.46.3
-
-[testenv:flake8]
-basepython=python3
-skip_install = true
-deps =
-    {[flake8base]deps}
-    flake8-bugbear>=21.4.2
-    pep8-naming
-    flake8-fixme
-    flake8-typing-imports>=1.1
-commands =
-    flake8 --append-config={toxinidir}/.flake8-base --color=always {posargs}
-
-[testenv:docstrings]
-basepython=python3
-skip_install = true
-deps =
-    {[flake8base]deps}
-    flake8-docstrings>=1.3.1
-commands =
-    flake8 --select D --append-config={toxinidir}/.flake8-docstrings {posargs}
-
-[testenv:darglint]
-basepython=python3
-skip_install = true
-deps =
-    {[flake8base]deps}
-    darglint>=1.8.0
-commands =
-    flake8 --append-config={toxinidir}/.flake8-darglint {posargs}
-
-[testenv:pylint]
-basepython=python3
-deps=pylint
-=======
 minversion=4.5.1
 envlist=greet
 
 [testenv:greet]
 skip_install=true
->>>>>>> 2a336bb4
 commands=
     python -c "print('\nGreetings, wandb developer!\\nTo execute a tox environment, run `tox run -e <envname>`\n')"
 
@@ -370,7 +161,7 @@
     {[black]deps}
 commands=
     check: python tools{/}generate-tool.py --check
-    !{check}: python tools{/}generate-tool.py {posargs:}
+    !{check}: python tools{/}generate-tool.py --generate {posargs:}
 
 [base]
 deps=
@@ -390,7 +181,7 @@
     USERNAME
     CI_PYTEST_SPLIT_ARGS
 
-[testenv:{,notebooks-}py{37,38,39,310}]
+[testenv:{,notebooks-}py{37,38,39,310,311}]
 install_command=
     ; pytorch installations on non-darwin need the `-f`
     pip install --timeout 600 --extra-index-url https://download.pytorch.org/whl/cpu {opts} {packages}
@@ -424,94 +215,28 @@
     scikit-learn
     xgboost>=1.3.0
 
-[testenv:func-{,grpc-,docs-,noml-}py{37,38,39,310}]
+[testenv:func-{,grpc-,docs-,noml-}py{37,38,39,310,311}]
 install_command=pip install --extra-index-url https://download.pytorch.org/whl/cpu {opts} {packages}
 deps =
-<<<<<<< HEAD
-    pytest
-    coverage
-whitelist_externals =
-    mkdir
-    cp
-commands =
-    mkdir -p cover-results
-    /usr/bin/env bash -c '{envpython} -m coverage combine {toxworkdir}/py*/.coverage*'
-    coverage xml --ignore-errors
-    cp .coverage coverage.xml cover-results/
-    coverage report -m --ignore-errors --skip-covered --omit "wandb/vendor/*"
-
-[testenv:func-s_{base,sklearn,metaflow,tf115,tf21,tf24,tf25,tf26,ray112,ray2,service,py310,docs,imports1,imports2,imports3,imports4,imports5,imports6,imports7,imports8,imports9,imports10,imports11,imports12,noml,grpc,kfp}-{py36,py37,py38,py39,py310,py311}]
-install_command = pip install --extra-index-url https://download.pytorch.org/whl/cpu {opts} {packages}
-commands_pre =
-setenv =
-=======
     yea-wandb=={env:YEA_WANDB_VERSION}
     ; {[func-win32-hack]deps}
 setenv=
->>>>>>> 2a336bb4
     {[base]setenv}
     YEACOV_SOURCE={envsitepackagesdir}/wandb/
-<<<<<<< HEAD
-    s_kfp: WB_PROBE_PACKAGE=true
-passenv =
-    USERNAME
-    CI_PYTEST_SPLIT_ARGS
-deps =
-    -r{toxinidir}/requirements.txt
-    func-s_{base,metaflow}-py{36,37,38,39,310,311}: -r{toxinidir}/requirements_dev.txt
-    pytest-mock
-    yea-wandb=={env:YEA_WANDB_VERSION}
-extras =
-    func-s_service-py{36,37,38,39,310,311}: service
-    func-s_grpc-py{36,37,38,39,310,311}: grpc
-whitelist_externals =
-=======
 passenv=
     {[base]passenv}
     SHARD
 extras=
     grpc: grpc
 allowlist_externals=
->>>>>>> 2a336bb4
     mkdir
 commands_pre=
     mkdir -p test-results
-<<<<<<< HEAD
-    func-s_base-py{36,37,38,39,310,311}: yea {env:CI_PYTEST_SPLIT_ARGS:} --strict --shard default run {posargs:--all}
-    func-s_sklearn-py{36,37,38,39,310,311}: yea {env:CI_PYTEST_SPLIT_ARGS:} --strict --shard sklearn run {posargs:--all}
-    func-s_metaflow-py{36,37,38,39,310,311}: yea {env:CI_PYTEST_SPLIT_ARGS:} --strict --shard metaflow run {posargs:--all}
-    func-s_tf115-py{36,37,38,39,310,311}: yea {env:CI_PYTEST_SPLIT_ARGS:} --strict --shard tf115 run {posargs:--all}
-    func-s_tf21-py{36,37,38,39,310,311}: yea {env:CI_PYTEST_SPLIT_ARGS:} --strict --shard tf21 run {posargs:--all}
-    func-s_tf24-py{36,37,38,39,310,311}: yea {env:CI_PYTEST_SPLIT_ARGS:} --strict --shard tf24 run {posargs:--all}
-    func-s_tf25-py{36,37,38,39,310,311}: yea {env:CI_PYTEST_SPLIT_ARGS:} --strict --shard tf25 run {posargs:--all}
-    func-s_tf26-py{36,37,38,39,310,311}: yea {env:CI_PYTEST_SPLIT_ARGS:} --strict --shard tf26 run {posargs:--all}
-    func-s_ray112-py{36,37,38,39,310,311}: yea {env:CI_PYTEST_SPLIT_ARGS:} --strict --shard ray112 run {posargs:--all}
-    func-s_ray2-py{36,37,38,39,310,311}: yea {env:CI_PYTEST_SPLIT_ARGS:} --strict --shard ray2 run {posargs:--all}
-    func-s_service-py{36,37,38,39,310,311}: yea {env:CI_PYTEST_SPLIT_ARGS:} --strict --shard service run {posargs:--all}
-    func-s_grpc-py{36,37,38,39,310,311}: yea {env:CI_PYTEST_SPLIT_ARGS:} --strict --shard grpc run {posargs:--all}
-    func-s_py310-py{36,37,38,39,310,311}: yea {env:CI_PYTEST_SPLIT_ARGS:} --strict --shard py310 run {posargs:--all}
-    func-s_docs-py{36,37,38,39,310,311}: yea {env:CI_PYTEST_SPLIT_ARGS:} --strict --yeadoc --shard docs run {posargs:--all}
-    func-s_imports1-py{36,37,38,39,310,311}: yea {env:CI_PYTEST_SPLIT_ARGS:} --strict --shard imports1 run {posargs:--all}
-    func-s_imports2-py{36,37,38,39,310,311}: yea {env:CI_PYTEST_SPLIT_ARGS:} --strict --shard imports2 run {posargs:--all}
-    func-s_imports3-py{36,37,38,39,310,311}: yea {env:CI_PYTEST_SPLIT_ARGS:} --strict --shard imports3 run {posargs:--all}
-    func-s_imports4-py{36,37,38,39,310,311}: yea {env:CI_PYTEST_SPLIT_ARGS:} --strict --shard imports4 run {posargs:--all}
-    func-s_imports5-py{36,37,38,39,310,311}: yea {env:CI_PYTEST_SPLIT_ARGS:} --strict --shard imports5 run {posargs:--all}
-    func-s_imports6-py{36,37,38,39,310,311}: yea {env:CI_PYTEST_SPLIT_ARGS:} --strict --shard imports6 run {posargs:--all}
-    func-s_imports7-py{36,37,38,39,310,311}: yea {env:CI_PYTEST_SPLIT_ARGS:} --strict --shard imports7 run {posargs:--all}
-    func-s_imports8-py{36,37,38,39,310,311}: yea {env:CI_PYTEST_SPLIT_ARGS:} --strict --shard imports8 run {posargs:--all}
-    func-s_imports9-py{36,37,38,39,310,311}: yea {env:CI_PYTEST_SPLIT_ARGS:} --strict --shard imports9 run {posargs:--all}
-    func-s_imports10-py{36,37,38,39,310,311}: yea {env:CI_PYTEST_SPLIT_ARGS:} --strict --shard imports10 run {posargs:--all}
-    func-s_imports11-py{36,37,38,39,310,311}: yea {env:CI_PYTEST_SPLIT_ARGS:} --strict --shard imports11 run {posargs:--all}
-    func-s_imports12-py{36,37,38,39,310,311}: yea {env:CI_PYTEST_SPLIT_ARGS:} --strict --shard imports12 run {posargs:--all}
-    func-s_noml-py{36,37,38,39,310,311}: yea {env:CI_PYTEST_SPLIT_ARGS:} --strict --shard noml run {posargs:--all}
-    func-s_kfp-py{37}: yea {env:CI_PYTEST_SPLIT_ARGS:} --strict -p wandb:mockserver-bind=0.0.0.0 -p wandb:mockserver-host=__auto__ --shard kfp run {posargs:--all}
-=======
 commands=
     !{docs}: yea {env:CI_PYTEST_SPLIT_ARGS:} --strict --shard {env:SHARD:default} run {posargs:--all}
     docs:  yea {env:CI_PYTEST_SPLIT_ARGS:} --strict --yeadoc --shard docs run {posargs:--all}
->>>>>>> 2a336bb4
-
-[testenv:func-{llm,kfp}-py{37,38,39,310}]
+
+[testenv:func-{llm,kfp}-py{37,38,39,310,311}]
 install_command=pip install --extra-index-url https://download.pytorch.org/whl/cpu {opts} {packages}
 deps=
     yea-wandb=={env:YEA_WANDB_VERSION}
@@ -534,16 +259,9 @@
     llm: yea {env:CI_PYTEST_SPLIT_ARGS:} --strict --shard llm run {posargs:--all}
     kfp: yea {env:CI_PYTEST_SPLIT_ARGS:} --strict -p wandb:mockserver-bind=0.0.0.0 -p wandb:mockserver-host=__auto__ --shard kfp run {posargs:--all}
 
-<<<<<<< HEAD
-[testenv:standalone-{cpu,gpu,tpu,local}-py{36,37,38,39,310,311}]
-install_command = pip install --extra-index-url https://download.pytorch.org/whl/cpu {opts} {packages}
-commands_pre =
-setenv =
-=======
-[testenv:standalone-{local,cpu,gpu,tpu}-py{37,38,39,310}]
-install_command=pip install --extra-index-url https://download.pytorch.org/whl/cpu {opts} {packages}
-setenv=
->>>>>>> 2a336bb4
+[testenv:standalone-{local,cpu,gpu,tpu}-py{37,38,39,310,311}]
+install_command=pip install --extra-index-url https://download.pytorch.org/whl/cpu {opts} {packages}
+setenv=
     {[base]setenv}
     YEACOV_SOURCE={envsitepackagesdir}/wandb/
     WANDB_PROJECT=standalone-{env:DATE}
@@ -551,33 +269,19 @@
     DATE
     USERNAME
     WANDB_API_KEY
-<<<<<<< HEAD
-deps =
-    -r{toxinidir}/requirements.txt
-    standalone-{cpu,gpu,tpu,local}-py{36,37,38,39,310,311}: -r{toxinidir}/requirements_dev.txt
-    pytest-mock
-=======
     SHARD
 deps=
->>>>>>> 2a336bb4
     yea-wandb=={env:YEA_WANDB_VERSION}
 allowlist_externals=
     mkdir
 commands_pre=
     wandb login --relogin {env:WANDB_API_KEY}
-<<<<<<< HEAD
-    standalone-cpu-py{36,37,38,39,310,311}: yea --debug --strict -p wandb:mockserver-relay=true -p wandb:mockserver-relay-remote-base-url=https://api.wandb.ai --shard standalone-cpu run {posargs:--all}
-    standalone-gpu-py{36,37,38,39,310,311}: yea --debug --strict -p wandb:mockserver-relay=true -p wandb:mockserver-relay-remote-base-url=https://api.wandb.ai --shard standalone-gpu run {posargs:--all}
-    standalone-tpu-py{36,37,38,39,310,311}: yea --debug --strict -p wandb:mockserver-relay=true -p wandb:mockserver-relay-remote-base-url=https://api.wandb.ai --shard standalone-tpu run {posargs:--all}
-    standalone-local-py{36,37,38,39,310,311}: yea --debug --strict -p wandb:mockserver-bind=0.0.0.0 -p wandb:mockserver-host=__auto__ -p wandb:mockserver-relay=true -p wandb:mockserver-relay-remote-base-url=http://localhost:5000 --shard standalone-cpu run {posargs:--all}
-=======
 commands=
     mkdir -p test-results
     !{local}: yea --debug --strict -p wandb:mockserver-relay=true -p wandb:mockserver-relay-remote-base-url=https://api.wandb.ai --shard standalone-{env:SHARD:cpu} run {posargs:--all}
     local: yea --debug --strict -p wandb:mockserver-bind=0.0.0.0 -p wandb:mockserver-host=__auto__ -p wandb:mockserver-relay=true -p wandb:mockserver-relay-remote-base-url=http://localhost:5000 --shard standalone-cpu run {posargs:--all}
->>>>>>> 2a336bb4
-
-[testenv:regression-{yolov5,huggingface,keras,tensorflow,pytorch,wandb-sdk-standalone,wandb-sdk-examples,wandb-sdk-other,s3,sagemaker}-py{37,38,39,310}]
+
+[testenv:regression-{yolov5,huggingface,keras,tensorflow,pytorch,wandb-sdk-standalone,wandb-sdk-examples,wandb-sdk-other,s3,sagemaker}-py{37,38,39,310,311}]
 install_command=pip install --extra-index-url https://download.pytorch.org/whl/cpu {opts} {packages}
 deps=
     pyyaml
