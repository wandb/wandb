[tox]
minversion=3.24.0
envlist = black,mypy,flake8,docstrings,py{36,37,38,39,launch},func-s_{base,tf115,tf21,tf25}-py37,func-cover,cover

[testenv:py{27,35,36,37,38,39,310,launch}]
deps =
    -r{toxinidir}/requirements.txt
    -r{toxinidir}/requirements_dev.txt
    pytest
    pytest-cov
    pytest-xdist
    pytest-flask
    pytest-split
    pytest-mock<=3.2.0
    pytest-timeout
    pytest-openfiles
    pytest-flakefinder
install_command = 
<<<<<<< HEAD
    py{27,35,36,37,38,39}: pip install -f https://download.pytorch.org/whl/torch_stable.html {opts} {packages}
    pylaunch: pip install -f https://download.pytorch.org/whl/torch_stable.html {opts} {packages}
=======
    py{27,35,36,37,38,39,launch}: pip install -f https://download.pytorch.org/whl/torch_stable.html {opts} {packages}
>>>>>>> cc03254b
passenv =
    USERNAME
    CI_PYTEST_SPLIT_ARGS
    CI_PYTEST_PARALLEL
setenv =
    py{27,35,36,37,38,39,launch}: COVERAGE_FILE={envdir}/.coverage
    py{37}: WINDIR=C:\\Windows
# Pytorch installations on non-darwin need the `-f`
whitelist_externals =
    mkdir
    bash
    git
# Workaround for bug with fastparquet and numpy<0.20 ("numpy.ndarray size changed, may indicate binary incompatibility")
commands_pre =
    py{36,37,38}: pip install fastparquet
    bash -c "if [ ! -f {toxinidir}/wandb/sweeps_engine/requirements.txt ]; then git submodule update --init --remote; fi"
    py{36,37,38,39}: pip install -r{toxinidir}/wandb/sweeps_engine/requirements.txt
commands =
    py{35,36,37,38,39}: ipython kernel install --user --name=wandb_python
    mkdir -p test-results
    py{35,36,37,38,39,310}:     python -m pytest {env:CI_PYTEST_SPLIT_ARGS:} -n={env:CI_PYTEST_PARALLEL:4} --durations=20 --junitxml=test-results/junit.xml --cov-config=.coveragerc --cov --cov-report= --no-cov-on-fail --ignore=wandb/sweeps --ignore=wandb/sweeps_engine --ignore=tests/launch --ignore=build/ {posargs:tests/}
    pylaunch:               jupyter-repo2docker --no-run ./tests/fixtures/
    pylaunch:               python -m pytest {env:CI_PYTEST_SPLIT_ARGS:} -n={env:CI_PYTEST_PARALLEL:4} --durations=20 --junitxml=test-results/junit.xml --cov-config=.coveragerc --cov --cov-report= --no-cov-on-fail  --ignore=wandb/sweeps --ignore=wandb/sweeps_engine --ignore=build/  {posargs:tests/launch}

[testenv:dev]
usedevelop = true
basepython = python3
commands = ipython

; [testenv:codemod]
; basepython=python3
; skip_install = true
; deps =
;     libcst
; commands=
;     /bin/bash -c './tools/strip_type_annotations.sh'

[testenv:bumpversion-to-dev]
basepython=python3
skip_install = true
deps =
    bumpversion==0.5.3
commands=
    python ./tools/bumpversion-tool.py --to-dev {posargs}

[testenv:bumpversion-from-dev]
basepython=python3
skip_install = true
deps =
    bumpversion==0.5.3
commands=
    python ./tools/bumpversion-tool.py --from-dev {posargs}

; [testenv:codemodcheck]
; basepython=python3
; skip_install = true
; deps =
;     libcst
; commands=
;     /bin/bash -c './tools/strip_type_annotations.sh --check'

[testenv:protocheck]
basepython=python3
skip_install = true
whitelist_externals =
    cp
    rm
    diff
deps =
    grpcio==1.27.2
    grpcio-tools==1.27.2
    mypy-protobuf==1.23
changedir={toxinidir}/wandb/proto
commands=
    rm -rf {toxinidir}/wandb/proto_check/
    cp -r {toxinidir}/wandb/proto/ {toxinidir}/wandb/proto_check/
    python wandb_internal_codegen.py
    diff {toxinidir}/wandb/proto/ {toxinidir}/wandb/proto_check/

[testenv:proto]
basepython=python3
skip_install = true
deps =
    grpcio==1.27.2
    grpcio-tools==1.27.2
    mypy-protobuf==1.23
changedir={toxinidir}/wandb/proto
commands=
    python wandb_internal_codegen.py

[flake8base]
deps =
    flake8
    flake8-colors

[testenv:flake8]
basepython=python3
skip_install = true
deps =
    {[flake8base]deps}
    flake8-bugbear>=21.4.2
    pep8-naming
    flake8-fixme
    flake8-typing-imports>=1.1
    flake8-import-order>=0.9
commands =
    flake8 --append-config={toxinidir}/.flake8-base {posargs}

[testenv:docstrings]
basepython=python3
skip_install = true
deps =
    {[flake8base]deps}
    flake8-docstrings>=1.3.1
commands =
    flake8 --append-config={toxinidir}/.flake8-docstrings {posargs}

[testenv:darglint]
basepython=python3
skip_install = true
deps =
    {[flake8base]deps}
    darglint>=1.8.0
commands =
    {[flake8base]deps}
    flake8 --append-config={toxinidir}/.flake8-darglint {posargs}

[testenv:pylint]
basepython=python3
deps=pylint
commands=
	pylint -rn --rcfile={toxinidir}/.pylintrc wandb.sdk

[testenv:mypy]
basepython=python3
skip_install = true
deps=
    mypy==0.812
    lxml
setenv =
    MYPYPATH = {toxinidir}
commands=
    mypy --show-error-codes --config-file {toxinidir}/mypy.ini -p wandb --html-report mypy-results/

[black]
deps=
    black==19.10b0

[testenv:format]
basepython = python3
skip_install = true
deps= {[black]deps}
commands =
    black wandb/ tests/ tools/

[testenv:black]
basepython = python3
skip_install = true
deps = {[black]deps}
commands =
    black --check wandb/ tests/ tools/

[testenv:blackdiff]
basepython = python3
skip_install = true
deps = {[black]deps}
commands =
    black --diff wandb/ tests/ tools/

[flake8]
max-line-length = 88
# ignore = D203, W503, E203
ignore =
    # TODO()'s are allowed for now
    T101,
    W503,
    # allow long lines, lets use blacks rules
    E501,
    # ignore space after comma rule, let black rule
    E231,
    # ignore whitespace before ':' (incompatible with black)
    E203,
    # google convention for docstrings, expressed as ignores
    D203,D204,D213,D215,D400,D401,D404,D406,D407,D408,D409,D413,
    # ignore missing docstrings
    D1,
    # configure darglint for function signatures
    DAR103,
# select = C,E,F,W,B,B901,I,N
max-complexity = 18
import-order-style = google
application-import-names = flake8
format = ${cyan}%(path)s${reset}:${yellow_bold}%(row)d${reset}:${green_bold}%(col)d${reset}: ${red_bold}%(code)s${reset} %(text)s
# docstring checking
docstring-convention = all
docstring-style = google
ignore-regex=^_(.*)
strictness=short

[testenv:covercircle]
skip_install = true
basepython = python3
passenv = CI CIRCLECI CIRCLE_* CODECOV_* TOXENV
deps =
    pytest
    coverage
    codecov
setenv =
    CIRCLE_BUILD_NUM={env:CIRCLE_WORKFLOW_ID}
whitelist_externals =
    mkdir
    cp
commands =
    mkdir -p cover-results
    /usr/bin/env bash -c '{envpython} -m coverage combine {toxworkdir}/py*/.coverage*'
    coverage xml --ignore-errors
    cp .coverage coverage.xml cover-results/
    coverage report --ignore-errors --skip-covered --omit "wandb/vendor/*"
    codecov -e TOXENV -F unittest

# hack until we figure out how to do better path conversions for windows
[testenv:wincovercircle]
skip_install = true
basepython = python3
passenv = CI CIRCLECI CIRCLE_* CODECOV_* TOXENV
deps =
    pytest
    coverage
    codecov
setenv =
    CIRCLE_BUILD_NUM={env:CIRCLE_WORKFLOW_ID}
whitelist_externals =
    mkdir
    cp
    bash.exe
commands =
    bash.exe -c 'mkdir -p cover-results'
    bash.exe -c 'C:/Users/circleci/project/.tox/wincovercircle/Scripts/python -m coverage combine C:/Users/circleci/project/.tox/py37/.coverage*'
    bash.exe -c 'C:/Users/circleci/project/.tox/wincovercircle/Scripts/python -m coverage xml'
    bash.exe -c 'cp .coverage coverage.xml cover-results/'
    bash.exe -c 'C:/Users/circleci/project/.tox/wincovercircle/Scripts/python -m coverage report --ignore-errors --skip-covered --omit "wandb/vendor/*"'
    bash.exe -c 'C:/Users/circleci/project/.tox/wincovercircle/Scripts/python -m codecov -e TOXENV -F unittest'

[testenv:cover]
skip_install = true
deps =
    pytest
    coverage
whitelist_externals =
    mkdir
    cp
commands =
    mkdir -p cover-results
    /usr/bin/env bash -c '{envpython} -m coverage combine {toxworkdir}/py*/.coverage*'
    coverage xml --ignore-errors
    cp .coverage coverage.xml cover-results/
    coverage report -m --ignore-errors --skip-covered --omit "wandb/vendor/*"

[testenv:func-s_{base,tf115,tf21,tf25}-{py35,py36,py37,py38,py39}]
install_command = pip install -f https://download.pytorch.org/whl/torch_stable.html {opts} {packages}
commands_pre =
setenv =
    COVERAGE_FILE={envdir}/.coverage
    YEACOV_SOURCE={envsitepackagesdir}/wandb/
deps =
    -r{toxinidir}/requirements.txt
    func-s_base-py{35,36,37,38,39}: -r{toxinidir}/requirements_dev.txt
    pytest-mock<=3.2.0
    yea-wandb==0.7.11
whitelist_externals =
    mkdir
commands =
    mkdir -p test-results
    func-s_base-py{35,36,37,38,39}: yea --shard default run {posargs:--all}
    func-s_tf115-py{35,36,37,38,39}: yea --shard tf115 run {posargs:--all}
    func-s_tf21-py{35,36,37,38,39}: yea --shard tf21 run {posargs:--all}
    func-s_tf25-py{35,36,37,38,39}: yea --shard tf25 run {posargs:--all}

[testenv:func-cover]
skip_install = true
deps =
    coverage
whitelist_externals =
    mkdir
    cp
commands =
    mkdir -p cover-results
    /usr/bin/env bash -c '{envpython} -m coverage combine {toxworkdir}/func-s*-py*/.coverage*'
    /usr/bin/env bash -c '{envpython} -m coverage xml --ignore-errors'
    cp .coverage coverage.xml cover-results/
    coverage report

[testenv:func-covercircle]
skip_install = true
basepython = python3
passenv = CI CIRCLECI CIRCLE_* CODECOV_* TOXENV
deps =
    pytest
    coverage
    codecov
setenv =
    CIRCLE_BUILD_NUM={env:CIRCLE_WORKFLOW_ID}
whitelist_externals =
    mkdir
    cp
commands =
    mkdir -p cover-results
    /usr/bin/env bash -c '{envpython} -m coverage combine {toxworkdir}/func-s*-py*/.coverage*'
    coverage xml --ignore-errors
    cp .coverage coverage.xml cover-results/
    coverage report --ignore-errors --skip-covered --include "wandb/*" --omit "wandb/vendor/*"
    codecov -e TOXENV -F functest<|MERGE_RESOLUTION|>--- conflicted
+++ resolved
@@ -16,12 +16,7 @@
     pytest-openfiles
     pytest-flakefinder
 install_command = 
-<<<<<<< HEAD
-    py{27,35,36,37,38,39}: pip install -f https://download.pytorch.org/whl/torch_stable.html {opts} {packages}
-    pylaunch: pip install -f https://download.pytorch.org/whl/torch_stable.html {opts} {packages}
-=======
     py{27,35,36,37,38,39,launch}: pip install -f https://download.pytorch.org/whl/torch_stable.html {opts} {packages}
->>>>>>> cc03254b
 passenv =
     USERNAME
     CI_PYTEST_SPLIT_ARGS
