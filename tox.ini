--- conflicted
+++ resolved
@@ -128,41 +128,6 @@
 commands_post=
     core: go tool covdata textfmt -i=.coverage -o coverage.txt
 
-<<<<<<< HEAD
-[testenv:importer-{wandb,mlflow}-py{38,39,310,311,312}]
-install_command=
-    pip install --timeout 600 --extra-index-url {opts} {packages}
-deps=
-    {[base]deps}
-    mlflow: pydantic<2
-    wandb: pydantic>=2
-    polars
-    rich
-    filelock
-    wheel
-    build
-    nox
-setenv=
-    {[base]setenv}
-    WANDB_ERROR_REPORTING=false
-passenv=
-    {[base]passenv}
-    CI_PYTEST_PARALLEL
-    CI
-    WANDB_TEST_SERVER_URL2
-    WANDB_TEST_LOCAL_BASE_PORT2
-    WANDB_TEST_SERVICES_API_PORT2
-    WANDB_TEST_FIXTURE_SERVICE_PORT2
-allowlist_externals=
-    mkdir
-    nox
-commands_pre=
-    mkdir -p test-results .coverage
-commands=
-    pytest {env:CI_PYTEST_SPLIT_ARGS:} -n=4 --durations=20 --reruns 2 --reruns-delay 1 --junitxml=test-results/junit.xml --cov --cov-report=xml --no-cov-on-fail --timeout 300 {posargs}
-=======
->>>>>>> 5a26d995
-
 [testenv:launch-release]
 deps=
     pytest
