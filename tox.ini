[tox]
minversion=3.24.0
envlist = black,mypy,flake8,docstrings,py{36,37,38,39,launch},func-s_{base,tf115,tf21,tf25,tf26,service,docs,imports,noml,grpc}-py37,func-cover,cover,verify-sweeps

[unitbase]
deps =
    -r{toxinidir}/requirements.txt
    pytest
    pytest-cov
    pytest-xdist
    pytest-flask
    pytest-split
    pytest-mock
    pytest-timeout
    pytest-openfiles
    pytest-flakefinder

[testenv:py{27,35,36,37,38,39,310,launch}]
deps =
    {[unitbase]deps}
    -r{toxinidir}/requirements_dev.txt
install_command = 
    py{27,35,36,37,38,39,launch}: pip install -f https://download.pytorch.org/whl/torch_stable.html {opts} {packages}
passenv =
    USERNAME
    CI_PYTEST_SPLIT_ARGS
    CI_PYTEST_PARALLEL
setenv =
    py{27,35,36,37,38,39,launch}: COVERAGE_FILE={envdir}/.coverage
    py{37}: WINDIR=C:\\Windows
# Pytorch installations on non-darwin need the `-f`
whitelist_externals =
    mkdir
    bash
    git
# Workaround for bug with fastparquet and numpy<0.20 ("numpy.ndarray size changed, may indicate binary incompatibility")
commands_pre =
    py{36,37,38}: pip install fastparquet
commands =
    mkdir -p test-results
    py{35,36,37,38,39,310}:     python -m pytest {env:CI_PYTEST_SPLIT_ARGS:} -n={env:CI_PYTEST_PARALLEL:4} --durations=20 --junitxml=test-results/junit.xml --cov-config=.coveragerc --cov --cov-report= --no-cov-on-fail {posargs:tests/}
    pylaunch:               jupyter-repo2docker --no-run ./tests/fixtures/
    pylaunch:               python -m pytest {env:CI_PYTEST_SPLIT_ARGS:} -n={env:CI_PYTEST_PARALLEL:4} --durations=20 --junitxml=test-results/junit.xml --cov-config=.coveragerc --cov --cov-report= --no-cov-on-fail {posargs:tests/tests_launch/}

[testenv:unit-s_{nb}-py{27,35,36,37,38,39,310}]
deps =
    {[unitbase]deps}
    ipython
    ipykernel
    nbclient
    matplotlib<3.5.2  # TODO: remove after conftest.py refactor
    bokeh             # TODO: remove after conftest.py refactor
whitelist_externals =
    mkdir
setenv =
    py{27,35,36,37,38,39,launch}: COVERAGE_FILE={envdir}/.coverage
    py{37}: WINDIR=C:\\Windows
passenv =
    USERNAME
    CI_PYTEST_SPLIT_ARGS
    CI_PYTEST_PARALLEL
commands =
    s_nb: ipython kernel install --user --name=wandb_python
    mkdir -p test-results
    py{35,36,37,38,39,310}: python -m pytest {env:CI_PYTEST_SPLIT_ARGS:} -n={env:CI_PYTEST_PARALLEL:4} --durations=20 --junitxml=test-results/junit.xml --cov-config=.coveragerc --cov --cov-report= --no-cov-on-fail {posargs:tests/tests_notebooks/}

[testenv:dev]
usedevelop = true
basepython = python3
commands = ipython

; [testenv:codemod]
; basepython=python3
; skip_install = true
; deps =
;     libcst
; commands=
;     /bin/bash -c './tools/strip_type_annotations.sh'

[testenv:bumpversion-to-dev]
basepython=python3
skip_install = true
deps =
    bumpversion==0.5.3
commands=
    python ./tools/bumpversion-tool.py --to-dev {posargs}

[testenv:bumpversion-from-dev]
basepython=python3
skip_install = true
deps =
    bumpversion==0.5.3
commands=
    python ./tools/bumpversion-tool.py --from-dev {posargs}

; [testenv:codemodcheck]
; basepython=python3
; skip_install = true
; deps =
;     libcst
; commands=
;     /bin/bash -c './tools/strip_type_annotations.sh --check'

[testenv:protocheck]
basepython=python3
skip_install = false
whitelist_externals =
    cp
    rm
    diff
deps =
    -r{toxinidir}/requirements.txt
    grpcio==1.40.0
    grpcio-tools==1.40.0
    mypy-protobuf==2.4
changedir={toxinidir}/wandb/proto
commands=
    rm -rf {toxinidir}/wandb/proto_check/
    cp -r {toxinidir}/wandb/proto/ {toxinidir}/wandb/proto_check/
    python wandb_internal_codegen.py
    diff {toxinidir}/wandb/proto/ {toxinidir}/wandb/proto_check/

[testenv:proto]
basepython=python3
skip_install = false
deps =
    -r{toxinidir}/requirements.txt
    grpcio==1.40.0
    grpcio-tools==1.40.0
    mypy-protobuf==2.4
changedir={toxinidir}/wandb/proto
commands=
    python wandb_internal_codegen.py

[flake8base]
deps =
    flake8
    flake8-colors
    grpcio==1.40.0

[testenv:flake8]
basepython=python3
skip_install = true
deps =
    {[flake8base]deps}
    flake8-bugbear>=21.4.2
    pep8-naming
    flake8-fixme
    flake8-typing-imports>=1.1
    flake8-import-order>=0.9
commands =
    flake8 --append-config={toxinidir}/.flake8-base {posargs}

[testenv:docstrings]
basepython=python3
skip_install = true
deps =
    {[flake8base]deps}
    flake8-docstrings>=1.3.1
commands =
    flake8 --select D --append-config={toxinidir}/.flake8-docstrings {posargs}

[testenv:darglint]
basepython=python3
skip_install = true
deps =
    {[flake8base]deps}
    darglint>=1.8.0
commands =
    flake8 --append-config={toxinidir}/.flake8-darglint {posargs}

[testenv:pylint]
basepython=python3
deps=pylint
commands=
	pylint -rn --rcfile={toxinidir}/.pylintrc wandb.sdk

[testenv:mypy]
basepython=python3
skip_install = true
deps=
    mypy==0.812
    lxml
    grpcio==1.40.0
setenv =
    MYPYPATH = {toxinidir}
commands=
    mypy --show-error-codes --config-file {toxinidir}/mypy.ini -p wandb --html-report mypy-results/

[black]
deps=
    black==19.10b0

[testenv:format]
basepython = python3
skip_install = true
deps= {[black]deps}
commands =
    black wandb/ tests/ tools/

[testenv:black]
basepython = python3
skip_install = true
deps = {[black]deps}
commands =
    black --check wandb/ tests/ tools/

[testenv:blackdiff]
basepython = python3
skip_install = true
deps = {[black]deps}
commands =
    black --diff wandb/ tests/ tools/

[flake8]
max-line-length = 88
# ignore = D203, W503, E203
ignore =
    # TODO()'s are allowed for now
    T101,
    W503,
    # allow long lines, lets use blacks rules
    E501,
    # ignore space after comma rule, let black rule
    E231,
    # ignore whitespace before ':' (incompatible with black)
    E203,
    # google convention for docstrings, expressed as ignores
    D203,D204,D213,D215,D400,D401,D404,D406,D407,D408,D409,D413,
    # ignore missing docstrings
    D1,
    # configure darglint for function signatures
    DAR103,
# select = C,E,F,W,B,B901,I,N
max-complexity = 18
import-order-style = google
application-import-names = flake8
format = ${cyan}%(path)s${reset}:${yellow_bold}%(row)d${reset}:${green_bold}%(col)d${reset}: ${red_bold}%(code)s${reset} %(text)s
# docstring checking
docstring-convention = all
docstring-style = google
ignore-regex=^_(.*)
strictness=short

[testenv:covercircle]
skip_install = true
basepython = python3
passenv = CI CIRCLECI CIRCLE_* CODECOV_* TOXENV
deps =
    pytest
    coverage
    codecov
setenv =
    CIRCLE_BUILD_NUM={env:CIRCLE_WORKFLOW_ID}
whitelist_externals =
    mkdir
    cp
commands =
    mkdir -p cover-results
    /usr/bin/env bash -c '{envpython} -m coverage combine {toxworkdir}/py*/.coverage*'
    coverage xml --ignore-errors
    cp .coverage coverage.xml cover-results/
    coverage report --ignore-errors --skip-covered --omit "wandb/vendor/*"
    codecov -e TOXENV -F unittest

# temporary until we can consolidate coverage collection paths
[testenv:unit-covercircle]
skip_install = true
basepython = python3
passenv = CI CIRCLECI CIRCLE_* CODECOV_* TOXENV
deps =
    pytest
    coverage
    codecov
setenv =
    CIRCLE_BUILD_NUM={env:CIRCLE_WORKFLOW_ID}
whitelist_externals =
    mkdir
    bash
    cp
commands =
    mkdir -p cover-results
    /usr/bin/env bash -c '{envpython} -m coverage combine {toxworkdir}/unit-s*-py*/.coverage*'
    /usr/bin/env bash -c '{envpython} -m coverage xml --ignore-errors'
    cp .coverage coverage.xml cover-results/
    coverage report --ignore-errors --skip-covered --include "wandb/*" --omit "wandb/vendor/*"
    codecov -e TOXENV -F unittest

# temporary until we can consolidate coverage collection paths
[testenv:unit-cover]
skip_install = true
deps =
    pytest
    coverage
whitelist_externals =
    mkdir
    bash
    cp
commands =
    mkdir -p cover-results
    /usr/bin/env bash -c '{envpython} -m coverage combine {toxworkdir}/unit-s*-py*/.coverage*'
    coverage xml --ignore-errors
    cp .coverage coverage.xml cover-results/
    coverage report -m --ignore-errors --skip-covered --omit "wandb/vendor/*"

# hack until we figure out how to do better path conversions for windows
[testenv:wincovercircle]
skip_install = true
basepython = python3
passenv = CI CIRCLECI CIRCLE_* CODECOV_* TOXENV
deps =
    pytest
    coverage
    codecov
setenv =
    CIRCLE_BUILD_NUM={env:CIRCLE_WORKFLOW_ID}
whitelist_externals =
    mkdir
    cp
    bash.exe
commands =
    bash.exe -c 'mkdir -p cover-results'
    bash.exe -c 'C:/Users/circleci/project/.tox/wincovercircle/Scripts/python -m coverage combine C:/Users/circleci/project/.tox/py37/.coverage*'
    bash.exe -c 'C:/Users/circleci/project/.tox/wincovercircle/Scripts/python -m coverage xml'
    bash.exe -c 'cp .coverage coverage.xml cover-results/'
    bash.exe -c 'C:/Users/circleci/project/.tox/wincovercircle/Scripts/python -m coverage report --ignore-errors --skip-covered --omit "wandb/vendor/*"'
    bash.exe -c 'C:/Users/circleci/project/.tox/wincovercircle/Scripts/python -m codecov -e TOXENV -F unittest'

[testenv:cover]
skip_install = true
deps =
    pytest
    coverage
whitelist_externals =
    mkdir
    cp
commands =
    mkdir -p cover-results
    /usr/bin/env bash -c '{envpython} -m coverage combine {toxworkdir}/py*/.coverage*'
    coverage xml --ignore-errors
    cp .coverage coverage.xml cover-results/
    coverage report -m --ignore-errors --skip-covered --omit "wandb/vendor/*"

[testenv:func-s_{base,tf115,tf21,tf25,tf26,service,py310,docs,imports,noml,grpc}-{py35,py36,py37,py38,py39,py310}]
install_command = pip install -f https://download.pytorch.org/whl/torch_stable.html {opts} {packages}
commands_pre =
setenv =
    COVERAGE_FILE={envdir}/.coverage
    YEACOV_SOURCE={envsitepackagesdir}/wandb/
deps =
    -r{toxinidir}/requirements.txt
    func-s_base-py{35,36,37,38,39,310}: -r{toxinidir}/requirements_dev.txt
    pytest-mock
<<<<<<< HEAD
    git+https://GITHUB.COM/wandb/yea-wandb.git@jq1/rename-queries#egg=yea-wandb
=======
    yea-wandb==0.7.31
>>>>>>> 19e548b4
extras =
    func-s_service-py{35,36,37,38,39,310}: service
    func-s_grpc-py{35,36,37,38,39,310}: grpc
whitelist_externals =
    mkdir
commands =
    mkdir -p test-results
    func-s_base-py{35,36,37,38,39,310}: yea --shard default run {posargs:--all}
    func-s_tf115-py{35,36,37,38,39,310}: yea --shard tf115 run {posargs:--all}
    func-s_tf21-py{35,36,37,38,39,310}: yea --shard tf21 run {posargs:--all}
    func-s_tf25-py{35,36,37,38,39,310}: yea --shard tf25 run {posargs:--all}
    func-s_tf26-py{35,36,37,38,39,310}: yea --shard tf26 run {posargs:--all}
    func-s_service-py{35,36,37,38,39,310}: yea --shard service run {posargs:--all}
    func-s_grpc-py{35,36,37,38,39,310}: yea --shard grpc run {posargs:--all}
    func-s_py310-py{35,36,37,38,39,310}: yea --shard py310 run {posargs:--all}
    func-s_docs-py{35,36,37,38,39,310}: yea --shard docs run {posargs:--all}
    func-s_imports-py{35,36,37,38,39,310}: yea --shard imports run {posargs:--all}
    func-s_noml-py{35,36,37,38,39,310}: yea --shard noml run {posargs:--all}

[testenv:func-cover]
skip_install = true
deps =
    coverage
whitelist_externals =
    mkdir
    cp
commands =
    mkdir -p cover-results
    /usr/bin/env bash -c '{envpython} -m coverage combine {toxworkdir}/func-s*-py*/.coverage*'
    /usr/bin/env bash -c '{envpython} -m coverage xml --ignore-errors'
    cp .coverage coverage.xml cover-results/
    coverage report

[testenv:func-covercircle]
skip_install = true
basepython = python3
passenv = CI CIRCLECI CIRCLE_* CODECOV_* TOXENV
deps =
    pytest
    coverage
    codecov
setenv =
    CIRCLE_BUILD_NUM={env:CIRCLE_WORKFLOW_ID}
whitelist_externals =
    mkdir
    cp
commands =
    mkdir -p cover-results
    /usr/bin/env bash -c '{envpython} -m coverage combine {toxworkdir}/func-s*-py*/.coverage*'
    /usr/bin/env bash -c '{envpython} -m coverage xml --ignore-errors'
    cp .coverage coverage.xml cover-results/
    coverage report --ignore-errors --skip-covered --include "wandb/*" --omit "wandb/vendor/*"
    codecov -e TOXENV -F functest

[testenv:verify-sweeps]
skip_install = true
basepython = python3
whitelist_externals =
   bash
   git
commands =
   bash tools/verify_sweeps.sh<|MERGE_RESOLUTION|>--- conflicted
+++ resolved
@@ -351,11 +351,7 @@
     -r{toxinidir}/requirements.txt
     func-s_base-py{35,36,37,38,39,310}: -r{toxinidir}/requirements_dev.txt
     pytest-mock
-<<<<<<< HEAD
-    git+https://GITHUB.COM/wandb/yea-wandb.git@jq1/rename-queries#egg=yea-wandb
-=======
-    yea-wandb==0.7.31
->>>>>>> 19e548b4
+    git+https://GITHUB.com/wandb/yea-wandb.git@jq1/rename-queries#egg=yea-wandb
 extras =
     func-s_service-py{35,36,37,38,39,310}: service
     func-s_grpc-py{35,36,37,38,39,310}: grpc
