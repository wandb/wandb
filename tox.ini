[tox]
minversion=3.24.0
envlist = black,mypy,flake8,docstrings,py{36,37,38,39,launch},func-s_{base,tf115,tf21,tf25,tf26,service,docs,imports,noml,grpc}-py37,func-cover,cover,verify-sweeps

[unitbase]
deps =
    -r{toxinidir}/requirements.txt
    pytest
    pytest-cov
    pytest-xdist
    pytest-flask
    pytest-split
    pytest-mock
    pytest-timeout
    pytest-openfiles
    pytest-flakefinder

[testenv:py{27,35,36,37,38,39,310,launch}]
deps =
    {[unitbase]deps}
    -r{toxinidir}/requirements_dev.txt
install_command = 
    py{27,35,36,37,38,39,launch}: pip install -f https://download.pytorch.org/whl/torch_stable.html {opts} {packages}
passenv =
    USERNAME
    CI_PYTEST_SPLIT_ARGS
    CI_PYTEST_PARALLEL
setenv =
    py{27,35,36,37,38,39,launch}: COVERAGE_FILE={envdir}/.coverage
    py{37}: WINDIR=C:\\Windows
# Pytorch installations on non-darwin need the `-f`
whitelist_externals =
    mkdir
    bash
    git
# Workaround for bug with fastparquet and numpy<0.20 ("numpy.ndarray size changed, may indicate binary incompatibility")
# fixme: fastparquet==0.8.0 fails locally, need to investigate
commands_pre =
    py{36,37,38}: pip install "fastparquet<0.8"
commands =
    mkdir -p test-results
    py{35,36,37,38,39,310}:     python -m pytest {env:CI_PYTEST_SPLIT_ARGS:} -n={env:CI_PYTEST_PARALLEL:4} --durations=20 --junitxml=test-results/junit.xml --cov-config=.coveragerc --cov --cov-report= --no-cov-on-fail {posargs:tests/}
    pylaunch:               jupyter-repo2docker --no-run ./tests/fixtures/
    pylaunch:               python -m pytest {env:CI_PYTEST_SPLIT_ARGS:} -n={env:CI_PYTEST_PARALLEL:4} --durations=20 --junitxml=test-results/junit.xml --cov-config=.coveragerc --cov --cov-report= --no-cov-on-fail {posargs:tests/tests_launch/}

[testenv:unit-s_{nb}-py{27,35,36,37,38,39,310}]
deps =
    {[unitbase]deps}
    ipython
    ipykernel
    nbclient
    matplotlib<3.5.2  # TODO: remove after conftest.py refactor
    bokeh             # TODO: remove after conftest.py refactor
whitelist_externals =
    mkdir
setenv =
    py{27,35,36,37,38,39,launch}: COVERAGE_FILE={envdir}/.coverage
    py{37}: WINDIR=C:\\Windows
passenv =
    USERNAME
    CI_PYTEST_SPLIT_ARGS
    CI_PYTEST_PARALLEL
commands =
    s_nb: ipython kernel install --user --name=wandb_python
    mkdir -p test-results
    py{35,36,37,38,39,310}: python -m pytest {env:CI_PYTEST_SPLIT_ARGS:} -n={env:CI_PYTEST_PARALLEL:4} --durations=20 --junitxml=test-results/junit.xml --cov-config=.coveragerc --cov --cov-report= --no-cov-on-fail {posargs:tests/tests_notebooks/}

[testenv:dev]
usedevelop = true
basepython = python3
commands = ipython

; [testenv:codemod]
; basepython=python3
; skip_install = true
; deps =
;     libcst
; commands=
;     /bin/bash -c './tools/strip_type_annotations.sh'

[testenv:bumpversion-to-dev]
basepython=python3
skip_install = true
deps =
    bumpversion==0.5.3
commands=
    python ./tools/bumpversion-tool.py --to-dev {posargs}

[testenv:bumpversion-from-dev]
basepython=python3
skip_install = true
deps =
    bumpversion==0.5.3
commands=
    python ./tools/bumpversion-tool.py --from-dev {posargs}

; [testenv:codemodcheck]
; basepython=python3
; skip_install = true
; deps =
;     libcst
; commands=
;     /bin/bash -c './tools/strip_type_annotations.sh --check'

[testenv:protocheck]
basepython=python3
skip_install = false
whitelist_externals =
    cp
    rm
    diff
deps =
    -r{toxinidir}/requirements.txt
    grpcio==1.40.0
    grpcio-tools==1.40.0
    mypy-protobuf==2.4
changedir={toxinidir}/wandb/proto
commands=
    rm -rf {toxinidir}/wandb/proto_check/
    cp -r {toxinidir}/wandb/proto/ {toxinidir}/wandb/proto_check/
    python wandb_internal_codegen.py
    diff {toxinidir}/wandb/proto/ {toxinidir}/wandb/proto_check/

[testenv:proto]
basepython=python3
skip_install = false
deps =
    -r{toxinidir}/requirements.txt
    grpcio==1.40.0
    grpcio-tools==1.40.0
    mypy-protobuf==2.4
changedir={toxinidir}/wandb/proto
commands=
    python wandb_internal_codegen.py

[flake8base]
deps =
    flake8
    flake8-colors
    grpcio==1.40.0

[testenv:flake8]
basepython=python3
skip_install = true
deps =
    {[flake8base]deps}
    flake8-bugbear>=21.4.2
    pep8-naming
    flake8-fixme
    flake8-typing-imports>=1.1
    flake8-import-order>=0.9
commands =
    flake8 --append-config={toxinidir}/.flake8-base {posargs}

[testenv:docstrings]
basepython=python3
skip_install = true
deps =
    {[flake8base]deps}
    flake8-docstrings>=1.3.1
commands =
    flake8 --select D --append-config={toxinidir}/.flake8-docstrings {posargs}

[testenv:darglint]
basepython=python3
skip_install = true
deps =
    {[flake8base]deps}
    darglint>=1.8.0
commands =
    flake8 --append-config={toxinidir}/.flake8-darglint {posargs}

[testenv:pylint]
basepython=python3
deps=pylint
commands=
	pylint -rn --rcfile={toxinidir}/.pylintrc wandb.sdk

[testenv:mypy]
basepython=python3
skip_install = true
deps=
    mypy==0.812
    lxml
    grpcio==1.40.0
setenv =
    MYPYPATH = {toxinidir}
commands=
    mypy --show-error-codes --config-file {toxinidir}/mypy.ini -p wandb --html-report mypy-results/

[black]
deps=
    black==19.10b0

[testenv:format]
basepython = python3
skip_install = true
deps= {[black]deps}
commands =
    black wandb/ tests/ tools/

[testenv:black]
basepython = python3
skip_install = true
deps = {[black]deps}
commands =
    black --check wandb/ tests/ tools/

[testenv:blackdiff]
basepython = python3
skip_install = true
deps = {[black]deps}
commands =
    black --diff wandb/ tests/ tools/

[flake8]
max-line-length = 88
# ignore = D203, W503, E203
ignore =
    # TODO()'s are allowed for now
    T101,
    W503,
    # allow long lines, lets use blacks rules
    E501,
    # ignore space after comma rule, let black rule
    E231,
    # ignore whitespace before ':' (incompatible with black)
    E203,
    # google convention for docstrings, expressed as ignores
    D203,D204,D213,D215,D400,D401,D404,D406,D407,D408,D409,D413,
    # ignore missing docstrings
    D1,
    # configure darglint for function signatures
    DAR103,
# select = C,E,F,W,B,B901,I,N
max-complexity = 18
import-order-style = google
application-import-names = flake8
format = ${cyan}%(path)s${reset}:${yellow_bold}%(row)d${reset}:${green_bold}%(col)d${reset}: ${red_bold}%(code)s${reset} %(text)s
# docstring checking
docstring-convention = all
docstring-style = google
ignore-regex=^_(.*)
strictness=short

[testenv:covercircle]
skip_install = true
basepython = python3
passenv = CI CIRCLECI CIRCLE_* CODECOV_* TOXENV
deps =
    pytest
    coverage
    codecov
setenv =
    CIRCLE_BUILD_NUM={env:CIRCLE_WORKFLOW_ID}
whitelist_externals =
    mkdir
    cp
commands =
    mkdir -p cover-results
    /usr/bin/env bash -c '{envpython} -m coverage combine {toxworkdir}/py*/.coverage*'
    coverage xml --ignore-errors
    cp .coverage coverage.xml cover-results/
    coverage report --ignore-errors --skip-covered --omit "wandb/vendor/*"
    codecov -e TOXENV -F unittest

# temporary until we can consolidate coverage collection paths
[testenv:unit-covercircle]
skip_install = true
basepython = python3
passenv = CI CIRCLECI CIRCLE_* CODECOV_* TOXENV
deps =
    pytest
    coverage
    codecov
setenv =
    CIRCLE_BUILD_NUM={env:CIRCLE_WORKFLOW_ID}
whitelist_externals =
    mkdir
    bash
    cp
commands =
    mkdir -p cover-results
    /usr/bin/env bash -c '{envpython} -m coverage combine {toxworkdir}/unit-s*-py*/.coverage*'
    /usr/bin/env bash -c '{envpython} -m coverage xml --ignore-errors'
    cp .coverage coverage.xml cover-results/
    coverage report --ignore-errors --skip-covered --include "wandb/*" --omit "wandb/vendor/*"
    codecov -e TOXENV -F unittest

# temporary until we can consolidate coverage collection paths
[testenv:unit-cover]
skip_install = true
deps =
    pytest
    coverage
whitelist_externals =
    mkdir
    bash
    cp
commands =
    mkdir -p cover-results
    /usr/bin/env bash -c '{envpython} -m coverage combine {toxworkdir}/unit-s*-py*/.coverage*'
    coverage xml --ignore-errors
    cp .coverage coverage.xml cover-results/
    coverage report -m --ignore-errors --skip-covered --omit "wandb/vendor/*"

# hack until we figure out how to do better path conversions for windows
[testenv:wincovercircle]
skip_install = true
basepython = python3
passenv = CI CIRCLECI CIRCLE_* CODECOV_* TOXENV
deps =
    pytest
    coverage
    codecov
setenv =
    CIRCLE_BUILD_NUM={env:CIRCLE_WORKFLOW_ID}
whitelist_externals =
    mkdir
    cp
    bash.exe
commands =
    bash.exe -c 'mkdir -p cover-results'
    bash.exe -c 'C:/Users/circleci/project/.tox/wincovercircle/Scripts/python -m coverage combine C:/Users/circleci/project/.tox/py37/.coverage*'
    bash.exe -c 'C:/Users/circleci/project/.tox/wincovercircle/Scripts/python -m coverage xml'
    bash.exe -c 'cp .coverage coverage.xml cover-results/'
    bash.exe -c 'C:/Users/circleci/project/.tox/wincovercircle/Scripts/python -m coverage report --ignore-errors --skip-covered --omit "wandb/vendor/*"'
    bash.exe -c 'C:/Users/circleci/project/.tox/wincovercircle/Scripts/python -m codecov -e TOXENV -F unittest'

[testenv:cover]
skip_install = true
deps =
    pytest
    coverage
whitelist_externals =
    mkdir
    cp
commands =
    mkdir -p cover-results
    /usr/bin/env bash -c '{envpython} -m coverage combine {toxworkdir}/py*/.coverage*'
    coverage xml --ignore-errors
    cp .coverage coverage.xml cover-results/
    coverage report -m --ignore-errors --skip-covered --omit "wandb/vendor/*"

[testenv:func-s_{base,tf115,tf21,tf25,tf26,service,py310,docs,imports,noml,grpc}-{py35,py36,py37,py38,py39,py310}]
install_command = pip install -f https://download.pytorch.org/whl/torch_stable.html {opts} {packages}
commands_pre =
setenv =
    COVERAGE_FILE={envdir}/.coverage
    YEACOV_SOURCE={envsitepackagesdir}/wandb/
deps =
    -r{toxinidir}/requirements.txt
    func-s_base-py{35,36,37,38,39,310}: -r{toxinidir}/requirements_dev.txt
    pytest-mock
<<<<<<< HEAD
    git+https://GITHub.com/wandb/yea-wandb.git@jq1/rename-queries#egg=yea-wandb
=======
    yea-wandb==0.7.32
>>>>>>> ad595f66
extras =
    func-s_service-py{35,36,37,38,39,310}: service
    func-s_grpc-py{35,36,37,38,39,310}: grpc
whitelist_externals =
    mkdir
commands =
    mkdir -p test-results
    func-s_base-py{35,36,37,38,39,310}: yea --shard default run {posargs:--all}
    func-s_tf115-py{35,36,37,38,39,310}: yea --shard tf115 run {posargs:--all}
    func-s_tf21-py{35,36,37,38,39,310}: yea --shard tf21 run {posargs:--all}
    func-s_tf25-py{35,36,37,38,39,310}: yea --shard tf25 run {posargs:--all}
    func-s_tf26-py{35,36,37,38,39,310}: yea --shard tf26 run {posargs:--all}
    func-s_service-py{35,36,37,38,39,310}: yea --shard service run {posargs:--all}
    func-s_grpc-py{35,36,37,38,39,310}: yea --shard grpc run {posargs:--all}
    func-s_py310-py{35,36,37,38,39,310}: yea --shard py310 run {posargs:--all}
    func-s_docs-py{35,36,37,38,39,310}: yea --shard docs run {posargs:--all}
    func-s_imports-py{35,36,37,38,39,310}: yea --shard imports run {posargs:--all}
    func-s_noml-py{35,36,37,38,39,310}: yea --shard noml run {posargs:--all}

[testenv:func-cover]
skip_install = true
deps =
    coverage
whitelist_externals =
    mkdir
    cp
commands =
    mkdir -p cover-results
    /usr/bin/env bash -c '{envpython} -m coverage combine {toxworkdir}/func-s*-py*/.coverage*'
    /usr/bin/env bash -c '{envpython} -m coverage xml --ignore-errors'
    cp .coverage coverage.xml cover-results/
    coverage report

[testenv:func-covercircle]
skip_install = true
basepython = python3
passenv = CI CIRCLECI CIRCLE_* CODECOV_* TOXENV
deps =
    pytest
    coverage
    codecov
setenv =
    CIRCLE_BUILD_NUM={env:CIRCLE_WORKFLOW_ID}
whitelist_externals =
    mkdir
    cp
commands =
    mkdir -p cover-results
    /usr/bin/env bash -c '{envpython} -m coverage combine {toxworkdir}/func-s*-py*/.coverage*'
    /usr/bin/env bash -c '{envpython} -m coverage xml --ignore-errors'
    cp .coverage coverage.xml cover-results/
    coverage report --ignore-errors --skip-covered --include "wandb/*" --omit "wandb/vendor/*"
    codecov -e TOXENV -F functest

[testenv:verify-sweeps]
skip_install = true
basepython = python3
whitelist_externals =
   bash
   git
commands =
   bash tools/verify_sweeps.sh<|MERGE_RESOLUTION|>--- conflicted
+++ resolved
@@ -352,11 +352,7 @@
     -r{toxinidir}/requirements.txt
     func-s_base-py{35,36,37,38,39,310}: -r{toxinidir}/requirements_dev.txt
     pytest-mock
-<<<<<<< HEAD
-    git+https://GITHub.com/wandb/yea-wandb.git@jq1/rename-queries#egg=yea-wandb
-=======
     yea-wandb==0.7.32
->>>>>>> ad595f66
 extras =
     func-s_service-py{35,36,37,38,39,310}: service
     func-s_grpc-py{35,36,37,38,39,310}: grpc
