[tox]
minversion=3.24.0
envlist = black,mypy,flake8,docstrings,py{36,37,38,39,launch},func-s_{base,tf115,tf21,tf25}-py37,func-cover,cover

[testenv:py{27,35,36,37,38,39,310,launch}]
deps =
    -r{toxinidir}/requirements.txt
    -r{toxinidir}/requirements_dev.txt
    pytest
    pytest-cov
    pytest-xdist
    pytest-flask
    pytest-split
    pytest-mock<=3.2.0
    pytest-timeout
    pytest-openfiles
    pytest-flakefinder
install_command = 
    py{27,35,36,37,38,39,launch}: pip install -f https://download.pytorch.org/whl/torch_stable.html {opts} {packages}
passenv =
    USERNAME
    CI_PYTEST_SPLIT_ARGS
    CI_PYTEST_PARALLEL
setenv =
    py{27,35,36,37,38,39,launch}: COVERAGE_FILE={envdir}/.coverage
    py{37}: WINDIR=C:\\Windows
# Pytorch installations on non-darwin need the `-f`
whitelist_externals =
    mkdir
    bash
    git
# Workaround for bug with fastparquet and numpy<0.20 ("numpy.ndarray size changed, may indicate binary incompatibility")
commands_pre =
    py{36,37,38}: pip install fastparquet
    bash -c "if [ ! -f {toxinidir}/wandb/sweeps_engine/requirements.txt ]; then git submodule update --init --remote; git submodule update; fi"
    py{36,37,38,39}: pip install -r{toxinidir}/wandb/sweeps_engine/requirements.txt
commands =
    py{35,36,37,38,39}: ipython kernel install --user --name=wandb_python
    mkdir -p test-results
    py{35,36,37,38,39,310}:     python -m pytest {env:CI_PYTEST_SPLIT_ARGS:} -n={env:CI_PYTEST_PARALLEL:4} --durations=20 --junitxml=test-results/junit.xml --cov-config=.coveragerc --cov --cov-report= --no-cov-on-fail --ignore=wandb/sweeps --ignore=wandb/sweeps_engine --ignore=tests/launch --ignore=build/ {posargs:tests/}
    pylaunch:               jupyter-repo2docker --no-run ./tests/fixtures/
    pylaunch:               python -m pytest {env:CI_PYTEST_SPLIT_ARGS:} -n={env:CI_PYTEST_PARALLEL:4} --durations=20 --junitxml=test-results/junit.xml --cov-config=.coveragerc --cov --cov-report= --no-cov-on-fail  --ignore=wandb/sweeps --ignore=wandb/sweeps_engine --ignore=build/  {posargs:tests/launch}

[testenv:dev]
usedevelop = true
basepython = python3
commands = ipython

; [testenv:codemod]
; basepython=python3
; skip_install = true
; deps =
;     libcst
; commands=
;     /bin/bash -c './tools/strip_type_annotations.sh'

[testenv:bumpversion-to-dev]
basepython=python3
skip_install = true
deps =
    bumpversion==0.5.3
commands=
    python ./tools/bumpversion-tool.py --to-dev {posargs}

[testenv:bumpversion-from-dev]
basepython=python3
skip_install = true
deps =
    bumpversion==0.5.3
commands=
    python ./tools/bumpversion-tool.py --from-dev {posargs}

; [testenv:codemodcheck]
; basepython=python3
; skip_install = true
; deps =
;     libcst
; commands=
;     /bin/bash -c './tools/strip_type_annotations.sh --check'

[testenv:protocheck]
basepython=python3
skip_install = true
whitelist_externals =
    cp
    rm
    diff
deps =
    grpcio==1.27.2
    grpcio-tools==1.27.2
    mypy-protobuf==1.23
changedir={toxinidir}/wandb/proto
commands=
    rm -rf {toxinidir}/wandb/proto_check/
    cp -r {toxinidir}/wandb/proto/ {toxinidir}/wandb/proto_check/
    python wandb_internal_codegen.py
    diff {toxinidir}/wandb/proto/ {toxinidir}/wandb/proto_check/

[testenv:proto]
basepython=python3
skip_install = true
deps =
    grpcio==1.27.2
    grpcio-tools==1.27.2
    mypy-protobuf==1.23
changedir={toxinidir}/wandb/proto
commands=
    python wandb_internal_codegen.py

[flake8base]
deps =
    flake8
    flake8-colors

[testenv:flake8]
basepython=python3
skip_install = true
deps =
    {[flake8base]deps}
    flake8-bugbear>=21.4.2
    pep8-naming
    flake8-fixme
    flake8-typing-imports>=1.1
    flake8-import-order>=0.9
commands =
    flake8 --append-config={toxinidir}/.flake8-base {posargs}

[testenv:docstrings]
basepython=python3
skip_install = true
deps =
    {[flake8base]deps}
    flake8-docstrings>=1.3.1
commands =
    flake8 --append-config={toxinidir}/.flake8-docstrings {posargs}

[testenv:darglint]
basepython=python3
skip_install = true
deps =
    {[flake8base]deps}
    darglint>=1.8.0
commands =
    {[flake8base]deps}
    flake8 --append-config={toxinidir}/.flake8-darglint {posargs}

[testenv:pylint]
basepython=python3
deps=pylint
commands=
	pylint -rn --rcfile={toxinidir}/.pylintrc wandb.sdk

[testenv:mypy]
basepython=python3
skip_install = true
deps=
    mypy==0.812
    lxml
setenv =
    MYPYPATH = {toxinidir}
commands=
    mypy --show-error-codes --config-file {toxinidir}/mypy.ini -p wandb --html-report mypy-results/

[black]
deps=
    black==19.10b0

[testenv:format]
basepython = python3
skip_install = true
deps= {[black]deps}
commands =
    black wandb/ tests/ tools/

[testenv:black]
basepython = python3
skip_install = true
deps = {[black]deps}
commands =
    black --check wandb/ tests/ tools/

[testenv:blackdiff]
basepython = python3
skip_install = true
deps = {[black]deps}
commands =
    black --diff wandb/ tests/ tools/

[flake8]
max-line-length = 88
# ignore = D203, W503, E203
ignore =
    # TODO()'s are allowed for now
    T101,
    W503,
    # allow long lines, lets use blacks rules
    E501,
    # ignore space after comma rule, let black rule
    E231,
    # ignore whitespace before ':' (incompatible with black)
    E203,
    # google convention for docstrings, expressed as ignores
    D203,D204,D213,D215,D400,D401,D404,D406,D407,D408,D409,D413,
    # ignore missing docstrings
    D1,
    # configure darglint for function signatures
    DAR103,
# select = C,E,F,W,B,B901,I,N
max-complexity = 18
import-order-style = google
application-import-names = flake8
format = ${cyan}%(path)s${reset}:${yellow_bold}%(row)d${reset}:${green_bold}%(col)d${reset}: ${red_bold}%(code)s${reset} %(text)s
# docstring checking
docstring-convention = all
docstring-style = google
ignore-regex=^_(.*)
strictness=short

[testenv:covercircle]
skip_install = true
basepython = python3
passenv = CI CIRCLECI CIRCLE_* CODECOV_* TOXENV
deps =
    pytest
    coverage
    codecov
setenv =
    CIRCLE_BUILD_NUM={env:CIRCLE_WORKFLOW_ID}
whitelist_externals =
    mkdir
    cp
commands =
    mkdir -p cover-results
    /usr/bin/env bash -c '{envpython} -m coverage combine {toxworkdir}/py*/.coverage*'
    coverage xml --ignore-errors
    cp .coverage coverage.xml cover-results/
    coverage report --ignore-errors --skip-covered --omit "wandb/vendor/*"
    codecov -e TOXENV -F unittest

# hack until we figure out how to do better path conversions for windows
[testenv:wincovercircle]
skip_install = true
basepython = python3
passenv = CI CIRCLECI CIRCLE_* CODECOV_* TOXENV
deps =
    pytest
    coverage
    codecov
setenv =
    CIRCLE_BUILD_NUM={env:CIRCLE_WORKFLOW_ID}
whitelist_externals =
    mkdir
    cp
    bash.exe
commands =
    bash.exe -c 'mkdir -p cover-results'
    bash.exe -c 'C:/Users/circleci/project/.tox/wincovercircle/Scripts/python -m coverage combine C:/Users/circleci/project/.tox/py37/.coverage*'
    bash.exe -c 'C:/Users/circleci/project/.tox/wincovercircle/Scripts/python -m coverage xml'
    bash.exe -c 'cp .coverage coverage.xml cover-results/'
    bash.exe -c 'C:/Users/circleci/project/.tox/wincovercircle/Scripts/python -m coverage report --ignore-errors --skip-covered --omit "wandb/vendor/*"'
    bash.exe -c 'C:/Users/circleci/project/.tox/wincovercircle/Scripts/python -m codecov -e TOXENV -F unittest'

[testenv:cover]
skip_install = true
deps =
    pytest
    coverage
whitelist_externals =
    mkdir
    cp
commands =
    mkdir -p cover-results
    /usr/bin/env bash -c '{envpython} -m coverage combine {toxworkdir}/py*/.coverage*'
    coverage xml --ignore-errors
    cp .coverage coverage.xml cover-results/
    coverage report -m --ignore-errors --skip-covered --omit "wandb/vendor/*"

[testenv:func-s_{base,tf115,tf21,tf25}-{py35,py36,py37,py38,py39}]
install_command = pip install -f https://download.pytorch.org/whl/torch_stable.html {opts} {packages}
commands_pre =
setenv =
    COVERAGE_FILE={envdir}/.coverage
    YEACOV_SOURCE={envsitepackagesdir}/wandb/
deps =
    -r{toxinidir}/requirements.txt
    func-s_base-py{35,36,37,38,39}: -r{toxinidir}/requirements_dev.txt
    pytest-mock<=3.2.0
<<<<<<< HEAD
    yea-wandb==0.7.12
=======
    yea-wandb==0.7.15
>>>>>>> 6a4b52a8
whitelist_externals =
    mkdir
commands =
    mkdir -p test-results
    func-s_base-py{35,36,37,38,39}: yea --shard default run {posargs:--all}
    func-s_tf115-py{35,36,37,38,39}: yea --shard tf115 run {posargs:--all}
    func-s_tf21-py{35,36,37,38,39}: yea --shard tf21 run {posargs:--all}
    func-s_tf25-py{35,36,37,38,39}: yea --shard tf25 run {posargs:--all}

[testenv:func-cover]
skip_install = true
deps =
    coverage
whitelist_externals =
    mkdir
    cp
commands =
    mkdir -p cover-results
    /usr/bin/env bash -c '{envpython} -m coverage combine {toxworkdir}/func-s*-py*/.coverage*'
    /usr/bin/env bash -c '{envpython} -m coverage xml --ignore-errors'
    cp .coverage coverage.xml cover-results/
    coverage report

[testenv:func-covercircle]
skip_install = true
basepython = python3
passenv = CI CIRCLECI CIRCLE_* CODECOV_* TOXENV
deps =
    pytest
    coverage
    codecov
setenv =
    CIRCLE_BUILD_NUM={env:CIRCLE_WORKFLOW_ID}
whitelist_externals =
    mkdir
    cp
commands =
    mkdir -p cover-results
    /usr/bin/env bash -c '{envpython} -m coverage combine {toxworkdir}/func-s*-py*/.coverage*'
    coverage xml --ignore-errors
    cp .coverage coverage.xml cover-results/
    coverage report --ignore-errors --skip-covered --include "wandb/*" --omit "wandb/vendor/*"
    codecov -e TOXENV -F functest<|MERGE_RESOLUTION|>--- conflicted
+++ resolved
@@ -285,11 +285,7 @@
     -r{toxinidir}/requirements.txt
     func-s_base-py{35,36,37,38,39}: -r{toxinidir}/requirements_dev.txt
     pytest-mock<=3.2.0
-<<<<<<< HEAD
-    yea-wandb==0.7.12
-=======
     yea-wandb==0.7.15
->>>>>>> 6a4b52a8
 whitelist_externals =
     mkdir
 commands =
