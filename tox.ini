[tox]
minversion=4.5.1
envlist=greet

[testenv]
package = wheel
wheel_build_env = .pkg

[testenv:greet]
skip_install=true
commands=
    python -c "print('\nGreetings, wandb developer!\\nTo execute a tox environment, run `tox run -e <envname>`\n')"

[black]
deps=
    black[jupyter]==23.3.0

[testenv:black{,-check}]
basepython=python3.9
skip_install=true
deps=
    {[black]deps}
commands=
    check: black --check wandb/ tests/ tools/
    !{check}: black {posargs:} wandb/ tests/ tools/

[testenv:mypy{,-report}]
basepython=python3
skip_install=true
deps=
    !{report}: types-click==7.1.8
    !{report}: mypy<1.4.0
    !{report}: lxml
    !{report}: grpcio
    !{report}: httpx
    report: pycobertura
setenv=
    !{report}: MYPYPATH={toxinidir}
commands=
    !{report}: mypy --install-types --non-interactive --show-error-codes --config-file {toxinidir}/mypy.ini -p wandb --html-report mypy-results/ --cobertura-xml-report  mypy-results/ --lineprecision-report mypy-results/
    report: pycobertura show --format text mypy-results/cobertura.xml

[testenv:ruff{,-check}]
basepython=python3
skip_install=true
deps=
    ruff
commands=
    check: ruff check {toxinidir}
    !{check}: ruff {posargs:} {toxinidir}

[testenv:codecov{,-check}]
basepython=python3
skip_install=true
deps=
    pyyaml
allowlist_externals=
    env
commands_pre=
    env bash -c "curl -fLSs https://circle.ci/cli | bash"
commands=
    check: python tools{/}coverage-tool.py check
    !{check}: python tools{/}coverage-tool.py {posargs:}

[testenv:proto{3,4}{,-check}]
basepython=python3.9
allowlist_externals=
    check: cp
    check: rm
    check: diff
deps=
    proto3: mypy-protobuf==3.3.0
    proto3: grpcio==1.46.3
    proto3: grpcio-tools==1.46.3
    proto4: mypy-protobuf==3.4.0
    proto4: grpcio==1.50.0
    proto4: grpcio-tools==1.50.0
    packaging
changedir={toxinidir}/wandb/proto
commands_pre=
    check: rm -rf {toxinidir}/wandb/proto_check
    proto3-check: cp -r {toxinidir}/wandb/proto/v3 {toxinidir}/wandb/proto_check
    proto4-check: cp -r {toxinidir}/wandb/proto/v4 {toxinidir}/wandb/proto_check
commands=
    python wandb_internal_codegen.py
commands_post=
    proto3-check: diff {toxinidir}/wandb/proto/v3 {toxinidir}/wandb/proto_check/
    proto4-check: diff {toxinidir}/wandb/proto/v4 {toxinidir}/wandb/proto_check/

[testenv:auto-codegen{,-check}]
basepython=python3
deps=
    {[black]deps}
commands=
    check: python tools{/}generate-tool.py --check
    !{check}: python tools{/}generate-tool.py --generate {posargs:}

[base]
deps=
    -r{toxinidir}/requirements_test.txt
    !{notebooks}: -r{toxinidir}/requirements_dev.txt
    notebooks: nbclient
    notebooks: nbconvert
    notebooks: nbformat
    notebooks: ipykernel
    notebooks: ipython
setenv=
    ; Setting low network buffer so that we exercise flow control logic
    WANDB__NETWORK_BUFFER=1000
    COVERAGE_FILE={envdir}/.coverage
    YEA_WANDB_VERSION=0.9.19
passenv=
    USERNAME
    CI_PYTEST_SPLIT_ARGS

[testenv:{,notebooks-}py{36,37,38,39,310,311}]
install_command=
    ; pytorch installations on non-darwin need the `-f`
    pip install --timeout 600 --extra-index-url https://download.pytorch.org/whl/cpu {opts} {packages}
deps=
    {[base]deps}
setenv=
    {[base]setenv}
    WINDIR=C:\\Windows
passenv=
    {[base]passenv}
    CI_PYTEST_PARALLEL
    CI
allowlist_externals=
    mkdir
    echo
commands_pre=
    notebooks: ipython kernel install --user --name=wandb_python
commands=
    mkdir -p test-results
    !{notebooks}: pytest {env:CI_PYTEST_SPLIT_ARGS:} -n={env:CI_PYTEST_PARALLEL:{env:WB_UNIT_PARALLEL:10}} --durations=20 --reruns 3 --reruns-delay 1 --junitxml=test-results/junit.xml --cov-config=.coveragerc --cov --cov-report= --no-cov-on-fail --timeout 300 {posargs:tests/pytest_tests/}
    notebooks: pytest {env:CI_PYTEST_SPLIT_ARGS:} -n={env:CI_PYTEST_PARALLEL:{env:WB_UNIT_PARALLEL:10}} --durations=20 --reruns 3 --reruns-delay 1 --junitxml=test-results/junit.xml --cov-config=.coveragerc --cov --cov-report= --no-cov-on-fail --timeout 300 {posargs:tests/pytest_tests/system_tests/test_notebooks}

;todo: this is a simple smoke test, it will be replaced by a more comprehensive suite
[testenv:nexus-py{36,37,38,39,310,311}]
install_command=
    pip install --timeout 600 --extra-index-url https://download.pytorch.org/whl/cpu {opts} {packages}
deps=
<<<<<<< HEAD
    {[base]deps}
=======
    -r{toxinidir}/requirements_test.txt
    build
    nox
>>>>>>> 3b4eb9e2
setenv=
    {[base]setenv}
    WINDIR=C:\\Windows
    WANDB_REQUIRE_NEXUS=true
passenv=
    {[base]passenv}
    CI_PYTEST_PARALLEL
    CI
    PATH
allowlist_externals=
    mkdir
    nox
commands=
    mkdir -p test-results
    # install nexus as wandb-core, requires go to be installed on the system
    nox -s build-nexus install-nexus
    # run nexus-specific tests
    pytest -n={env:CI_PYTEST_PARALLEL:{env:WB_UNIT_PARALLEL:10}} --durations=20 --reruns 0 --reruns-delay 1 --junitxml=test-results/junit.xml --cov-config=.coveragerc --cov --cov-report= --no-cov-on-fail --timeout 30 {posargs:tests/pytest_tests/system_tests}

[testenv:launch-release]
deps=
    pytest
    wandb
    wandb[launch]
commands=
    wandb login
    pytest tests/release_tests/test_launch/ {posargs}

[func-win32-hack]
deps=
    tqdm
    !{noml}: torch
    cloudpickle
    pillow
    !{noml}: tensorflow
    lightgbm
    scikit-learn
    xgboost>=1.3.0

[testenv:func-{,docs-,noml-,}py{36,37,38,39,310,311}]
install_command=pip install --extra-index-url https://download.pytorch.org/whl/cpu {opts} {packages}
deps =
    yea-wandb=={env:YEA_WANDB_VERSION}
    ; {[func-win32-hack]deps}
setenv=
    {[base]setenv}
    YEACOV_SOURCE={envsitepackagesdir}/wandb/
passenv=
    {[base]passenv}
    SHARD
allowlist_externals=
    mkdir
commands_pre=
    mkdir -p test-results
commands=
    !{docs}: yea {env:CI_PYTEST_SPLIT_ARGS:} --strict --shard {env:SHARD:default} run {posargs:--all}
    docs: yea {env:CI_PYTEST_SPLIT_ARGS:} --strict --yeadoc --shard docs run {posargs:--all}

[testenv:func-mitm-py{36,37,38,39,310,311}]
install_command=pip install --extra-index-url https://download.pytorch.org/whl/cpu {opts} {packages}
deps =
    yea-wandb=={env:YEA_WANDB_VERSION}
setenv=
    {[base]setenv}
    YEACOV_SOURCE={envsitepackagesdir}/wandb/
passenv=
    {[base]passenv}
    WANDB_API_KEY
allowlist_externals=
    mkdir
commands_pre=
    mkdir -p test-results
commands=
    yea {env:CI_PYTEST_SPLIT_ARGS:} --strict --shard mitm --mitm run {posargs:--all}

[testenv:func-{llm,kfp}-py{36,37,38,39,310,311}]
install_command=pip install --extra-index-url https://download.pytorch.org/whl/cpu {opts} {packages}
deps=
    yea-wandb=={env:YEA_WANDB_VERSION}
setenv=
    {[base]setenv}
    YEACOV_SOURCE={envsitepackagesdir}/wandb/
    kfp: WB_PROBE_PACKAGE=true
passenv=
    {[base]passenv}
;    llm: WANDB_API_KEY
    llm: OPENAI_API_KEY
    llm: CO_API_KEY
allowlist_externals=
    mkdir
commands_pre=
    mkdir -p test-results
;    llm: wandb login --relogin {env:WANDB_API_KEY}
commands=
;    llm: yea {env:CI_PYTEST_SPLIT_ARGS:} --strict -p wandb:mockserver-relay=true -p wandb:mockserver-relay-remote-base-url=https://api.wandb.ai --shard llm run {posargs:--all}
    llm: yea {env:CI_PYTEST_SPLIT_ARGS:} --strict --shard llm run {posargs:--all}
    kfp: yea {env:CI_PYTEST_SPLIT_ARGS:} --strict -p wandb:mockserver-bind=0.0.0.0 -p wandb:mockserver-host=__auto__ --shard kfp run {posargs:--all}

[testenv:standalone-{local,cpu,gpu,tpu}-py{37,38,39,310,311}]
install_command=pip install --extra-index-url https://download.pytorch.org/whl/cpu {opts} {packages}
setenv=
    {[base]setenv}
    YEACOV_SOURCE={envsitepackagesdir}/wandb/
    WANDB_PROJECT=standalone-{env:DATE}
passenv=
    DATE
    USERNAME
    WANDB_API_KEY
    SHARD
deps=
    yea-wandb=={env:YEA_WANDB_VERSION}
allowlist_externals=
    mkdir
commands_pre=
    wandb login --relogin {env:WANDB_API_KEY}
commands=
    mkdir -p test-results
    !{local}: yea --debug --strict -p wandb:mockserver-relay=true -p wandb:mockserver-relay-remote-base-url=https://api.wandb.ai --shard standalone-{env:SHARD:cpu} run {posargs:--all}
    local: yea --debug --strict -p wandb:mockserver-bind=0.0.0.0 -p wandb:mockserver-host=__auto__ -p wandb:mockserver-relay=true -p wandb:mockserver-relay-remote-base-url=http://localhost:5000 --shard standalone-cpu run {posargs:--all}

[testenv:regression-{yolov5,huggingface,keras,tensorflow,pytorch,wandb-sdk-standalone,wandb-sdk-examples,wandb-sdk-other,s3,sagemaker}-py{36,37,38,39,310,311}]
install_command=pip install --extra-index-url https://download.pytorch.org/whl/cpu {opts} {packages}
deps=
    pyyaml
    six
    wandb
    shortuuid
setenv=
    {[base]setenv}
passenv=*
allowlist_externals=
    git
    rm
    env
changedir=
    {envdir}
commands_pre=
    rm -rf wandb-testing
    git clone https://github.com/wandb/wandb-testing.git
commands=
    yolov5: env bash -c "./wandb-testing/regression/do-cloud-regression.sh tests/main/yolov5/ {posargs}"
    huggingface: env bash -c "./wandb-testing/regression/do-cloud-regression.sh tests/main/huggingface/ {posargs}"
    keras: env bash -c "./wandb-testing/regression/do-cloud-regression.sh tests/main/keras/ {posargs}"
    tensorflow: env bash -c "./wandb-testing/regression/do-cloud-regression.sh tests/main/tensorflow/ {posargs}"
    pytorch: env bash -c "./wandb-testing/regression/do-cloud-regression.sh tests/main/pytorch/ {posargs}"
    wandb-sdk-standalone: env bash -c "./wandb-testing/regression/do-cloud-regression.sh tests/main/wandb-git/client/standalone_tests/ {posargs}"
    wandb-sdk-examples: env bash -c "./wandb-testing/regression/do-cloud-regression.sh tests/main/wandb-git/examples/ {posargs}"
    wandb-sdk-other: env bash -c "./wandb-testing/regression/do-cloud-regression.sh tests/main/wandb-git/wandb-examples/ {posargs}"
    sagemaker: env bash -c "./wandb-testing/regression/do-sagemaker-regression.sh tests/sagemaker-beta/ {posargs}"
    s3: env bash -c "./wandb-testing/regression/do-s3-regression.sh tests/s3-beta/ {posargs}"

[testenv:executor-{pex,uwsgi,gunicorn}]
install_command=pip install --extra-index-url https://download.pytorch.org/whl/cpu {opts} {packages}
basepython=python3.9
deps=
    {uwsgi,gunicorn}: flask
    gunicorn: gunicorn
    uwsgi: uwsgi
    pex: pex
setenv=
    {[base]setenv}
passenv=*
allowlist_externals=
    bash
commands=
    !{pex}: bash tests/standalone_tests/executor_tests/{envname}.sh {posargs}
    pex: bash tests/standalone_tests/executor_tests/{envname}.sh {toxinidir}/requirements.txt {posargs}

[testenv:cover{,-func,-notebooks}-{linux,mac,win}{,-circle}]
skip_install=true
basepython=python3
deps=
    !{func}: pytest
    coverage
setenv=
    circle: CIRCLE_BUILD_NUM={env:CIRCLE_WORKFLOW_ID}
passenv=
    circle: CI
    circle: CIRCLECI
    circle: CIRCLE_*
    circle: CODECOV_*
    circle: TOXENV
    COVERAGE_DIR
allowlist_externals=
    mkdir
    cp
    !{win}: env
    circle: curl
    circle: chmod
    !{win}-circle: ./codecov
    win-circle: codecov.exe
commands=
    mkdir -p cover-results
    !{win}: env bash -c '{envpython} -m coverage combine {toxworkdir}/{env:COVERAGE_DIR}/.coverage*'
    !{win}: env bash -c '{envpython} -m coverage xml --ignore-errors'
    win: {envpython} -m coverage combine '{toxworkdir}\\{env:COVERAGE_DIR}\\.coverage'
    win: {envpython} -m coverage xml --ignore-errors

    cp .coverage coverage.xml cover-results/
    !{win}: coverage report --rcfile=.coveragerc
    win: {envpython} -m coverage report --rcfile=.coveragerc
commands_post=
    linux-circle: curl -Os https://uploader.codecov.io/latest/linux/codecov
    mac-circle: curl -Os https://uploader.codecov.io/latest/macos/codecov
    win-circle: curl -o codecov.exe https://uploader.codecov.io/latest/windows/codecov.exe

    !{win}-circle: chmod +x codecov
    win-circle: chmod +x codecov.exe
    !{win}-circle: ./codecov -e TOXENV -F unittest
    win-circle: codecov.exe -e TOXENV -F unittest

[testenv:pod-store]
allowlist_externals=
    mkdir
    cp
commands=
    mkdir -p /wandb-store/test-results
    cp -rp test-results /wandb-store/test-results

[testenv:bumpversion]
basepython=python3
skip_install=true
deps=
    bump2version
commands=
    python ./tools/bumpversion-tool.py {posargs:--to-dev }<|MERGE_RESOLUTION|>--- conflicted
+++ resolved
@@ -141,13 +141,9 @@
 install_command=
     pip install --timeout 600 --extra-index-url https://download.pytorch.org/whl/cpu {opts} {packages}
 deps=
-<<<<<<< HEAD
     {[base]deps}
-=======
-    -r{toxinidir}/requirements_test.txt
     build
     nox
->>>>>>> 3b4eb9e2
 setenv=
     {[base]setenv}
     WINDIR=C:\\Windows
