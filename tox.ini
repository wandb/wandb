--- conflicted
+++ resolved
@@ -9,12 +9,8 @@
     docstrings,
     py{36,37,38,39,launch},
     func-s_{base,sklearn,metaflow,tf115,tf21,tf24,tf25,tf26,ray112,ray2,service,docs,
-<<<<<<< HEAD
             imports{1,2,3,4,5,6,7,8,9,10,11,12},noml,grpc}-py39,
-=======
-            imports{1,2,3,4,5,6,7,8,9,10,11,12},noml,grpc}-py37,
     func-s_llm-py38,
->>>>>>> 78d77abb
     standalone-{cpu,gpu,tpu,local}-py38,
     regression-{yolov5,huggingface,keras,tensorflow,pytorch,wandb-sdk-standalone,wandb-sdk-examples,wandb-sdk-wandb-examples,s3,sagemaker}-py{37,38,39,310},
     func-cover,
