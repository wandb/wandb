[bumpversion]
<<<<<<< HEAD
current_version = 0.8.32
=======
current_version = 0.8.36
>>>>>>> 901f06f4
commit = True
tag = True

[bumpversion:file:setup.py]
search = version='{current_version}'
replace = version='{new_version}'

[bumpversion:file:wandb/__init__.py]
search = __version__ = '{current_version}'
replace = __version__ = '{new_version}'

[bdist_wheel]
universal = 1

[flake8]
exclude = docs,wandb/vendor,wandb/kubeflow/dist,wandb/kubeflow/arena,build,venv,standalone_tests
max-complexity = 10
select = E9,F63,F72,F82
<|MERGE_RESOLUTION|>--- conflicted
+++ resolved
@@ -1,9 +1,5 @@
 [bumpversion]
-<<<<<<< HEAD
-current_version = 0.8.32
-=======
 current_version = 0.8.36
->>>>>>> 901f06f4
 commit = True
 tag = True
 
